# Copyright (c) Facebook, Inc. and its affiliates.
#
# Licensed under the Apache License, Version 2.0 (the "License");
# you may not use this file except in compliance with the License.
# You may obtain a copy of the License at
#
#     http://www.apache.org/licenses/LICENSE-2.0
#
# Unless required by applicable law or agreed to in writing, software
# distributed under the License is distributed on an "AS IS" BASIS,
# WITHOUT WARRANTIES OR CONDITIONS OF ANY KIND, either express or implied.
# See the License for the specific language governing permissions and
# limitations under the License.
version: '3.5'

services:
  ubuntu-cpp:
    # Usage:
    #   docker-compose pull ubuntu-cpp or docker-compose build ubuntu-cpp
    #   docker-compose run --rm ubuntu-cpp
<<<<<<< HEAD
    #   or
    #   docker-compose run -e NUM_THREADS=<NUMBER_OF_THREADS_TO_USE> --rm ubuntu-cpp
    #   to set the number of threads used during compilation
    image: facebookincubator/velox:amd64-ubuntu-22.04-cpp
=======
    image: ghcr.io/facebookincubator/velox-dev:amd64-ubuntu-22.04-avx
>>>>>>> 0c7d4305
    build:
      context: .
      dockerfile: scripts/ubuntu-22.04-cpp.dockerfile
    environment:
      - NUM_THREADS=8 # default value for NUM_THREADS
    volumes:
      - .:/velox:delegated
<<<<<<< HEAD
    command: scripts/docker-command.sh
=======
    command: &cpp-command >
      /bin/bash -c "
        make &&
        cd _build/release &&
        ctest -j 16 -VV --output-on-failure"
>>>>>>> 0c7d4305
<|MERGE_RESOLUTION|>--- conflicted
+++ resolved
@@ -18,14 +18,10 @@
     # Usage:
     #   docker-compose pull ubuntu-cpp or docker-compose build ubuntu-cpp
     #   docker-compose run --rm ubuntu-cpp
-<<<<<<< HEAD
     #   or
     #   docker-compose run -e NUM_THREADS=<NUMBER_OF_THREADS_TO_USE> --rm ubuntu-cpp
     #   to set the number of threads used during compilation
-    image: facebookincubator/velox:amd64-ubuntu-22.04-cpp
-=======
     image: ghcr.io/facebookincubator/velox-dev:amd64-ubuntu-22.04-avx
->>>>>>> 0c7d4305
     build:
       context: .
       dockerfile: scripts/ubuntu-22.04-cpp.dockerfile
@@ -33,12 +29,4 @@
       - NUM_THREADS=8 # default value for NUM_THREADS
     volumes:
       - .:/velox:delegated
-<<<<<<< HEAD
-    command: scripts/docker-command.sh
-=======
-    command: &cpp-command >
-      /bin/bash -c "
-        make &&
-        cd _build/release &&
-        ctest -j 16 -VV --output-on-failure"
->>>>>>> 0c7d4305
+    command: scripts/docker-command.sh