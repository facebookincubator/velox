# Copyright (c) Facebook, Inc. and its affiliates.
#
# Licensed under the Apache License, Version 2.0 (the "License");
# you may not use this file except in compliance with the License.
# You may obtain a copy of the License at
#
#     http://www.apache.org/licenses/LICENSE-2.0
#
# Unless required by applicable law or agreed to in writing, software
# distributed under the License is distributed on an "AS IS" BASIS,
# WITHOUT WARRANTIES OR CONDITIONS OF ANY KIND, either express or implied.
# See the License for the specific language governing permissions and
# limitations under the License.

# MODULE:   ThirdpartyToolchain
#
# PROVIDES: resolve_dependency( DEPENDENCY_NAME dependencyName [REQUIRED_VERSION
# required version] ... )
#
# Provides the ability to resolve third party dependencies. If the dependency is
# already available in the system it will be used.
#
# The DEPENDENCY_NAME argument is required. The dependencyName value will be
# used to search for the installed dependencies Config file and thus this name
# should match find_package() standards.
#
# EXAMPLE USAGE: # Download and setup or use already installed dependency.
# include(ThirdpartyToolchain) resolve_dependency(folly)
#
# ==============================================================================

include(FetchContent)
include(ExternalProject)
include(ProcessorCount)
include(CheckCXXCompilerFlag)

# Enable SSL certificate verification for file downloads
set(CMAKE_TLS_VERIFY true)

# ================================ FOLLY =======================================

if(DEFINED ENV{VELOX_FOLLY_URL})
  set(FOLLY_SOURCE_URL "$ENV{VELOX_FOLLY_URL}")
else()
  set(VELOX_FOLLY_BUILD_VERSION v2022.11.14.00)
  set(FOLLY_SOURCE_URL
      "https://github.com/facebook/folly/archive/${VELOX_FOLLY_BUILD_VERSION}.tar.gz"
  )
  set(VELOX_FOLLY_BUILD_SHA256_CHECKSUM
      b249436cb61b6dfd5288093565438d8da642b07ae021191a4042b221bc1bdc0e)
endif()

macro(build_folly)
  message(STATUS "Building Folly from source")
  # FOLLY_CXX_FLAGS is used internally on folly to define some extra
  # CMAKE_CXX_FLAGS for some known warnings to avoid possible errors on some
  # OS/archs
  set(EXTRA_CXX_FLAGS -Wno-deprecated-declarations)
  check_cxx_compiler_flag(-Wnullability-completeness
                          COMPILER_HAS_W_NULLABILITY_COMPLETENESS)
  if(COMPILER_HAS_W_NULLABILITY_COMPLETENESS)
    list(APPEND EXTRA_CXX_FLAGS -Wno-nullability-completeness)
  endif()
  check_cxx_compiler_flag(-Wstringop-overflow COMPILER_HAS_W_STRINGOP_OVERFLOW)
  if(COMPILER_HAS_W_STRINGOP_OVERFLOW)
    list(APPEND EXTRA_CXX_FLAGS -Wno-stringop-overflow)
  endif()
  check_cxx_compiler_flag(-Wundef-prefix COMPILER_HAS_W_UNDEF_PREFIX)
  if(COMPILER_HAS_W_UNDEF_PREFIX)
    list(APPEND EXTRA_CXX_FLAGS -Wno-undef-prefix)
  endif()
  set(FOLLY_CXX_FLAGS -Wno-unused -Wno-unused-parameter -Wno-overloaded-virtual
                      ${EXTRA_CXX_FLAGS})
  FetchContent_Declare(
    folly
    URL ${FOLLY_SOURCE_URL}
    URL_HASH SHA256=${VELOX_FOLLY_BUILD_SHA256_CHECKSUM})
  if(NOT folly_POPULATED)
    # Fetch the content using previously declared details
    FetchContent_Populate(folly)
    add_subdirectory(${folly_SOURCE_DIR} ${folly_BINARY_DIR})
    # Avoid possible errors for known warnings
    target_compile_options(folly PUBLIC ${EXTRA_CXX_FLAGS})
  endif()
  set(FOLLY_BENCHMARK_STATIC_LIB
      ${folly_BINARY_DIR}/folly/libfollybenchmark${CMAKE_STATIC_LIBRARY_SUFFIX})
  set(FOLLY_LIBRARIES folly)
endmacro()
# ================================= END FOLLY ==================================

# ================================== PROTOBUF ==================================

if(DEFINED ENV{VELOX_PROTOBUF_URL})
  set(PROTOBUF_SOURCE_URL "$ENV{VELOX_PROTOBUF_URL}")
else()
  set(VELOX_PROTOBUF_BUILD_VERSION 21.4)
  string(
    CONCAT
      PROTOBUF_SOURCE_URL
      "https://github.com/protocolbuffers/protobuf/releases/download/"
      "v${VELOX_PROTOBUF_BUILD_VERSION}/protobuf-all-${VELOX_PROTOBUF_BUILD_VERSION}.tar.gz"
  )
  set(VELOX_PROTOBUF_BUILD_SHA256_CHECKSUM
      6c5e1b0788afba4569aeebb2cfe205cb154aa01deacaba0cd26442f3b761a836)
endif()

macro(build_protobuf)
  message(STATUS "Building Protobuf from source")

  FetchContent_Declare(
    protobuf
    URL ${PROTOBUF_SOURCE_URL}
    URL_HASH SHA256=${VELOX_PROTOBUF_BUILD_SHA256_CHECKSUM})

  if(NOT protobuf_POPULATED)
    # We don't want to build tests.
    set(protobuf_BUILD_TESTS
        OFF
        CACHE BOOL "Disable protobuf tests" FORCE)
    set(CMAKE_CXX_FLAGS_BKP "${CMAKE_CXX_FLAGS}")

    # Disable warnings that would fail protobuf compilation.
    string(APPEND CMAKE_CXX_FLAGS " -Wno-missing-field-initializers")

    check_cxx_compiler_flag("-Wstringop-overflow"
                            COMPILER_HAS_W_STRINGOP_OVERFLOW)
    if(COMPILER_HAS_W_STRINGOP_OVERFLOW)
      string(APPEND CMAKE_CXX_FLAGS " -Wno-stringop-overflow")
    endif()

    check_cxx_compiler_flag("-Winvalid-noreturn"
                            COMPILER_HAS_W_INVALID_NORETURN)

    if(COMPILER_HAS_W_INVALID_NORETURN)
      string(APPEND CMAKE_CXX_FLAGS " -Wno-invalid-noreturn")
    else()
      # Currently reproduced on Ubuntu 22.04 with clang 14
      string(APPEND CMAKE_CXX_FLAGS " -Wno-error")
    endif()

    # Fetch the content using previously declared details
    FetchContent_Populate(protobuf)

    # Set right path to libprotobuf-dev include files.
    set(Protobuf_INCLUDE_DIR "${protobuf_SOURCE_DIR}/src/")
    set(Protobuf_PROTOC_EXECUTABLE "${protobuf_BINARY_DIR}/protoc")
    if(CMAKE_BUILD_TYPE MATCHES Debug)
      set(Protobuf_LIBRARIES "${protobuf_BINARY_DIR}/libprotobufd.a")
    else()
      set(Protobuf_LIBRARIES "${protobuf_BINARY_DIR}/libprotobuf.a")
    endif()
    include_directories("${protobuf_SOURCE_DIR}/src/")
    add_subdirectory(${protobuf_SOURCE_DIR} ${protobuf_BINARY_DIR})
    set(CMAKE_CXX_FLAGS "${CMAKE_CXX_FLAGS_BKP}")
  endif()
endmacro()
# ================================ END PROTOBUF ================================

# ================================== PYBIND11 ==================================
if(DEFINED ENV{VELOX_PYBIND11_URL})
  set(PYBIND11_SOURCE_URL "$ENV{VELOX_PYBIND11_URL}")
else()
  set(VELOX_PYBIND11_BUILD_VERSION 2.10.0)
  string(CONCAT PYBIND11_SOURCE_URL
                "https://github.com/pybind/pybind11/archive/refs/tags/"
                "v${VELOX_PYBIND11_BUILD_VERSION}.tar.gz")
  set(VELOX_PYBIND11_BUILD_SHA256_CHECKSUM
      eacf582fa8f696227988d08cfc46121770823839fe9e301a20fbce67e7cd70ec)
endif()

macro(build_pybind11)
  message(STATUS "Building Pybind11 from source")

  FetchContent_Declare(
    pybind11
    URL ${PYBIND11_SOURCE_URL}
    URL_HASH SHA256=${VELOX_PYBIND11_BUILD_SHA256_CHECKSUM})

  if(NOT pybind11_POPULATED)

    # Fetch the content using previously declared details
    FetchContent_Populate(pybind11)

    add_subdirectory(${pybind11_SOURCE_DIR})
  endif()
endmacro()

# ================================ END PYBIND11 ================================
# ================================ FMT =========================================
if(DEFINED ENV{VELOX_FMT_URL})
  set(VELOX_FMT_SOURCE_URL "$ENV{VELOX_FMT_URL}")
else()
  set(VELOX_FMT_VERSION 8.0.1)
  set(VELOX_FMT_SOURCE_URL
      "https://github.com/fmtlib/fmt/archive/${VELOX_FMT_VERSION}.tar.gz")
  set(VELOX_FMT_BUILD_SHA256_CHECKSUM
      b06ca3130158c625848f3fb7418f235155a4d389b2abc3a6245fb01cb0eb1e01)
endif()

macro(build_fmt)
  message(STATUS "Building fmt from source")
  FetchContent_Declare(
    fmt
    URL ${VELOX_FMT_SOURCE_URL}
    URL_HASH SHA256=${VELOX_FMT_BUILD_SHA256_CHECKSUM})

  # Force fmt to create fmt-config.cmake which can be found by other dependecies
  # (e.g. folly)
  set(FMT_INSTALL ON)
  set(fmt_BUILD_TESTS OFF)
  FetchContent_MakeAvailable(fmt)
endmacro()
# ================================ END FMT ================================

# ================================== ICU4C ==================================
if(DEFINED ENV{VELOX_ICU4C_URL})
  set(ICU4C_SOURCE_URL "$ENV{VELOX_ICU4C_URL}")
else()
  set(VELOX_ICU4C_BUILD_VERSION 72)
  string(
    CONCAT ICU4C_SOURCE_URL
           "https://github.com/unicode-org/icu/releases/download/"
           "release-${VELOX_ICU4C_BUILD_VERSION}-1/"
           "icu4c-${VELOX_ICU4C_BUILD_VERSION}_1-src.tgz")

  set(VELOX_ICU4C_BUILD_SHA256_CHECKSUM
      a2d2d38217092a7ed56635e34467f92f976b370e20182ad325edea6681a71d68)
endif()

macro(build_icu4c)

  message(STATUS "Building ICU4C from source")

  ProcessorCount(NUM_JOBS)
  set_with_default(NUM_JOBS NUM_THREADS ${NUM_JOBS})
  find_program(MAKE_PROGRAM make)

  set(ICU_CFG --disable-tests --disable-samples)
  set(HOST_ENV_CMAKE
      ${CMAKE_COMMAND}
      -E
      env
      CC="${CMAKE_C_COMPILER}"
      CXX="${CMAKE_CXX_COMPILER}"
      CFLAGS="${CMAKE_C_FLAGS}"
      CXXFLAGS="${CMAKE_CXX_FLAGS}"
      LDFLAGS="${CMAKE_MODULE_LINKER_FLAGS}")
  set(ICU_DIR ${CMAKE_CURRENT_BINARY_DIR}/icu)
  set(ICU_INCLUDE_DIRS ${ICU_DIR}/include)
  set(ICU_LIBRARY_DIR ${ICU_DIR}/lib/)
  # This VAR is created to match the custom FindICU.cmake in use to find system
  # icu.
  set(ICU_LIBRARIES ${ICU_LIBRARY_DIR}/libicuuc.so)

  # We can not use FetchContent as ICU does not use cmake
  ExternalProject_Add(
    ICU
    URL ${ICU4C_SOURCE_URL}
    URL_HASH SHA256=${VELOX_ICU4C_BUILD_SHA256_CHECKSUM}
    SOURCE_DIR ${CMAKE_CURRENT_BINARY_DIR}/icu-src
    BINARY_DIR ${CMAKE_CURRENT_BINARY_DIR}/icu-bld
    CONFIGURE_COMMAND <SOURCE_DIR>/source/configure --prefix=${ICU_DIR}
                      --libdir=${ICU_LIBRARY_DIR} ${ICU_CFG}
    BUILD_COMMAND ${MAKE_PROGRAM} -j ${NUM_JOBS}
    INSTALL_COMMAND ${HOST_ENV_CMAKE} ${MAKE_PROGRAM} install)
endmacro()

# ================================ END ICU4C ================================

macro(build_dependency DEPENDENCY_NAME)
  if("${DEPENDENCY_NAME}" STREQUAL "folly")
    build_folly()
  elseif("${DEPENDENCY_NAME}" STREQUAL "Protobuf")
    build_protobuf()
  elseif("${DEPENDENCY_NAME}" STREQUAL "pybind11")
    build_pybind11()
<<<<<<< HEAD
  elseif("${DEPENDENCY_NAME}" STREQUAL "ICU")
    build_icu4c()
=======
  elseif("${DEPENDENCY_NAME}" STREQUAL "fmt")
    build_fmt()
>>>>>>> b06bf84f
  else()
    message(
      FATAL_ERROR "Unknown thirdparty dependency to build: ${DEPENDENCY_NAME}")
  endif()
endmacro()

# * Macro to resolve thirparty dependencies.
#
# Provides the macro resolve_dependency(). This macro will allow us to find the
# dependency via the usage of find_package or use the custom
# build_dependency(DEPENDENCY_NAME) macro to download and build the third party
# dependency.
#
# resolve_dependency(DEPENDENCY_NAME [REQUIRED_VERSION <required_version>] )
#
# The resolve_dependency() macro can be used to define a thirdparty dependency.
#
# ${DEPENDENCY_NAME}_SOURCE is expected to be set to either AUTO, SYSTEM or
# BUNDLED. If ${DEPENDENCY_NAME}_SOURCE is SYSTEM it will try to find the
# corresponding package via find_package and if not found it will call the
# build_dependency macro to download and build the third party dependency. If
# ${DEPENDENCY_NAME}_SOURCE is SYSTEM it will force to find via find_package. If
# ${DEPENDENCY_NAME}_SOURCE is BUNDLED it will force to build from source.
#
# If REQUIRED_VERSION is provided it will be used as the VERSION to be used on
# the find_package(DEPENDENCY_NAME [version]) call. In the case of setting
# ${DEPENDENCY_NAME}_SOURCE to SYSTEM if the dependency is not found the build
# will fail and will not fall back to download and build from source.
macro(resolve_dependency DEPENDENCY_NAME)
  set(options)
  set(one_value_args REQUIRED_VERSION)
  set(multi_value_args)
  cmake_parse_arguments(ARG "${options}" "${one_value_args}"
                        "${multi_value_args}" ${ARGN})
  if(ARG_UNPARSED_ARGUMENTS)
    message(
      SEND_ERROR "Error: unrecognized arguments: ${ARG_UNPARSED_ARGUMENTS}")
  endif()
  set(PACKAGE_NAME ${DEPENDENCY_NAME})
  set(FIND_PACKAGE_ARGUMENTS ${PACKAGE_NAME})
  if(ARG_REQUIRED_VERSION)
    list(APPEND FIND_PACKAGE_ARGUMENTS ${ARG_REQUIRED_VERSION})
  endif()
  if(${DEPENDENCY_NAME}_SOURCE STREQUAL "AUTO")
    find_package(${FIND_PACKAGE_ARGUMENTS} QUIET)
    if(${${PACKAGE_NAME}_FOUND})
      set(${DEPENDENCY_NAME}_SOURCE "SYSTEM")
    else()
      build_dependency(${DEPENDENCY_NAME})
      set(${DEPENDENCY_NAME}_SOURCE "BUNDLED")
    endif()
  elseif(${DEPENDENCY_NAME}_SOURCE STREQUAL "SYSTEM")
    find_package(${FIND_PACKAGE_ARGUMENTS} REQUIRED)
  elseif(${DEPENDENCY_NAME}_SOURCE STREQUAL "BUNDLED")
    build_dependency(${DEPENDENCY_NAME})
  else()
    message(
      FATAL_ERROR
        "Invalid source for ${DEPENDENCY_NAME}: ${${DEPENDENCY_NAME}_SOURCE}")
  endif()
endmacro()

# By using a macro we don't need to propagate the value into the parent scope.
macro(set_source DEPENDENCY_NAME)
  set_with_default(${DEPENDENCY_NAME}_SOURCE ${DEPENDENCY_NAME}_SOURCE
                   ${VELOX_DEPENDENCY_SOURCE})
  message(
    STATUS "Setting ${DEPENDENCY_NAME} source to ${${DEPENDENCY_NAME}_SOURCE}")
endmacro()

# Set a variable to the value of $ENV{envvar_name} if defined, set to ${DEFAULT}
# if not defined. If called from within a nested scope the variable will not
# propagate into outer scopes automatically! Use PARENT_SCOPE.
function(set_with_default var_name envvar_name default)
  if(DEFINED ENV{${envvar_name}})
    set(${var_name}
        $ENV{${envvar_name}}
        PARENT_SCOPE)
  else()
    set(${var_name}
        ${default}
        PARENT_SCOPE)
  endif()
endfunction()<|MERGE_RESOLUTION|>--- conflicted
+++ resolved
@@ -274,13 +274,10 @@
     build_protobuf()
   elseif("${DEPENDENCY_NAME}" STREQUAL "pybind11")
     build_pybind11()
-<<<<<<< HEAD
+  elseif("${DEPENDENCY_NAME}" STREQUAL "fmt")
+    build_fmt()
   elseif("${DEPENDENCY_NAME}" STREQUAL "ICU")
     build_icu4c()
-=======
-  elseif("${DEPENDENCY_NAME}" STREQUAL "fmt")
-    build_fmt()
->>>>>>> b06bf84f
   else()
     message(
       FATAL_ERROR "Unknown thirdparty dependency to build: ${DEPENDENCY_NAME}")
