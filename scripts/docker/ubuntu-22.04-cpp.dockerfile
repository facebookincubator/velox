# Copyright (c) Facebook, Inc. and its affiliates.
#
# Licensed under the Apache License, Version 2.0 (the "License");
# you may not use this file except in compliance with the License.
# You may obtain a copy of the License at
#
#     http://www.apache.org/licenses/LICENSE-2.0
#
# Unless required by applicable law or agreed to in writing, software
# distributed under the License is distributed on an "AS IS" BASIS,
# WITHOUT WARRANTIES OR CONDITIONS OF ANY KIND, either express or implied.
# See the License for the specific language governing permissions and
# limitations under the License.
ARG base=ubuntu:22.04
FROM ${base}

RUN apt update && \
      apt install -y sudo \
            lsb-release \
            pip \
            python3


COPY scripts /velox/scripts/

<<<<<<< HEAD
ENV VELOX_ARROW_CMAKE_PATCH=/cmake-compatibility.patch \
    UV_TOOL_BIN_DIR=/usr/local/bin \
=======
ENV UV_TOOL_BIN_DIR=/usr/local/bin \
>>>>>>> b350409c
    UV_INSTALL_DIR=/usr/local/bin

# TZ and DEBIAN_FRONTEND="noninteractive"
# are required to avoid tzdata installation
# to prompt for region selection.
ARG DEBIAN_FRONTEND="noninteractive"
# Set a default timezone, can be overriden via ARG
ARG tz="Etc/UTC"
ENV TZ=${tz}
RUN /bin/bash -o pipefail /velox/scripts/setup-ubuntu.sh

WORKDIR /velox<|MERGE_RESOLUTION|>--- conflicted
+++ resolved
@@ -23,12 +23,7 @@
 
 COPY scripts /velox/scripts/
 
-<<<<<<< HEAD
-ENV VELOX_ARROW_CMAKE_PATCH=/cmake-compatibility.patch \
-    UV_TOOL_BIN_DIR=/usr/local/bin \
-=======
 ENV UV_TOOL_BIN_DIR=/usr/local/bin \
->>>>>>> b350409c
     UV_INSTALL_DIR=/usr/local/bin
 
 # TZ and DEBIAN_FRONTEND="noninteractive"
