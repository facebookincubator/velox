#!/bin/bash
# Copyright (c) Facebook, Inc. and its affiliates.
#
# Licensed under the Apache License, Version 2.0 (the "License");
# you may not use this file except in compliance with the License.
# You may obtain a copy of the License at
#
#     http://www.apache.org/licenses/LICENSE-2.0
#
# Unless required by applicable law or agreed to in writing, software
# distributed under the License is distributed on an "AS IS" BASIS,
# WITHOUT WARRANTIES OR CONDITIONS OF ANY KIND, either express or implied.
# See the License for the specific language governing permissions and
# limitations under the License.

# This script documents setting up a Ubuntu host for Velox
# development.  Running it should make you ready to compile.
#
# Environment variables:
# * INSTALL_PREREQUISITES="N": Skip installation of packages for build.
# * PROMPT_ALWAYS_RESPOND="n": Automatically respond to interactive prompts.
#     Use "n" to never wipe directories.
#
# You can also run individual functions below by specifying them as arguments:
# $ scripts/setup-ubuntu.sh install_googletest install_fmt
#

# Minimal setup for Ubuntu 22.04.
set -eufx -o pipefail
SCRIPTDIR=$(dirname "${BASH_SOURCE[0]}")
source $SCRIPTDIR/setup-common.sh

SUDO="${SUDO:-"sudo --preserve-env"}"
USE_CLANG="${USE_CLANG:-false}"
export INSTALL_PREFIX=${INSTALL_PREFIX:-"/usr/local"}
DEPENDENCY_DIR=${DEPENDENCY_DIR:-$(pwd)/deps-download}
VERSION=$(cat /etc/os-release | grep VERSION_ID)
PYTHON_VENV=${PYTHON_VENV:-"${SCRIPTDIR}/../.venv"}

# On Ubuntu 20.04 dependencies need to be built using gcc11.
# On Ubuntu 22.04 gcc11 is already the system gcc installed.
if [[ ${VERSION} =~ "20.04" ]]; then
  export CC=/usr/bin/gcc-11
  export CXX=/usr/bin/g++-11
fi

function install_clang15 {
  if [[ ! ${VERSION} =~ "22.04" && ! ${VERSION} =~ "24.04" ]]; then
    echo "Warning: using the Clang configuration is for Ubuntu 22.04 and 24.04. Errors might occur."
  fi
  CLANG_PACKAGE_LIST=clang-15
  if [[ ${VERSION} =~ "22.04" ]]; then
    CLANG_PACKAGE_LIST="${CLANG_PACKAGE_LIST} gcc-12 g++-12 libc++-12-dev"
  fi
  ${SUDO} apt install ${CLANG_PACKAGE_LIST} -y
}

# For Ubuntu 20.04 we need add the toolchain PPA to get access to gcc11.
function install_gcc11_if_needed {
  if [[ ${VERSION} =~ "20.04" ]]; then
    ${SUDO} add-apt-repository ppa:ubuntu-toolchain-r/test -y
    ${SUDO} apt update
    ${SUDO} apt install gcc-11 g++-11 -y
  fi
}

<<<<<<< HEAD
FB_OS_VERSION="v2025.04.28.00"
FMT_VERSION="10.1.1"
BOOST_VERSION="boost-1.84.0"
THRIFT_VERSION="v0.21.0"
# Note: when updating arrow check if thrift needs an update as well.
ARROW_VERSION="15.0.0"
STEMMER_VERSION="2.2.0"
DUCKDB_VERSION="v0.8.1"
GEOS_VERSION="3.10.7"
FAST_FLOAT_VERSION="v8.0.2"

=======
>>>>>>> ceca6718
# Install packages required for build.
function install_build_prerequisites {
  ${SUDO} apt update
  # The is an issue on 22.04 where a version conflict prevents glog install,
  # installing libunwind first fixes this.
  ${SUDO} apt install -y libunwind-dev
  ${SUDO} apt install -y \
    build-essential \
    python3-pip \
    ccache \
    curl \
    ninja-build \
    checkinstall \
    git \
    pkg-config \
    libtool \
    wget

  if [ ! -f ${PYTHON_VENV}/pyvenv.cfg ]; then
    echo "Creating Python Virtual Environment at ${PYTHON_VENV}"
    python3 -m venv ${PYTHON_VENV}
  fi
  source ${PYTHON_VENV}/bin/activate;
  # Install to /usr/local to make it available to all users.
  ${SUDO} pip3 install cmake==3.28.3

  install_gcc11_if_needed

  if [[ ${USE_CLANG} != "false" ]]; then
    install_clang15
  fi

}

# Install packages required to fix format
function install_format_prerequisites {
  pip3 install regex
  ${SUDO} apt install -y \
    clang-format \
    cmake-format
}

# Install packages required for build.
function install_velox_deps_from_apt {
  ${SUDO} apt update
  ${SUDO} apt install -y \
    libc-ares-dev \
    libcurl4-openssl-dev \
    libssl-dev \
    libicu-dev \
    libdouble-conversion-dev \
    libgoogle-glog-dev \
    libbz2-dev \
    libgflags-dev \
    libgtest-dev \
    libgmock-dev \
    libevent-dev \
    liblz4-dev \
    libzstd-dev \
    libre2-dev \
    libsnappy-dev \
    libsodium-dev \
    liblzo2-dev \
    libelf-dev \
    libdwarf-dev \
    bison \
    flex \
    libfl-dev \
    tzdata \
    libxxhash-dev
}

function install_conda {
  MINICONDA_PATH="${HOME:-/opt}/miniconda-for-velox"
  if [ -e ${MINICONDA_PATH} ]; then
    echo "File or directory already exists: ${MINICONDA_PATH}"
    return
  fi
  ARCH=$(uname -m)
  if [ "$ARCH" != "x86_64" ] && [ "$ARCH" != "aarch64" ]; then
    echo "Unsupported architecture: $ARCH"
    exit 1
  fi
  (
    mkdir -p conda && cd conda
    wget https://repo.anaconda.com/miniconda/Miniconda3-latest-Linux-$ARCH.sh -O Miniconda3-latest-Linux-$ARCH.sh
    bash Miniconda3-latest-Linux-$ARCH.sh -b -p $MINICONDA_PATH
  )
}

function install_cuda {
  # See https://developer.nvidia.com/cuda-downloads
  if ! dpkg -l cuda-keyring 1>/dev/null; then
    wget https://developer.download.nvidia.com/compute/cuda/repos/ubuntu2204/x86_64/cuda-keyring_1.1-1_all.deb
    $SUDO dpkg -i cuda-keyring_1.1-1_all.deb
    rm cuda-keyring_1.1-1_all.deb
    $SUDO apt update
  fi
  local dashed="$(echo $1 | tr '.' '-')"
  $SUDO apt install -y \
    cuda-compat-$dashed \
    cuda-driver-dev-$dashed \
    cuda-minimal-build-$dashed \
    cuda-nvrtc-dev-$dashed
}

function install_s3 {
  install_aws_deps

  local MINIO_OS="linux"
  install_minio ${MINIO_OS}
}

function install_gcs {
  # Dependencies of GCS, probably a workaround until the docker image is rebuilt
  apt install -y --no-install-recommends libc-ares-dev libcurl4-openssl-dev
  install_gcs-sdk-cpp
}

function install_abfs {
  # Dependencies of Azure Storage Blob cpp
  apt install -y openssl libxml2-dev
  install_azure-storage-sdk-cpp
}

function install_hdfs {
  apt install -y --no-install-recommends libxml2-dev libgsasl7-dev uuid-dev openjdk-8-jdk
  install_hdfs_deps
}

function install_adapters {
  run_and_time install_s3
  run_and_time install_gcs
  run_and_time install_abfs
  run_and_time install_hdfs
}

function install_velox_deps {
  run_and_time install_velox_deps_from_apt
  run_and_time install_fmt
  run_and_time install_protobuf
  run_and_time install_boost
  run_and_time install_fast_float
  run_and_time install_folly
  run_and_time install_fizz
  run_and_time install_wangle
  run_and_time install_mvfst
  run_and_time install_fbthrift
  run_and_time install_conda
  run_and_time install_duckdb
  run_and_time install_stemmer
  run_and_time install_thrift
  run_and_time install_arrow
  run_and_time install_xsimd
  run_and_time install_simdjson
  run_and_time install_geos
}

function install_apt_deps {
  install_build_prerequisites
  install_format_prerequisites
  install_velox_deps_from_apt
}

(return 2> /dev/null) && return # If script was sourced, don't run commands.

(
  if [[ ${USE_CLANG} != "false" ]]; then
    export CC=/usr/bin/clang-15
    export CXX=/usr/bin/clang++-15
  fi
  if [[ $# -ne 0 ]]; then
    for cmd in "$@"; do
      run_and_time "${cmd}"
    done
    echo "All specified dependencies installed!"
  else
    if [ "${INSTALL_PREREQUISITES:-Y}" == "Y" ]; then
      echo "Installing build dependencies"
      run_and_time install_build_prerequisites
    else
      echo "Skipping installation of build dependencies since INSTALL_PREREQUISITES is not set"
    fi
    install_velox_deps
    echo "All dependencies for Velox installed!"
    if [[ ${USE_CLANG} != "false" ]]; then
      echo "To use clang for the Velox build set the CC and CXX environment variables in your session."
      echo "  export CC=/usr/bin/clang-15"
      echo "  export CXX=/usr/bin/clang++-15"
    fi
    if [[ ${VERSION} =~ "20.04" && ${USE_CLANG} == "false" ]]; then
      echo "To build Velox gcc-11/g++11 is required. Set the CC and CXX environment variables in your session."
      echo "  export CC=/usr/bin/gcc-11"
      echo "  export CXX=/usr/bin/g++-11"
    fi
  fi
)<|MERGE_RESOLUTION|>--- conflicted
+++ resolved
@@ -64,20 +64,6 @@
   fi
 }
 
-<<<<<<< HEAD
-FB_OS_VERSION="v2025.04.28.00"
-FMT_VERSION="10.1.1"
-BOOST_VERSION="boost-1.84.0"
-THRIFT_VERSION="v0.21.0"
-# Note: when updating arrow check if thrift needs an update as well.
-ARROW_VERSION="15.0.0"
-STEMMER_VERSION="2.2.0"
-DUCKDB_VERSION="v0.8.1"
-GEOS_VERSION="3.10.7"
-FAST_FLOAT_VERSION="v8.0.2"
-
-=======
->>>>>>> ceca6718
 # Install packages required for build.
 function install_build_prerequisites {
   ${SUDO} apt update
