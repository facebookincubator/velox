#!/bin/bash
# Copyright (c) Facebook, Inc. and its affiliates.
#
# Licensed under the Apache License, Version 2.0 (the "License");
# you may not use this file except in compliance with the License.
# You may obtain a copy of the License at
#
#     http://www.apache.org/licenses/LICENSE-2.0
#
# Unless required by applicable law or agreed to in writing, software
# distributed under the License is distributed on an "AS IS" BASIS,
# WITHOUT WARRANTIES OR CONDITIONS OF ANY KIND, either express or implied.
# See the License for the specific language governing permissions and
# limitations under the License.

# This script documents setting up a Ubuntu host for Velox
# development.  Running it should make you ready to compile.
#
# Environment variables:
# * INSTALL_PREREQUISITES="N": Skip installation of packages for build.
# * PROMPT_ALWAYS_RESPOND="n": Automatically respond to interactive prompts.
#     Use "n" to never wipe directories.
#
# You can also run individual functions below by specifying them as arguments:
# $ scripts/setup-ubuntu.sh install_googletest install_fmt
#

# Minimal setup for Ubuntu 22.04.
set -eufx -o pipefail
SCRIPTDIR=$(dirname "${BASH_SOURCE[0]}")
source $SCRIPTDIR/setup-common.sh

SUDO="${SUDO:-"sudo --preserve-env"}"
USE_CLANG="${USE_CLANG:-false}"
export INSTALL_PREFIX=${INSTALL_PREFIX:-"/usr/local"}
DEPENDENCY_DIR=${DEPENDENCY_DIR:-$(pwd)/deps-download}
VERSION=$(cat /etc/os-release | grep VERSION_ID)
PYTHON_VENV=${PYTHON_VENV:-"${SCRIPTDIR}/../.venv"}

# On Ubuntu 20.04 dependencies need to be built using gcc11.
# On Ubuntu 22.04 gcc11 is already the system gcc installed.
if [[ ${VERSION} =~ "20.04" ]]; then
  export CC=/usr/bin/gcc-11
  export CXX=/usr/bin/g++-11
fi

function install_clang15 {
  if [[ ! ${VERSION} =~ "22.04" && ! ${VERSION} =~ "24.04" ]]; then
    echo "Warning: using the Clang configuration is for Ubuntu 22.04 and 24.04. Errors might occur."
  fi
  CLANG_PACKAGE_LIST=clang-15
  if [[ ${VERSION} =~ "22.04" ]]; then
    CLANG_PACKAGE_LIST="${CLANG_PACKAGE_LIST} gcc-12 g++-12 libc++-12-dev"
  fi
  ${SUDO} apt install ${CLANG_PACKAGE_LIST} -y
}

# For Ubuntu 20.04 we need add the toolchain PPA to get access to gcc11.
function install_gcc11_if_needed {
  if [[ ${VERSION} =~ "20.04" ]]; then
    ${SUDO} add-apt-repository ppa:ubuntu-toolchain-r/test -y
    ${SUDO} apt update
    ${SUDO} apt install gcc-11 g++-11 -y
  fi
}

# Install packages required for build.
function install_build_prerequisites {
  ${SUDO} apt update
  # The is an issue on 22.04 where a version conflict prevents glog install,
  # installing libunwind first fixes this.
  ${SUDO} apt install -y libunwind-dev
  ${SUDO} apt install -y \
    build-essential \
    python3-pip \
    ccache \
    curl \
    ninja-build \
    checkinstall \
    git \
    pkg-config \
    libtool \
    wget

  if [ ! -f ${PYTHON_VENV}/pyvenv.cfg ]; then
    echo "Creating Python Virtual Environment at ${PYTHON_VENV}"
    python3 -m venv ${PYTHON_VENV}
  fi
  source ${PYTHON_VENV}/bin/activate;
  # Install to /usr/local to make it available to all users.
  ${SUDO} pip3 install cmake==3.30.4

  install_gcc11_if_needed

  if [[ ${USE_CLANG} != "false" ]]; then
    install_clang15
  fi

}

# Install packages required to fix format
function install_format_prerequisites {
  pip3 install regex
  ${SUDO} apt install -y \
    clang-format \
    cmake-format
}

# Install packages required for build.
function install_velox_deps_from_apt {
  ${SUDO} apt update
  ${SUDO} apt install -y \
    libc-ares-dev \
    libcurl4-openssl-dev \
    libssl-dev \
    libicu-dev \
    libdouble-conversion-dev \
    libgoogle-glog-dev \
    libbz2-dev \
    libgflags-dev \
    libgtest-dev \
    libgmock-dev \
    libevent-dev \
    liblz4-dev \
    libzstd-dev \
    libre2-dev \
    libsnappy-dev \
    libsodium-dev \
    libelf-dev \
    libdwarf-dev \
    bison \
    flex \
    libfl-dev \
    tzdata \
    libxxhash-dev
}

function install_conda {
  MINICONDA_PATH="${HOME:-/opt}/miniconda-for-velox"
  if [ -e ${MINICONDA_PATH} ]; then
    echo "File or directory already exists: ${MINICONDA_PATH}"
    return
  fi
  ARCH=$(uname -m)
  if [ "$ARCH" != "x86_64" ] && [ "$ARCH" != "aarch64" ]; then
    echo "Unsupported architecture: $ARCH"
    exit 1
  fi
  (
    mkdir -p conda && cd conda
    wget https://repo.anaconda.com/miniconda/Miniconda3-latest-Linux-$ARCH.sh -O Miniconda3-latest-Linux-$ARCH.sh
    bash Miniconda3-latest-Linux-$ARCH.sh -b -p $MINICONDA_PATH
  )
}

function install_cuda {
<<<<<<< HEAD
  if ! dpkg -l cuda-keyring 1>/dev/null; then
    ARCH=$(uname -m)
    case "$ARCH" in
      x86_64)
        CUDA_ARCH="x86_64"
        ;;
      aarch64)
        CUDA_ARCH="sbsa"
        ;;
      *)
        echo "Error: unsupported architecture $ARCH" >&2
        exit 1
        ;;
    esac
    # See https://developer.nvidia.com/cuda-downloads
    wget https://developer.download.nvidia.com/compute/cuda/repos/ubuntu2204/${CUDA_ARCH}/cuda-keyring_1.1-1_all.deb
=======
  # See https://developer.nvidia.com/cuda-downloads
  local arch=$(uname -m)
  local os_ver

  if [[ ${VERSION} =~ "24.04" ]]; then
    os_ver="ubuntu2404"
  elif [[ ${VERSION} =~ "22.04" ]]; then
    os_ver="ubuntu2204"
  elif [[ ${VERSION} =~ "20.04" ]]; then
    os_ver="ubuntu2004"
  else
    echo "Unsupported Ubuntu version: ${VERSION}" >&2
    return 1
  fi

  local cuda_repo
  if [[ "$arch" == "x86_64" ]]; then
    cuda_repo="${os_ver}/x86_64"
  elif [[ "$arch" == "aarch64" ]]; then
    cuda_repo="${os_ver}/sbsa"
  else
    echo "Unsupported architecture: $arch" >&2
    return 1
  fi

  if ! dpkg -l cuda-keyring 1>/dev/null; then
    wget https://developer.download.nvidia.com/compute/cuda/repos/${cuda_repo}/cuda-keyring_1.1-1_all.deb
>>>>>>> 0c4aedd0
    $SUDO dpkg -i cuda-keyring_1.1-1_all.deb
    rm cuda-keyring_1.1-1_all.deb
    $SUDO apt update
  fi

  local dashed="$(echo $1 | tr '.' '-')"
  $SUDO apt install -y \
    cuda-compat-$dashed \
    cuda-driver-dev-$dashed \
    cuda-minimal-build-$dashed \
    cuda-nvrtc-dev-$dashed \
    libcufile-dev-$dashed \
    libnuma1
}

function install_s3 {
  install_aws_deps

  local MINIO_OS="linux"
  install_minio ${MINIO_OS}
}

function install_gcs {
  # Dependencies of GCS, probably a workaround until the docker image is rebuilt
  apt install -y --no-install-recommends libc-ares-dev libcurl4-openssl-dev
  install_gcs-sdk-cpp
}

function install_abfs {
  # Dependencies of Azure Storage Blob cpp
  apt install -y openssl libxml2-dev
  install_azure-storage-sdk-cpp
}

function install_hdfs {
  apt install -y --no-install-recommends libxml2-dev libgsasl7-dev uuid-dev openjdk-8-jdk
  install_hdfs_deps
}

function install_adapters {
  run_and_time install_s3
  run_and_time install_gcs
  run_and_time install_abfs
  run_and_time install_hdfs
}

function install_velox_deps {
  run_and_time install_velox_deps_from_apt
  run_and_time install_fmt
  run_and_time install_protobuf
  run_and_time install_boost
  run_and_time install_fast_float
  run_and_time install_folly
  run_and_time install_fizz
  run_and_time install_wangle
  run_and_time install_mvfst
  run_and_time install_fbthrift
  run_and_time install_conda
  run_and_time install_duckdb
  run_and_time install_stemmer
  run_and_time install_thrift
  run_and_time install_arrow
  run_and_time install_xsimd
  run_and_time install_simdjson
  run_and_time install_geos
}

function install_apt_deps {
  install_build_prerequisites
  install_format_prerequisites
  install_velox_deps_from_apt
}

(return 2> /dev/null) && return # If script was sourced, don't run commands.

(
  if [[ ${USE_CLANG} != "false" ]]; then
    export CC=/usr/bin/clang-15
    export CXX=/usr/bin/clang++-15
  fi
  if [[ $# -ne 0 ]]; then
    for cmd in "$@"; do
      run_and_time "${cmd}"
    done
    echo "All specified dependencies installed!"
  else
    if [ "${INSTALL_PREREQUISITES:-Y}" == "Y" ]; then
      echo "Installing build dependencies"
      run_and_time install_build_prerequisites
    else
      echo "Skipping installation of build dependencies since INSTALL_PREREQUISITES is not set"
    fi
    install_velox_deps
    echo "All dependencies for Velox installed!"
    if [[ ${USE_CLANG} != "false" ]]; then
      echo "To use clang for the Velox build set the CC and CXX environment variables in your session."
      echo "  export CC=/usr/bin/clang-15"
      echo "  export CXX=/usr/bin/clang++-15"
    fi
    if [[ ${VERSION} =~ "20.04" && ${USE_CLANG} == "false" ]]; then
      echo "To build Velox gcc-11/g++11 is required. Set the CC and CXX environment variables in your session."
      echo "  export CC=/usr/bin/gcc-11"
      echo "  export CXX=/usr/bin/g++-11"
    fi
  fi
)<|MERGE_RESOLUTION|>--- conflicted
+++ resolved
@@ -154,24 +154,6 @@
 }
 
 function install_cuda {
-<<<<<<< HEAD
-  if ! dpkg -l cuda-keyring 1>/dev/null; then
-    ARCH=$(uname -m)
-    case "$ARCH" in
-      x86_64)
-        CUDA_ARCH="x86_64"
-        ;;
-      aarch64)
-        CUDA_ARCH="sbsa"
-        ;;
-      *)
-        echo "Error: unsupported architecture $ARCH" >&2
-        exit 1
-        ;;
-    esac
-    # See https://developer.nvidia.com/cuda-downloads
-    wget https://developer.download.nvidia.com/compute/cuda/repos/ubuntu2204/${CUDA_ARCH}/cuda-keyring_1.1-1_all.deb
-=======
   # See https://developer.nvidia.com/cuda-downloads
   local arch=$(uname -m)
   local os_ver
@@ -199,7 +181,6 @@
 
   if ! dpkg -l cuda-keyring 1>/dev/null; then
     wget https://developer.download.nvidia.com/compute/cuda/repos/${cuda_repo}/cuda-keyring_1.1-1_all.deb
->>>>>>> 0c4aedd0
     $SUDO dpkg -i cuda-keyring_1.1-1_all.deb
     rm cuda-keyring_1.1-1_all.deb
     $SUDO apt update
