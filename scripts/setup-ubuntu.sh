#!/bin/bash
# Copyright (c) Facebook, Inc. and its affiliates.
#
# Licensed under the Apache License, Version 2.0 (the "License");
# you may not use this file except in compliance with the License.
# You may obtain a copy of the License at
#
#     http://www.apache.org/licenses/LICENSE-2.0
#
# Unless required by applicable law or agreed to in writing, software
# distributed under the License is distributed on an "AS IS" BASIS,
# WITHOUT WARRANTIES OR CONDITIONS OF ANY KIND, either express or implied.
# See the License for the specific language governing permissions and
# limitations under the License.

# Minimal setup for Ubuntu 20.04.
set -eufx -o pipefail
SCRIPTDIR=$(dirname "${BASH_SOURCE[0]}")
source $SCRIPTDIR/setup-helper-functions.sh

# Folly must be built with the same compiler flags so that some low level types
# are the same size.
CPU_TARGET="${CPU_TARGET:-avx}"
COMPILER_FLAGS=$(get_cxx_flags "$CPU_TARGET")
export COMPILER_FLAGS
FB_OS_VERSION=v2023.12.04.00
FMT_VERSION=10.1.1
BOOST_VERSION=boost-1.84.0
NPROC=$(getconf _NPROCESSORS_ONLN)
DEPENDENCY_DIR=${DEPENDENCY_DIR:-$(pwd)}
export CMAKE_BUILD_TYPE=Release
<<<<<<< HEAD
AGGRESSIVE_CLEANUP="${AGGRESSIVE_CLEANUP:-false}"

# Install sudo if not already installed
if ! dpkg -s sudo; then
  # If it's not installed, we assume we are running inside a container as root already
  apt update && apt install sudo
fi
=======
export SUDO=sudo
>>>>>>> 6f189b05

# Install all velox and folly dependencies.
# The is an issue on 22.04 where a version conflict prevents glog install,
# installing libunwind first fixes this.
sudo --preserve-env apt update && sudo --preserve-env apt install -y libunwind-dev && \
  sudo --preserve-env apt install -y \
  g++ \
  cmake \
  ccache \
  ninja-build \
  checkinstall \
  git \
  libc-ares-dev \
  libcurl4-openssl-dev \
  libssl-dev \
  libicu-dev \
  libdouble-conversion-dev \
  libgoogle-glog-dev \
  libbz2-dev \
  libgflags-dev \
  libgmock-dev \
  libevent-dev \
  liblz4-dev \
  libzstd-dev \
  libre2-dev \
  libsnappy-dev \
  libsodium-dev \
  libthrift-dev \
  liblzo2-dev \
  libelf-dev \
  libdwarf-dev \
  bison \
  flex \
  libfl-dev \
  tzdata \
  wget

function install_fmt {
  (
    github_checkout fmtlib/fmt "${FMT_VERSION}"
    cmake_install -DFMT_TEST=OFF
  )
  if [ $AGGRESSIVE_CLEANUP = "true" ]; then
    rm -rf fmt
  fi
}

function install_boost {
  github_checkout boostorg/boost "${BOOST_VERSION}" --recursive
  ./bootstrap.sh --prefix=/usr/local
  ./b2 "-j$(nproc)" -d0 install threading=multi
}

function install_folly {
  (
    github_checkout facebook/folly "${FB_OS_VERSION}"
    cmake_install -DBUILD_TESTS=OFF -DFOLLY_HAVE_INT128_T=ON
  )
  if [ $AGGRESSIVE_CLEANUP = "true" ]; then
    rm -rf folly
  fi
}

function install_fizz {
  (
    github_checkout facebookincubator/fizz "${FB_OS_VERSION}"
    cmake_install -DBUILD_TESTS=OFF -S fizz
  )
  if [ $AGGRESSIVE_CLEANUP = "true" ]; then
    rm -rf fizz
  fi
}

function install_wangle {
  (
    github_checkout facebook/wangle "${FB_OS_VERSION}"
    cmake_install -DBUILD_TESTS=OFF -S wangle
  )
  if [ $AGGRESSIVE_CLEANUP = "true" ]; then
    rm -rf wangle
  fi
}

function install_mvfst {
  (
    github_checkout facebook/mvfst "${FB_OS_VERSION}"
    cmake_install -DBUILD_TESTS=OFF
  )
  if [ $AGGRESSIVE_CLEANUP = "true" ]; then
    rm -rf mvfst
  fi
}

function install_fbthrift {
  (
    github_checkout facebook/fbthrift "${FB_OS_VERSION}"
    cmake_install -DBUILD_TESTS=OFF
  )
  if [ $AGGRESSIVE_CLEANUP = "true" ]; then
    rm -rf fbthrift
  fi
}

function install_conda {
  mkdir -p conda && cd conda
  ARCH=$(uname -m)
  
  if [ "$ARCH" != "x86_64" ] && [ "$ARCH" != "aarch64" ]; then
    echo "Unsupported architecture: $ARCH"
    exit 1
  fi
  
  wget https://repo.anaconda.com/miniconda/Miniconda3-latest-Linux-$ARCH.sh
  
  MINICONDA_PATH=/opt/miniconda-for-velox
  bash Miniconda3-latest-Linux-$ARCH.sh -b -p $MINICONDA_PATH
}

function install_cuda {
  wget https://developer.download.nvidia.com/compute/cuda/repos/ubuntu2204/x86_64/cuda-keyring_1.1-1_all.deb
  sudo dpkg -i cuda-keyring_1.1-1_all.deb
  rm cuda-keyring_1.1-1_all.deb
  sudo apt update
  sudo apt -y install cuda-toolkit-12-3
}


function install_velox_deps {
  run_and_time install_fmt
  run_and_time install_boost
  run_and_time install_folly
  run_and_time install_fizz
  run_and_time install_wangle
  run_and_time install_mvfst
  run_and_time install_fbthrift
  run_and_time install_conda
  run_and_time install_cuda
}

(return 2> /dev/null) && return # If script was sourced, don't run commands.

(
  if [[ $# -ne 0 ]]; then
    for cmd in "$@"; do
      run_and_time "${cmd}"
    done
  else
    install_velox_deps
  fi
)

echo "All dependencies for Velox installed!"<|MERGE_RESOLUTION|>--- conflicted
+++ resolved
@@ -29,17 +29,8 @@
 NPROC=$(getconf _NPROCESSORS_ONLN)
 DEPENDENCY_DIR=${DEPENDENCY_DIR:-$(pwd)}
 export CMAKE_BUILD_TYPE=Release
-<<<<<<< HEAD
 AGGRESSIVE_CLEANUP="${AGGRESSIVE_CLEANUP:-false}"
-
-# Install sudo if not already installed
-if ! dpkg -s sudo; then
-  # If it's not installed, we assume we are running inside a container as root already
-  apt update && apt install sudo
-fi
-=======
 export SUDO=sudo
->>>>>>> 6f189b05
 
 # Install all velox and folly dependencies.
 # The is an issue on 22.04 where a version conflict prevents glog install,
@@ -88,9 +79,14 @@
 }
 
 function install_boost {
-  github_checkout boostorg/boost "${BOOST_VERSION}" --recursive
-  ./bootstrap.sh --prefix=/usr/local
-  ./b2 "-j$(nproc)" -d0 install threading=multi
+  (
+    github_checkout boostorg/boost "${BOOST_VERSION}" --recursive
+    ./bootstrap.sh --prefix=/usr/local
+    ./b2 "-j$(nproc)" -d0 install threading=multi
+  )
+  if [ $AGGRESSIVE_CLEANUP = "true" ]; then
+    rm -rf boost
+  fi
 }
 
 function install_folly {
