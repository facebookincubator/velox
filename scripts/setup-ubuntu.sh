--- conflicted
+++ resolved
@@ -158,11 +158,8 @@
   fi
 }
 
-<<<<<<< HEAD
 ARROW_VERSION=16.1.0
 
-=======
->>>>>>> 97ad9adb
 function install_arrow {
   wget_and_untar https://archive.apache.org/dist/arrow/arrow-${ARROW_VERSION}/apache-arrow-${ARROW_VERSION}.tar.gz arrow
   (
