--- conflicted
+++ resolved
@@ -121,11 +121,7 @@
 
 function install_fbthrift {
   github_checkout facebook/fbthrift "${FB_OS_VERSION}"
-<<<<<<< HEAD
-  cmake_install -DBUILD_TESTS=OFF -Dthriftpy=OFF || true
-=======
   cmake_install -Denable_tests=OFF -DBUILD_TESTS=OFF -DBUILD_SHARED_LIBS=OFF
->>>>>>> c8c284da
 }
 
 function install_conda {
