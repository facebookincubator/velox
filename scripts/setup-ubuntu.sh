--- conflicted
+++ resolved
@@ -86,12 +86,8 @@
 function install_conda {
   mkdir -p conda && cd conda
   wget https://repo.anaconda.com/miniconda/Miniconda3-latest-Linux-x86_64.sh
-<<<<<<< HEAD
-  sh Miniconda3-latest-Linux-x86_64.sh -b
-=======
   MINICONDA_PATH=/opt/miniconda-for-velox
   sh Miniconda3-latest-Linux-x86_64.sh -b -p $MINICONDA_PATH
->>>>>>> d3a9938e
 }
 
 function install_velox_deps {
