#!/bin/bash
# Copyright (c) Facebook, Inc. and its affiliates.
#
# Licensed under the Apache License, Version 2.0 (the "License");
# you may not use this file except in compliance with the License.
# You may obtain a copy of the License at
#
#     http://www.apache.org/licenses/LICENSE-2.0
#
# Unless required by applicable law or agreed to in writing, software
# distributed under the License is distributed on an "AS IS" BASIS,
# WITHOUT WARRANTIES OR CONDITIONS OF ANY KIND, either express or implied.
# See the License for the specific language governing permissions and
# limitations under the License.

SCRIPTDIR=$(dirname "$0")
source $SCRIPTDIR/setup-helper-functions.sh

# Propagate errors and improve debugging.
set -eufx -o pipefail

SCRIPTDIR=$(dirname "${BASH_SOURCE[0]}")
source $SCRIPTDIR/setup-helper-functions.sh
DEPENDENCY_DIR=${DEPENDENCY_DIR:-$(pwd)}

function install_aws-sdk-cpp {
  local AWS_REPO_NAME="aws/aws-sdk-cpp"
  local AWS_SDK_VERSION="1.10.57"

  github_checkout $AWS_REPO_NAME $AWS_SDK_VERSION --depth 1 --recurse-submodules
  cmake_install -DCMAKE_BUILD_TYPE=Debug -DBUILD_SHARED_LIBS:BOOL=OFF -DMINIMIZE_SIZE:BOOL=ON -DENABLE_TESTING:BOOL=OFF -DBUILD_ONLY:STRING="s3;identity-management"
}

function install_gcs-sdk-cpp {
  # Install gcs dependencies
  # https://github.com/googleapis/google-cloud-cpp/blob/main/doc/packaging.md#required-libraries

  # abseil-cpp
  github_checkout abseil/abseil-cpp 20230125.3 --depth 1
  sed -i 's/^#define ABSL_OPTION_USE_\(.*\) 2/#define ABSL_OPTION_USE_\1 0/' "absl/base/options.h"
  cmake_install -DBUILD_SHARED_LIBS=OFF \
    -DABSL_BUILD_TESTING=OFF

  # crc32
  github_checkout google/crc32c 1.1.2 --depth 1
  cmake_install -DBUILD_SHARED_LIBS=OFF \
    -DCRC32C_BUILD_TESTS=OFF \
    -DCRC32C_BUILD_BENCHMARKS=OFF \
    -DCRC32C_USE_GLOG=OFF

  # nlohmann json
  github_checkout nlohmann/json v3.11.2 --depth 1
  cmake_install -DBUILD_SHARED_LIBS=OFF \
    -DJSON_BuildTests=OFF

  # google-cloud-cpp
  github_checkout googleapis/google-cloud-cpp v2.10.1 --depth 1
  cmake_install -DBUILD_SHARED_LIBS=OFF \
    -DCMAKE_INSTALL_MESSAGE=NEVER \
    -DGOOGLE_CLOUD_CPP_ENABLE_EXAMPLES=OFF \
    -DGOOGLE_CLOUD_CPP_ENABLE=storage
}

function install_azure-storage-sdk-cpp {
  github_checkout azure/azure-sdk-for-cpp azure-storage-blobs_12.8.0

<<<<<<< HEAD
  # install azure-core compatible with system pre-installed openssl version
  openssl_version=$(openssl version -v | awk '{print $2}')
  if [[ "$openssl_version" == 1.1.1* ]]; then
    openssl_version="1.1.1n"
  fi
  cd sdk/core/azure-core
  if ! grep -q "baseline" vcpkg.json; then
=======
  cd sdk/core/azure-core
  if ! grep -q "baseline" vcpkg.json; then
    # build and install azure-core with the version compatible with system pre-installed openssl
    openssl_version=$(openssl version -v | awk '{print $2}')
    if [[ "$openssl_version" == 1.1.1* ]]; then
      openssl_version="1.1.1n"
    fi
>>>>>>> d6b4b5d3
    sed -i 's/"version-string"/"builtin-baseline": "dafef74af53669ef1cc9015f55e0ce809ead62aa","version-string"/' vcpkg.json
    sed -i "s/\"version-string\"/\"overrides\": [{ \"name\": \"openssl\", \"version-string\": \"$openssl_version\" }],\"version-string\"/" vcpkg.json
  fi
  cmake_install -DCMAKE_BUILD_TYPE=Release -DBUILD_SHARED_LIBS=OFF

  cd -
  # install azure-storage-common
  cd sdk/storage/azure-storage-common
  cmake_install -DCMAKE_BUILD_TYPE=Release -DBUILD_SHARED_LIBS=OFF

  cd -
  # install azure-storage-blobs
  cd sdk/storage/azure-storage-blobs
  if ! grep -q "baseline" vcpkg.json; then
    sed -i 's/"version-semver"/"builtin-baseline": "dafef74af53669ef1cc9015f55e0ce809ead62aa","version-semver"/' vcpkg.json
  fi
  cmake_install -DCMAKE_BUILD_TYPE=Release -DBUILD_SHARED_LIBS=OFF
}

function install_libhdfs3 {
  github_checkout apache/hawq master
  cd $DEPENDENCY_DIR/hawq/depends/libhdfs3
  if [[ "$OSTYPE" == darwin* ]]; then
     sed -i '' -e "/FIND_PACKAGE(GoogleTest REQUIRED)/d" ./CMakeLists.txt
     sed -i '' -e "s/dumpversion/dumpfullversion/" ./CMakeLists.txt
  fi

  if [[ "$OSTYPE" == linux-gnu* ]]; then
    sed -i "/FIND_PACKAGE(GoogleTest REQUIRED)/d" ./CMakeLists.txt
    sed -i "s/dumpversion/dumpfullversion/" ./CMake/Platform.cmake
  fi
  cmake_install
}

cd "${DEPENDENCY_DIR}" || exit
# aws-sdk-cpp missing dependencies

if [[ "$OSTYPE" == "linux-gnu"* ]]; then
   # /etc/os-release is a standard way to query various distribution
   # information and is available everywhere
   LINUX_DISTRIBUTION=$(. /etc/os-release && echo ${ID})
   if [[ "$LINUX_DISTRIBUTION" == "ubuntu" ]]; then
      apt install -y --no-install-recommends libxml2-dev libgsasl7-dev uuid-dev
      # Dependencies of GCS, probably a workaround until the docker image is rebuilt
      apt install -y --no-install-recommends libc-ares-dev libcurl4-openssl-dev
      # Dependencies of Azure Storage Blob cpp
      apt install -y openssl
   else # Assume Fedora/CentOS
      yum -y install libxml2-devel libgsasl-devel libuuid-devel
      # Dependencies of GCS, probably a workaround until the docker image is rebuilt
      yum -y install curl-devel c-ares-devel
      # Dependencies of Azure Storage Blob Cpp
<<<<<<< HEAD
      yum -y install gcc-c++
      yum -y install perl-IPC-Cmd
=======
      yum -y install perl-IPC-Cmd
      yum -y install openssl
>>>>>>> d6b4b5d3
   fi
fi

if [[ "$OSTYPE" == darwin* ]]; then
   brew install libxml2 gsasl
fi

install_aws=0
install_gcs=0
install_hdfs=0
install_abfs=0

if [ "$#" -eq 0 ]; then
    # Install all adapters by default
    install_aws=1
    install_gcs=1
    install_hdfs=1
    install_abfs=1
fi

while [[ $# -gt 0 ]]; do
  case $1 in
    gcs)
      install_gcs=1
      shift # past argument
      ;;
    aws)
      install_aws=1
      shift # past argument
      ;;
    hdfs)
      install_hdfs=1
      shift # past argument
      ;;
    abfs)
      install_abfs=1
      shift # past argument
      ;;
    *)
      echo "ERROR: Unknown option $1! will be ignored!"
      shift
      ;;
  esac
done

if [ $install_gcs -eq 1 ]; then
  install_gcs-sdk-cpp
fi
if [ $install_aws -eq 1 ]; then
  install_aws-sdk-cpp
fi
if [ $install_hdfs -eq 1 ]; then
  install_libhdfs3
fi
if [ $install_abfs -eq 1 ]; then
  install_azure-storage-sdk-cpp
fi

_ret=$?
if [ $_ret -eq 0 ] ; then
   echo "All deps for Velox adapters installed!"
fi<|MERGE_RESOLUTION|>--- conflicted
+++ resolved
@@ -64,15 +64,6 @@
 function install_azure-storage-sdk-cpp {
   github_checkout azure/azure-sdk-for-cpp azure-storage-blobs_12.8.0
 
-<<<<<<< HEAD
-  # install azure-core compatible with system pre-installed openssl version
-  openssl_version=$(openssl version -v | awk '{print $2}')
-  if [[ "$openssl_version" == 1.1.1* ]]; then
-    openssl_version="1.1.1n"
-  fi
-  cd sdk/core/azure-core
-  if ! grep -q "baseline" vcpkg.json; then
-=======
   cd sdk/core/azure-core
   if ! grep -q "baseline" vcpkg.json; then
     # build and install azure-core with the version compatible with system pre-installed openssl
@@ -80,7 +71,6 @@
     if [[ "$openssl_version" == 1.1.1* ]]; then
       openssl_version="1.1.1n"
     fi
->>>>>>> d6b4b5d3
     sed -i 's/"version-string"/"builtin-baseline": "dafef74af53669ef1cc9015f55e0ce809ead62aa","version-string"/' vcpkg.json
     sed -i "s/\"version-string\"/\"overrides\": [{ \"name\": \"openssl\", \"version-string\": \"$openssl_version\" }],\"version-string\"/" vcpkg.json
   fi
@@ -133,13 +123,8 @@
       # Dependencies of GCS, probably a workaround until the docker image is rebuilt
       yum -y install curl-devel c-ares-devel
       # Dependencies of Azure Storage Blob Cpp
-<<<<<<< HEAD
-      yum -y install gcc-c++
-      yum -y install perl-IPC-Cmd
-=======
       yum -y install perl-IPC-Cmd
       yum -y install openssl
->>>>>>> d6b4b5d3
    fi
 fi
 
