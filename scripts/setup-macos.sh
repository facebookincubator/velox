--- conflicted
+++ resolved
@@ -41,17 +41,7 @@
 MACOS_VELOX_DEPS="bison flex gflags glog googletest icu4c libevent libsodium lz4 lzo openssl protobuf@21 simdjson snappy xz zstd"
 MACOS_BUILD_DEPS="ninja cmake ccache"
 
-<<<<<<< HEAD
-FB_OS_VERSION="v2025.04.28.00"
-FMT_VERSION="10.1.1"
-BOOST_VERSION="boost-1.84.0"
-STEMMER_VERSION="2.2.0"
-DUCKDB_VERSION="v0.8.1"
-GEOS_VERSION="3.10.7"
-FAST_FLOAT_VERSION="v8.0.2"
-=======
 SUDO="${SUDO:-""}"
->>>>>>> ceca6718
 
 function update_brew {
   DEFAULT_BREW_PATH=/usr/local/bin/brew
@@ -125,7 +115,30 @@
   install_hdfs_deps
 }
 
-<<<<<<< HEAD
+function install_fizz {
+  # Folly Portability.h being used to decide whether or not support coroutines
+  # causes issues (build, lin) if the selection is not consistent across users of folly.
+  EXTRA_PKG_CXXFLAGS=" -DFOLLY_CFG_NO_COROUTINES"
+  wget_and_untar https://github.com/facebookincubator/fizz/archive/refs/tags/${FB_OS_VERSION}.tar.gz fizz
+  cmake_install_dir fizz/fizz -DBUILD_TESTS=OFF
+}
+
+function install_wangle {
+  # Folly Portability.h being used to decide whether or not support coroutines
+  # causes issues (build, lin) if the selection is not consistent across users of folly.
+  EXTRA_PKG_CXXFLAGS=" -DFOLLY_CFG_NO_COROUTINES"
+  wget_and_untar https://github.com/facebook/wangle/archive/refs/tags/${FB_OS_VERSION}.tar.gz wangle
+  cmake_install_dir wangle/wangle -DBUILD_TESTS=OFF
+}
+
+function install_mvfst {
+  # Folly Portability.h being used to decide whether or not support coroutines
+  # causes issues (build, lin) if the selection is not consistent across users of folly.
+  EXTRA_PKG_CXXFLAGS=" -DFOLLY_CFG_NO_COROUTINES"
+  wget_and_untar https://github.com/facebook/mvfst/archive/refs/tags/${FB_OS_VERSION}.tar.gz mvfst
+  cmake_install_dir mvfst -DBUILD_TESTS=OFF
+}
+
 function install_fbthrift {
   # Folly Portability.h being used to decide whether or not support coroutines
   # causes issues (build, lin) if the selection is not consistent across users of folly.
@@ -176,13 +189,13 @@
     wget_and_untar https://github.com/libgeos/geos/archive/${GEOS_VERSION}.tar.gz geos
     cmake_install_dir geos -DBUILD_TESTING=OFF
   fi
-=======
+}
+
 function install_adapters {
   run_and_time install_s3
   run_and_time install_gcs
   run_and_time install_abfs
   run_and_time install_hdfs
->>>>>>> ceca6718
 }
 
 function install_velox_deps {
