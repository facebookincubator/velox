#!/bin/bash
# Copyright (c) Facebook, Inc. and its affiliates.
#
# Licensed under the Apache License, Version 2.0 (the "License");
# you may not use this file except in compliance with the License.
# You may obtain a copy of the License at
#
#     http://www.apache.org/licenses/LICENSE-2.0
#
# Unless required by applicable law or agreed to in writing, software
# distributed under the License is distributed on an "AS IS" BASIS,
# WITHOUT WARRANTIES OR CONDITIONS OF ANY KIND, either express or implied.
# See the License for the specific language governing permissions and
# limitations under the License.

# This script documents setting up a macOS host for Velox
# development.  Running it should make you ready to compile.
#
# Environment variables:
# * INSTALL_PREREQUISITES="N": Skip installation of brew/pip deps.
# * PROMPT_ALWAYS_RESPOND="n": Automatically respond to interactive prompts.
#     Use "n" to never wipe directories.
#
# You can also run individual functions below by specifying them as arguments:
# $ scripts/setup-macos.sh install_googletest install_fmt
#

set -e # Exit on error.
set -x # Print commands that are executed.

SCRIPTDIR=$(dirname "${BASH_SOURCE[0]}")
export INSTALL_PREFIX=${INSTALL_PREFIX:-"$(pwd)/deps-install"}
source $SCRIPTDIR/setup-common.sh
PYTHON_VENV=${PYTHON_VENV:-"${SCRIPTDIR}/../.venv"}
# Allow installed package headers to be picked up before brew package headers
# by tagging the brew packages to be system packages.
# This is used during package builds.
export OS_CXXFLAGS=" -isystem $(brew --prefix)/include "
export CMAKE_POLICY_VERSION_MINIMUM="3.5"

DEPENDENCY_DIR=${DEPENDENCY_DIR:-$(pwd)}
<<<<<<< HEAD
MACOS_VELOX_DEPS="bison flex gflags glog googletest icu4c libevent libsodium lz4 openssl protobuf@21 simdjson snappy xz zstd"
=======
MACOS_VELOX_DEPS="bison flex gflags glog googletest icu4c libevent libsodium lz4 lzo openssl protobuf@21 simdjson snappy xz xxhash zstd"
>>>>>>> da209b76
MACOS_BUILD_DEPS="ninja cmake"

SUDO="${SUDO:-""}"

function update_brew {
  DEFAULT_BREW_PATH=/usr/local/bin/brew
  if [ `arch` == "arm64" ] ;
    then
      DEFAULT_BREW_PATH=$(which brew) ;
  fi
  BREW_PATH=${BREW_PATH:-$DEFAULT_BREW_PATH}
  $BREW_PATH update --auto-update --verbose
  $BREW_PATH developer off
}

function install_from_brew {
  pkg=$1
  if [[ "${pkg}" =~ ^([0-9a-z-]*):([0-9](\.[0-9\])*)$ ]];
  then
    pkg=${BASH_REMATCH[1]}
    ver=${BASH_REMATCH[2]}
    echo "Installing '${pkg}' at '${ver}'"
    tap="velox/local-${pkg}"
    brew tap-new "${tap}"
    brew extract "--version=${ver}" "${pkg}" "${tap}"
    brew install "${tap}/${pkg}@${ver}" || ( echo "Failed to install ${tap}/${pkg}@${ver}" ; exit 1 )
  else
    ( brew install --formula "${pkg}" && echo "Installation of ${pkg} is successful" || brew upgrade --formula "$pkg" ) || ( echo "Failed to install ${pkg}" ; exit 1 )
  fi
}

function install_build_prerequisites {
  for pkg in ${MACOS_BUILD_DEPS}
  do
    install_from_brew ${pkg}
  done
  if [ ! -f ${PYTHON_VENV}/pyvenv.cfg ]; then
    echo "Creating Python Virtual Environment at ${PYTHON_VENV}"
    python3 -m venv ${PYTHON_VENV}
  fi
  source ${PYTHON_VENV}/bin/activate; pip3 install cmake-format regex pyyaml

  # Install ccache
  curl -L https://github.com/ccache/ccache/releases/download/v${CCACHE_VERSION}/ccache-${CCACHE_VERSION}-darwin.tar.gz > ccache.tar.gz
  tar -xf ccache.tar.gz
  mv ccache-${CCACHE_VERSION}-darwin/ccache /usr/local/bin/
  rm -rf ccache-${CCACHE_VERSION}-darwin ccache.tar.gz
}

function install_velox_deps_from_brew {
  for pkg in ${MACOS_VELOX_DEPS}
  do
    install_from_brew ${pkg}
  done
}

function install_s3 {
  install_aws_deps

  local MINIO_OS="darwin"
  install_minio ${MINIO_OS}
}

function install_gcs {
  install_gcs-sdk-cpp
}

function install_abfs {
  install_azure-storage-sdk-cpp
}

function install_hdfs {
  brew install libxml2 gsasl
  install_hdfs_deps
}

function install_adapters {
  run_and_time install_s3
  run_and_time install_gcs
  run_and_time install_abfs
  run_and_time install_hdfs
}

function install_velox_deps {
  run_and_time install_velox_deps_from_brew
  run_and_time install_ranges_v3
  run_and_time install_double_conversion
  run_and_time install_re2
  run_and_time install_boost
  run_and_time install_fmt
  run_and_time install_fast_float
  run_and_time install_folly
  run_and_time install_fizz
  run_and_time install_wangle
  run_and_time install_mvfst
  run_and_time install_fbthrift
  run_and_time install_xsimd
  run_and_time install_duckdb
  run_and_time install_stemmer
# We allow arrow to bundle thrift on MacOS due to issues with bison and flex.
# See https://github.com/facebook/fbthrift/pull/317 for an explanation.
# run_and_time install_thrift
  run_and_time install_arrow
  run_and_time install_geos
}

(return 2> /dev/null) && return # If script was sourced, don't run commands.

(
  update_brew
  if [[ $# -ne 0 ]]; then
    for cmd in "$@"; do
      run_and_time "${cmd}"
    done
    echo "All specified dependencies installed!"
  else
    if [ "${INSTALL_PREREQUISITES:-Y}" == "Y" ]; then
      echo "Installing build dependencies"
      run_and_time install_build_prerequisites
    else
      echo "Skipping installation of build dependencies since INSTALL_PREREQUISITES is not set"
    fi
    install_velox_deps
    echo "All deps for Velox installed! Now try \"make\""
  fi
)

echo "To reuse the installed dependencies for subsequent builds, consider adding this to your ~/.zshrc"
echo "export INSTALL_PREFIX=$INSTALL_PREFIX"<|MERGE_RESOLUTION|>--- conflicted
+++ resolved
@@ -39,11 +39,7 @@
 export CMAKE_POLICY_VERSION_MINIMUM="3.5"
 
 DEPENDENCY_DIR=${DEPENDENCY_DIR:-$(pwd)}
-<<<<<<< HEAD
-MACOS_VELOX_DEPS="bison flex gflags glog googletest icu4c libevent libsodium lz4 openssl protobuf@21 simdjson snappy xz zstd"
-=======
-MACOS_VELOX_DEPS="bison flex gflags glog googletest icu4c libevent libsodium lz4 lzo openssl protobuf@21 simdjson snappy xz xxhash zstd"
->>>>>>> da209b76
+MACOS_VELOX_DEPS="bison flex gflags glog googletest icu4c libevent libsodium lz4 openssl protobuf@21 simdjson snappy xz xxhash zstd"
 MACOS_BUILD_DEPS="ninja cmake"
 
 SUDO="${SUDO:-""}"
