--- conflicted
+++ resolved
@@ -32,14 +32,11 @@
 NPROC=$(sysctl -n hw.physicalcpu)
 COMPILER_FLAGS="-mavx2 -mfma -mavx -mf16c -masm=intel -mlzcnt"
 DEPENDENCY_DIR=${DEPENDENCY_DIR:-$(pwd)}
-<<<<<<< HEAD
-MACOS_DEPS_BREW="ninja cmake ccache protobuf icu4c boost double-conversion gflags glog libevent lz4 lzo snappy xz zstd"
-MACOS_DEPS_MACPORTS="ninja cmake ccache protobuf3-cpp icu boost double-conversion gflags google-glog libevent lz4 lzo snappy xz zstd openssl"
+
+MACOS_DEPS_BREW="ninja cmake ccache protobuf icu4c boost gflags glog libevent lz4 lzo snappy xz zstd"
+MACOS_DEPS_MACPORTS="ninja cmake ccache protobuf3-cpp icu boost gflags google-glog libevent lz4 lzo snappy xz zstd openssl"
 # Install non-packaged github dependencies locally rather than polluting /usr/local (and needing root)
 INSTALL_DEPS_PREFIX=${DEPENDENCY_DIR}/deps
-=======
-MACOS_DEPS="ninja cmake ccache protobuf icu4c boost gflags glog libevent lz4 lzo snappy xz zstd"
->>>>>>> 30e0e11d
 
 function run_and_time {
   time "$@"
@@ -134,18 +131,17 @@
   cmake_install -DFMT_TEST=OFF
 }
 
-<<<<<<< HEAD
 function openssl_dir {
   if hash brew 2>/dev/null; then
     brew --prefix openssl
   else
     echo /opt/local/lib/openssl
   fi
-=======
+}
+
 function install_double_conversion {
   github_checkout google/double-conversion v3.1.5
   cmake_install -DBUILD_TESTING=OFF
->>>>>>> 30e0e11d
 }
 
 function install_folly {
