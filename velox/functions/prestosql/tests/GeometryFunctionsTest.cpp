--- conflicted
+++ resolved
@@ -2592,8 +2592,6 @@
       std::nullopt, "POLYGON ((10 100, 30 10, 30 100, 10 100))");
   noNearestPointsFunc("LINESTRING (50 100, 50 200)", std::nullopt);
   noNearestPointsFunc(std::nullopt, std::nullopt);
-<<<<<<< HEAD
-=======
 }
 
 TEST_F(GeometryFunctionsTest, testLineLocatePoint) {
@@ -3109,5 +3107,4 @@
       testGeometryFromJsonFunc(
           "{\"type\":\"MultiPoint\",\"crashMe\"}", std::nullopt),
       "Error parsing JSON");
->>>>>>> b350409c
 }