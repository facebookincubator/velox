--- conflicted
+++ resolved
@@ -155,7 +155,6 @@
       binomialCDF(-2, 0.5, -1), "numberOfTrials must be greater than 0");
 }
 
-<<<<<<< HEAD
 TEST_F(ProbabilityTest, weibullCDF) {
   const auto weibullCDF = [&](std::optional<double> a,
                               std::optional<double> b,
@@ -169,9 +168,7 @@
   EXPECT_EQ(weibullCDF(1.0, 0.9, 2.0), 0.89163197677810413);
 
   EXPECT_EQ(weibullCDF(std::nullopt, 1.0, 0.3), std::nullopt);
-
   EXPECT_EQ(weibullCDF(1.0, std::nullopt, 0.2), std::nullopt);
-
   EXPECT_EQ(weibullCDF(1.0, 0.4, std::nullopt), std::nullopt);
 
   EXPECT_EQ(weibullCDF(kDoubleMin, 1.0, 2.0), 0.63212055882855767);
@@ -182,13 +179,15 @@
   EXPECT_EQ(weibullCDF(1.0, kInf, 20.0), 0.0);
   EXPECT_EQ(weibullCDF(kDoubleMin, kDoubleMin, 1.0), 0.63212055882855767);
   EXPECT_EQ(weibullCDF(kDoubleMax, kDoubleMax, 4.0), 0.0);
+
   VELOX_ASSERT_THROW(
       weibullCDF(kNan, kNan, kDoubleMin), "a must be greater than 0");
   VELOX_ASSERT_THROW(weibullCDF(0, 3, 0.5), "a must be greater than 0");
   VELOX_ASSERT_THROW(weibullCDF(3, 0, 0.5), "b must be greater than 0");
   VELOX_ASSERT_THROW(weibullCDF(kNan, 3.0, 0.5), "a must be greater than 0");
   VELOX_ASSERT_THROW(weibullCDF(3.0, kNan, 0.5), "b must be greater than 0");
-=======
+}
+
 TEST_F(ProbabilityTest, invBetaCDF) {
   const auto invBetaCDF = [&](std::optional<double> a,
                               std::optional<double> b,
@@ -226,7 +225,6 @@
   VELOX_ASSERT_THROW(
       invBetaCDF(3, 5, -0.1), "p must be in the interval [0, 1]");
   VELOX_ASSERT_THROW(invBetaCDF(3, 5, 1.1), "p must be in the interval [0, 1]");
->>>>>>> b414dd4f
 }
 
 } // namespace
