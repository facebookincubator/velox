/*
 * Copyright (c) Facebook, Inc. and its affiliates.
 *
 * Licensed under the Apache License, Version 2.0 (the "License");
 * you may not use this file except in compliance with the License.
 * You may obtain a copy of the License at
 *
 *     http://www.apache.org/licenses/LICENSE-2.0
 *
 * Unless required by applicable law or agreed to in writing, software
 * distributed under the License is distributed on an "AS IS" BASIS,
 * WITHOUT WARRANTIES OR CONDITIONS OF ANY KIND, either express or implied.
 * See the License for the specific language governing permissions and
 * limitations under the License.
 */

#include <gmock/gmock.h>

#include "velox/common/base/tests/GTestUtils.h"
#include "velox/functions/prestosql/tests/utils/FunctionBaseTest.h"

namespace facebook::velox {
namespace {

constexpr double kInf = std::numeric_limits<double>::infinity();
constexpr double kNan = std::numeric_limits<double>::quiet_NaN();
constexpr double kDoubleMax = std::numeric_limits<double>::max();
constexpr double kDoubleMin = std::numeric_limits<double>::min();
constexpr int64_t kBigIntMax = std::numeric_limits<int64_t>::max();
constexpr int64_t kBigIntMin = std::numeric_limits<int64_t>::min();

MATCHER(IsNan, "is NaN") {
  return arg && std::isnan(*arg);
}

MATCHER(IsInf, "is Infinity") {
  return arg && std::isinf(*arg);
}

class ProbabilityTest : public functions::test::FunctionBaseTest {};

TEST_F(ProbabilityTest, betaCDF) {
  const auto betaCDF = [&](std::optional<double> a,
                           std::optional<double> b,
                           std::optional<double> value) {
    return evaluateOnce<double>("beta_cdf(c0, c1, c2)", a, b, value);
  };

  EXPECT_EQ(0.09888000000000001, betaCDF(3, 4, 0.2));
  EXPECT_EQ(0.0, betaCDF(3, 3.6, 0.0));
  EXPECT_EQ(1.0, betaCDF(3, 3.6, 1.0));
  EXPECT_EQ(0.21764809997679951, betaCDF(3, 3.6, 0.3));
  EXPECT_EQ(0.9972502881611551, betaCDF(3, 3.6, 0.9));
  EXPECT_EQ(0.0, betaCDF(kInf, 3, 0.2));
  EXPECT_EQ(0.0, betaCDF(3, kInf, 0.2));
  EXPECT_EQ(0.0, betaCDF(kInf, kInf, 0.2));
  EXPECT_EQ(0.0, betaCDF(kDoubleMax, kDoubleMax, 0.3));
  EXPECT_EQ(0.5, betaCDF(kDoubleMin, kDoubleMin, 0.3));

  VELOX_ASSERT_THROW(
      betaCDF(3, 3, kInf), "value must be in the interval [0, 1]");
  VELOX_ASSERT_THROW(betaCDF(0, 3, 0.5), "a must be > 0");
  VELOX_ASSERT_THROW(betaCDF(3, 0, 0.5), "b must be > 0");
  VELOX_ASSERT_THROW(
      betaCDF(3, 5, -0.1), "value must be in the interval [0, 1]");
  VELOX_ASSERT_THROW(
      betaCDF(3, 5, 1.1), "value must be in the interval [0, 1]");
  VELOX_ASSERT_THROW(betaCDF(kNan, 3, 0.5), "a must be > 0");
  VELOX_ASSERT_THROW(betaCDF(3, kNan, 0.5), "b must be > 0");
  VELOX_ASSERT_THROW(
      betaCDF(3, 3, kNan), "value must be in the interval [0, 1]");
}

TEST_F(ProbabilityTest, normalCDF) {
  const auto normal_cdf = [&](std::optional<double> mean,
                              std::optional<double> sd,
                              std::optional<double> value) {
    return evaluateOnce<double>("normal_cdf(c0, c1, c2)", mean, sd, value);
  };

  EXPECT_EQ(0.97500210485177963, normal_cdf(0, 1, 1.96));
  EXPECT_EQ(0.5, normal_cdf(10, 9, 10));
  EXPECT_EQ(0.0013498980316301035, normal_cdf(-1.5, 2.1, -7.8));
  EXPECT_EQ(1.0, normal_cdf(0, 1, kInf));
  EXPECT_EQ(0.0, normal_cdf(0, 1, -kInf));
  EXPECT_EQ(0.0, normal_cdf(kInf, 1, 0));
  EXPECT_EQ(1.0, normal_cdf(-kInf, 1, 0));
  EXPECT_EQ(0.5, normal_cdf(0, kInf, 0));
  EXPECT_THAT(normal_cdf(kNan, 1, 0), IsNan());
  EXPECT_THAT(normal_cdf(0, 1, kNan), IsNan());
  EXPECT_EQ(normal_cdf(0, 1, kDoubleMax), 1);
  EXPECT_EQ(normal_cdf(0, kDoubleMax, 0), 0.5);
  EXPECT_EQ(0.0, normal_cdf(kDoubleMax, 1, 0));
  EXPECT_EQ(0.5, normal_cdf(0, 1, kDoubleMin));
  EXPECT_EQ(0.5, normal_cdf(kDoubleMin, 1, 0));
  EXPECT_EQ(0, normal_cdf(1, kDoubleMin, 0));
  EXPECT_THAT(normal_cdf(kDoubleMax, kDoubleMax, kInf), IsNan());
  EXPECT_EQ(0.5, normal_cdf(kDoubleMax, kDoubleMax, kDoubleMax));
  EXPECT_EQ(0.5, normal_cdf(kDoubleMin, kDoubleMin, kDoubleMin));
  EXPECT_EQ(0.5, normal_cdf(kDoubleMax, 1, kDoubleMax));
  EXPECT_EQ(0.5, normal_cdf(10, kDoubleMax, kDoubleMax));
  EXPECT_EQ(0.5, normal_cdf(kDoubleMax, kDoubleMax, 1.96));
  EXPECT_EQ(std::nullopt, normal_cdf(std::nullopt, 1, 1.96));
  EXPECT_EQ(std::nullopt, normal_cdf(1, 1, std::nullopt));
  EXPECT_EQ(std::nullopt, normal_cdf(std::nullopt, 1, std::nullopt));
  EXPECT_EQ(std::nullopt, normal_cdf(std::nullopt, std::nullopt, std::nullopt));

  VELOX_ASSERT_THROW(normal_cdf(0, 0, 0.1985), "standardDeviation must be > 0");
  VELOX_ASSERT_THROW(
      normal_cdf(0, kNan, 0.1985), "standardDeviation must be > 0");
}

TEST_F(ProbabilityTest, binomialCDF) {
  const auto binomialCDF = [&](std::optional<int64_t> numberOfTrials,
                               std::optional<double> successProbability,
                               std::optional<int64_t> value) {
    return evaluateOnce<double>(
        "binomial_cdf(c0, c1, c2)", numberOfTrials, successProbability, value);
  };

  EXPECT_EQ(binomialCDF(5, 0.5, 5), 1.0);
  EXPECT_EQ(binomialCDF(5, 0.5, 0), 0.03125);
  EXPECT_EQ(binomialCDF(3, 0.5, 1), 0.5);
  EXPECT_EQ(binomialCDF(20, 1.0, 0), 0.0);
  EXPECT_EQ(binomialCDF(20, 0.3, 6), 0.60800981220092398);
  EXPECT_EQ(binomialCDF(200, 0.3, 60), 0.5348091761606989);
  EXPECT_EQ(binomialCDF(kBigIntMax, 0.5, 2), 0.0);
  EXPECT_EQ(binomialCDF(kBigIntMax, 0.5, kBigIntMax), 0.0);
  EXPECT_EQ(binomialCDF(10, 0.5, kBigIntMax), 1.0);
  EXPECT_EQ(binomialCDF(10, 0.1, kBigIntMin), 0.0);
  EXPECT_EQ(binomialCDF(10, 0.1, -2), 0.0);
  EXPECT_EQ(binomialCDF(25, 0.5, -100), 0.0);

  // Invalid inputs
  VELOX_ASSERT_THROW(
      binomialCDF(5, -0.5, 3),
      "successProbability must be in the interval [0, 1]");
  VELOX_ASSERT_THROW(
      binomialCDF(5, 2, 3),
      "successProbability must be in the interval [0, 1]");
  VELOX_ASSERT_THROW(
      binomialCDF(5, kBigIntMax, 3),
      "successProbability must be in the interval [0, 1]");
  VELOX_ASSERT_THROW(
      binomialCDF(5, kNan, 3),
      "successProbability must be in the interval [0, 1]");
  VELOX_ASSERT_THROW(
      binomialCDF(-1, 0.5, 2), "numberOfTrials must be greater than 0");
  VELOX_ASSERT_THROW(
      binomialCDF(kBigIntMin, 0.5, 1), "numberOfTrials must be greater than 0");
  VELOX_ASSERT_THROW(
      binomialCDF(-2, 2, -1),
      "successProbability must be in the interval [0, 1]");
  VELOX_ASSERT_THROW(
      binomialCDF(-2, 0.5, -1), "numberOfTrials must be greater than 0");
}

TEST_F(ProbabilityTest, cauchyCDF) {
  const auto cauchyCDF = [&](std::optional<double> median,
                             std::optional<double> scale,
                             std::optional<double> value) {
    return evaluateOnce<double>("cauchy_cdf(c0, c1, c2)", median, scale, value);
  };

  EXPECT_EQ(0.5, cauchyCDF(0.0, 1.0, 0.0));
  EXPECT_EQ(0.75, cauchyCDF(0.0, 1.0, 1.0));
  EXPECT_EQ(0.25, cauchyCDF(5.0, 2.0, 3.0));
  EXPECT_EQ(1.0, cauchyCDF(5.0, 2.0, kInf));
  EXPECT_EQ(0.5, cauchyCDF(5.0, kInf, 3.0));
  EXPECT_EQ(0.0, cauchyCDF(kInf, 2.0, 3.0));
  EXPECT_EQ(1.0, cauchyCDF(5.0, 2.0, kDoubleMax));
  EXPECT_EQ(0.5, cauchyCDF(5.0, kDoubleMax, 3.0));
  EXPECT_EQ(0.0, cauchyCDF(kDoubleMax, 1.0, 1.0));
  EXPECT_EQ(0.25, cauchyCDF(1.0, 1.0, kDoubleMin));
  EXPECT_EQ(0.5, cauchyCDF(5.0, kDoubleMin, 5.0));
  EXPECT_EQ(0.75, cauchyCDF(kDoubleMin, 1.0, 1.0));
  EXPECT_EQ(0.64758361765043326, cauchyCDF(2.5, 1.0, 3.0));
  EXPECT_THAT(cauchyCDF(kNan, 1.0, 1.0), IsNan());
  EXPECT_THAT(cauchyCDF(1.0, 1.0, kNan), IsNan());
  EXPECT_THAT(cauchyCDF(kInf, 1.0, kNan), IsNan());
  VELOX_ASSERT_THROW(cauchyCDF(1.0, kNan, 1.0), "scale must be greater than 0");
  VELOX_ASSERT_THROW(cauchyCDF(0, -1, 0), "scale must be greater than 0");
}

TEST_F(ProbabilityTest, invBetaCDF) {
  const auto invBetaCDF = [&](std::optional<double> a,
                              std::optional<double> b,
                              std::optional<double> p) {
    return evaluateOnce<double>("inverse_beta_cdf(c0, c1, c2)", a, b, p);
  };

  EXPECT_EQ(0.0, invBetaCDF(3, 3.6, 0.0));
  EXPECT_EQ(1.0, invBetaCDF(3, 3.6, 1.0));
  EXPECT_EQ(0.34696754854406159, invBetaCDF(3, 3.6, 0.3));
  EXPECT_EQ(0.76002724631002683, invBetaCDF(3, 3.6, 0.95));

  EXPECT_EQ(std::nullopt, invBetaCDF(std::nullopt, 3.6, 0.95));
  EXPECT_EQ(std::nullopt, invBetaCDF(3.6, std::nullopt, 0.95));
  EXPECT_EQ(std::nullopt, invBetaCDF(3.6, 3.6, std::nullopt));

  // Boost libraries currently throw an assert. Created the expected values via
  // Matlab. Presto currently throws an exception from Apache Math for these
  // values
  // EXPECT_EQ(0.5, invBetaCDF(kDoubleMax, kDoubleMax, 0.3));
  // EXPECT_EQ(0.0, invBetaCDF(kDoubleMin, kDoubleMin, 0.3));

  VELOX_ASSERT_THROW(invBetaCDF(kInf, 3, 0.2), "a must be > 0");
  VELOX_ASSERT_THROW(invBetaCDF(kNan, 3, 0.5), "a must be > 0");
  VELOX_ASSERT_THROW(invBetaCDF(0, 3, 0.5), "a must be > 0");

  VELOX_ASSERT_THROW(invBetaCDF(3, kInf, 0.2), "b must be > 0");
  VELOX_ASSERT_THROW(invBetaCDF(3, kNan, 0.5), "b must be > 0");
  VELOX_ASSERT_THROW(invBetaCDF(3, 0, 0.5), "b must be > 0");

  VELOX_ASSERT_THROW(
      invBetaCDF(3, 3.6, kInf), "p must be in the interval [0, 1]");
  VELOX_ASSERT_THROW(
      invBetaCDF(3, 3.6, kNan), "p must be in the interval [0, 1]");
  VELOX_ASSERT_THROW(
      invBetaCDF(3, 5, -0.1), "p must be in the interval [0, 1]");
  VELOX_ASSERT_THROW(invBetaCDF(3, 5, 1.1), "p must be in the interval [0, 1]");
}

<<<<<<< HEAD
TEST_F(ProbabilityTest, fCDF) {
  const auto fCDF = [&](std::optional<double> df1,
                        std::optional<double> df2,
                        std::optional<double> value) {
    return evaluateOnce<double>("f_cdf(c0, c1, c2)", df1, df2, value);
  };

  EXPECT_EQ(fCDF(2.0, 5.0, 0.0), 0.0);
  EXPECT_EQ(fCDF(2.0, 5.0, 0.7988), 0.50001145221750731);
  EXPECT_EQ(fCDF(2.0, 5.0, 3.7797), 0.89999935988961155);

  EXPECT_EQ(fCDF(kDoubleMax, 5.0, 3.7797), 1);
  EXPECT_EQ(fCDF(1, kDoubleMax, 97.1), 1);
  EXPECT_EQ(fCDF(82.6, 901.10, kDoubleMax), 1);
  EXPECT_EQ(fCDF(12.12, 4.2015, kDoubleMin), 0);
  EXPECT_EQ(fCDF(0.4422, kDoubleMin, 0.697), 7.9148959162596482e-306);
  EXPECT_EQ(fCDF(kDoubleMin, 50.620, 4), 1);
  EXPECT_EQ(fCDF(kBigIntMax, 5.0, 3.7797), 0.93256230095450132);
  EXPECT_EQ(fCDF(76.901, kBigIntMax, 77.97), 1);
  EXPECT_EQ(fCDF(2.0, 5.0, kBigIntMax), 1);

  EXPECT_EQ(fCDF(2.0, 5.0, std::nullopt), std::nullopt);
  EXPECT_EQ(fCDF(2.0, std::nullopt, 3.7797), std::nullopt);
  EXPECT_EQ(fCDF(std::nullopt, 5.0, 3.7797), std::nullopt);

  // Test invalid inputs for df1.
  VELOX_ASSERT_THROW(fCDF(0, 3, 0.5), "numerator df must be greater than 0");
  VELOX_ASSERT_THROW(
      fCDF(kBigIntMin, 5.0, 3.7797), "numerator df must be greater than 0");

  // Test invalid inputs for df2.
  VELOX_ASSERT_THROW(fCDF(3, 0, 0.5), "denominator df must be greater than 0");
  VELOX_ASSERT_THROW(
      fCDF(2.0, kBigIntMin, 3.7797), "denominator df must be greater than 0");

  // Test invalid inputs for value.
  VELOX_ASSERT_THROW(fCDF(3, 5, -0.1), "value must non-negative");
  VELOX_ASSERT_THROW(fCDF(2.0, 5.0, kBigIntMin), "value must non-negative");

  // Test a combination of invalid inputs.
  VELOX_ASSERT_THROW(fCDF(-1.2, 0, -0.1), "value must non-negative");
  VELOX_ASSERT_THROW(fCDF(1, -kInf, -0.1), "value must non-negative");
=======
TEST_F(ProbabilityTest, chiSquaredCDF) {
  const auto chiSquaredCDF = [&](std::optional<double> df,
                                 std::optional<double> value) {
    return evaluateOnce<double>("chi_squared_cdf(c0, c1)", df, value);
  };

  EXPECT_EQ(chiSquaredCDF(3, 0.0), 0.0);
  EXPECT_EQ(chiSquaredCDF(3, 1.0), 0.1987480430987992);
  EXPECT_EQ(chiSquaredCDF(3, 2.5), 0.52470891665697938);
  EXPECT_EQ(chiSquaredCDF(3, 4), 0.73853587005088939);
  // Invalid inputs
  VELOX_ASSERT_THROW(chiSquaredCDF(-3, 0.3), "df must be greater than 0");
  VELOX_ASSERT_THROW(chiSquaredCDF(3, -10), "value must non-negative");
>>>>>>> 12d7161c
}

} // namespace
} // namespace facebook::velox<|MERGE_RESOLUTION|>--- conflicted
+++ resolved
@@ -221,7 +221,21 @@
   VELOX_ASSERT_THROW(invBetaCDF(3, 5, 1.1), "p must be in the interval [0, 1]");
 }
 
-<<<<<<< HEAD
+TEST_F(ProbabilityTest, chiSquaredCDF) {
+  const auto chiSquaredCDF = [&](std::optional<double> df,
+                                 std::optional<double> value) {
+    return evaluateOnce<double>("chi_squared_cdf(c0, c1)", df, value);
+  };
+
+  EXPECT_EQ(chiSquaredCDF(3, 0.0), 0.0);
+  EXPECT_EQ(chiSquaredCDF(3, 1.0), 0.1987480430987992);
+  EXPECT_EQ(chiSquaredCDF(3, 2.5), 0.52470891665697938);
+  EXPECT_EQ(chiSquaredCDF(3, 4), 0.73853587005088939);
+  // Invalid inputs
+  VELOX_ASSERT_THROW(chiSquaredCDF(-3, 0.3), "df must be greater than 0");
+  VELOX_ASSERT_THROW(chiSquaredCDF(3, -10), "value must non-negative");
+}
+
 TEST_F(ProbabilityTest, fCDF) {
   const auto fCDF = [&](std::optional<double> df1,
                         std::optional<double> df2,
@@ -264,21 +278,6 @@
   // Test a combination of invalid inputs.
   VELOX_ASSERT_THROW(fCDF(-1.2, 0, -0.1), "value must non-negative");
   VELOX_ASSERT_THROW(fCDF(1, -kInf, -0.1), "value must non-negative");
-=======
-TEST_F(ProbabilityTest, chiSquaredCDF) {
-  const auto chiSquaredCDF = [&](std::optional<double> df,
-                                 std::optional<double> value) {
-    return evaluateOnce<double>("chi_squared_cdf(c0, c1)", df, value);
-  };
-
-  EXPECT_EQ(chiSquaredCDF(3, 0.0), 0.0);
-  EXPECT_EQ(chiSquaredCDF(3, 1.0), 0.1987480430987992);
-  EXPECT_EQ(chiSquaredCDF(3, 2.5), 0.52470891665697938);
-  EXPECT_EQ(chiSquaredCDF(3, 4), 0.73853587005088939);
-  // Invalid inputs
-  VELOX_ASSERT_THROW(chiSquaredCDF(-3, 0.3), "df must be greater than 0");
-  VELOX_ASSERT_THROW(chiSquaredCDF(3, -10), "value must non-negative");
->>>>>>> 12d7161c
 }
 
 } // namespace
