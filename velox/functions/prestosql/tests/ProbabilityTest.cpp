/*
 * Copyright (c) Facebook, Inc. and its affiliates.
 *
 * Licensed under the Apache License, Version 2.0 (the "License");
 * you may not use this file except in compliance with the License.
 * You may obtain a copy of the License at
 *
 *     http://www.apache.org/licenses/LICENSE-2.0
 *
 * Unless required by applicable law or agreed to in writing, software
 * distributed under the License is distributed on an "AS IS" BASIS,
 * WITHOUT WARRANTIES OR CONDITIONS OF ANY KIND, either express or implied.
 * See the License for the specific language governing permissions and
 * limitations under the License.
 */

#include <gmock/gmock.h>

#include "velox/common/base/tests/GTestUtils.h"
#include "velox/functions/prestosql/tests/utils/FunctionBaseTest.h"

namespace facebook::velox {
namespace {

constexpr double kInf = std::numeric_limits<double>::infinity();
constexpr double kNan = std::numeric_limits<double>::quiet_NaN();
constexpr double kDoubleMax = std::numeric_limits<double>::max();
constexpr double kDoubleMin = std::numeric_limits<double>::min();
constexpr int64_t kBigIntMax = std::numeric_limits<int64_t>::max();
constexpr int64_t kBigIntMin = std::numeric_limits<int64_t>::min();

MATCHER(IsNan, "is NaN") {
  return arg && std::isnan(*arg);
}

MATCHER(IsInf, "is Infinity") {
  return arg && std::isinf(*arg);
}

class ProbabilityTest : public functions::test::FunctionBaseTest {};

TEST_F(ProbabilityTest, betaCDF) {
  const auto betaCDF = [&](std::optional<double> a,
                           std::optional<double> b,
                           std::optional<double> value) {
    return evaluateOnce<double>("beta_cdf(c0, c1, c2)", a, b, value);
  };

  EXPECT_EQ(0.09888000000000001, betaCDF(3, 4, 0.2));
  EXPECT_EQ(0.0, betaCDF(3, 3.6, 0.0));
  EXPECT_EQ(1.0, betaCDF(3, 3.6, 1.0));
  EXPECT_EQ(0.21764809997679951, betaCDF(3, 3.6, 0.3));
  EXPECT_EQ(0.9972502881611551, betaCDF(3, 3.6, 0.9));
  EXPECT_EQ(0.0, betaCDF(kInf, 3, 0.2));
  EXPECT_EQ(0.0, betaCDF(3, kInf, 0.2));
  EXPECT_EQ(0.0, betaCDF(kInf, kInf, 0.2));
  EXPECT_EQ(0.0, betaCDF(kDoubleMax, kDoubleMax, 0.3));
  EXPECT_EQ(0.5, betaCDF(kDoubleMin, kDoubleMin, 0.3));

  VELOX_ASSERT_THROW(
      betaCDF(3, 3, kInf), "value must be in the interval [0, 1]");
  VELOX_ASSERT_THROW(betaCDF(0, 3, 0.5), "a must be > 0");
  VELOX_ASSERT_THROW(betaCDF(3, 0, 0.5), "b must be > 0");
  VELOX_ASSERT_THROW(
      betaCDF(3, 5, -0.1), "value must be in the interval [0, 1]");
  VELOX_ASSERT_THROW(
      betaCDF(3, 5, 1.1), "value must be in the interval [0, 1]");
  VELOX_ASSERT_THROW(betaCDF(kNan, 3, 0.5), "a must be > 0");
  VELOX_ASSERT_THROW(betaCDF(3, kNan, 0.5), "b must be > 0");
  VELOX_ASSERT_THROW(
      betaCDF(3, 3, kNan), "value must be in the interval [0, 1]");
}

TEST_F(ProbabilityTest, normalCDF) {
  const auto normal_cdf = [&](std::optional<double> mean,
                              std::optional<double> sd,
                              std::optional<double> value) {
    return evaluateOnce<double>("normal_cdf(c0, c1, c2)", mean, sd, value);
  };

  EXPECT_EQ(0.97500210485177963, normal_cdf(0, 1, 1.96));
  EXPECT_EQ(0.5, normal_cdf(10, 9, 10));
  EXPECT_EQ(0.0013498980316301035, normal_cdf(-1.5, 2.1, -7.8));
  EXPECT_EQ(1.0, normal_cdf(0, 1, kInf));
  EXPECT_EQ(0.0, normal_cdf(0, 1, -kInf));
  EXPECT_EQ(0.0, normal_cdf(kInf, 1, 0));
  EXPECT_EQ(1.0, normal_cdf(-kInf, 1, 0));
  EXPECT_EQ(0.5, normal_cdf(0, kInf, 0));
  EXPECT_THAT(normal_cdf(kNan, 1, 0), IsNan());
  EXPECT_THAT(normal_cdf(0, 1, kNan), IsNan());
  EXPECT_EQ(normal_cdf(0, 1, kDoubleMax), 1);
  EXPECT_EQ(normal_cdf(0, kDoubleMax, 0), 0.5);
  EXPECT_EQ(0.0, normal_cdf(kDoubleMax, 1, 0));
  EXPECT_EQ(0.5, normal_cdf(0, 1, kDoubleMin));
  EXPECT_EQ(0.5, normal_cdf(kDoubleMin, 1, 0));
  EXPECT_EQ(0, normal_cdf(1, kDoubleMin, 0));
  EXPECT_THAT(normal_cdf(kDoubleMax, kDoubleMax, kInf), IsNan());
  EXPECT_EQ(0.5, normal_cdf(kDoubleMax, kDoubleMax, kDoubleMax));
  EXPECT_EQ(0.5, normal_cdf(kDoubleMin, kDoubleMin, kDoubleMin));
  EXPECT_EQ(0.5, normal_cdf(kDoubleMax, 1, kDoubleMax));
  EXPECT_EQ(0.5, normal_cdf(10, kDoubleMax, kDoubleMax));
  EXPECT_EQ(0.5, normal_cdf(kDoubleMax, kDoubleMax, 1.96));
  EXPECT_EQ(std::nullopt, normal_cdf(std::nullopt, 1, 1.96));
  EXPECT_EQ(std::nullopt, normal_cdf(1, 1, std::nullopt));
  EXPECT_EQ(std::nullopt, normal_cdf(std::nullopt, 1, std::nullopt));
  EXPECT_EQ(std::nullopt, normal_cdf(std::nullopt, std::nullopt, std::nullopt));

  VELOX_ASSERT_THROW(normal_cdf(0, 0, 0.1985), "standardDeviation must be > 0");
  VELOX_ASSERT_THROW(
      normal_cdf(0, kNan, 0.1985), "standardDeviation must be > 0");
}

TEST_F(ProbabilityTest, binomialCDF) {
  const auto binomialCDF = [&](std::optional<int64_t> numberOfTrials,
                               std::optional<double> successProbability,
                               std::optional<int64_t> value) {
    return evaluateOnce<double>(
        "binomial_cdf(c0, c1, c2)", numberOfTrials, successProbability, value);
  };

  EXPECT_EQ(binomialCDF(5, 0.5, 5), 1.0);
  EXPECT_EQ(binomialCDF(5, 0.5, 0), 0.03125);
  EXPECT_EQ(binomialCDF(3, 0.5, 1), 0.5);
  EXPECT_EQ(binomialCDF(20, 1.0, 0), 0.0);
  EXPECT_EQ(binomialCDF(20, 0.3, 6), 0.60800981220092398);
  EXPECT_EQ(binomialCDF(200, 0.3, 60), 0.5348091761606989);
  EXPECT_EQ(binomialCDF(kBigIntMax, 0.5, 2), 0.0);
  EXPECT_EQ(binomialCDF(kBigIntMax, 0.5, kBigIntMax), 0.0);
  EXPECT_EQ(binomialCDF(10, 0.5, kBigIntMax), 1.0);
  EXPECT_EQ(binomialCDF(10, 0.1, kBigIntMin), 0.0);
  EXPECT_EQ(binomialCDF(10, 0.1, -2), 0.0);
  EXPECT_EQ(binomialCDF(25, 0.5, -100), 0.0);

  // Invalid inputs
  VELOX_ASSERT_THROW(
      binomialCDF(5, -0.5, 3),
      "successProbability must be in the interval [0, 1]");
  VELOX_ASSERT_THROW(
      binomialCDF(5, 2, 3),
      "successProbability must be in the interval [0, 1]");
  VELOX_ASSERT_THROW(
      binomialCDF(5, kBigIntMax, 3),
      "successProbability must be in the interval [0, 1]");
  VELOX_ASSERT_THROW(
      binomialCDF(5, kNan, 3),
      "successProbability must be in the interval [0, 1]");
  VELOX_ASSERT_THROW(
      binomialCDF(-1, 0.5, 2), "numberOfTrials must be greater than 0");
  VELOX_ASSERT_THROW(
      binomialCDF(kBigIntMin, 0.5, 1), "numberOfTrials must be greater than 0");
  VELOX_ASSERT_THROW(
      binomialCDF(-2, 2, -1),
      "successProbability must be in the interval [0, 1]");
  VELOX_ASSERT_THROW(
      binomialCDF(-2, 0.5, -1), "numberOfTrials must be greater than 0");
}

<<<<<<< HEAD
TEST_F(ProbabilityTest, inverseWeibullCDF) {
  const auto inverseWeibullCDF = [&](std::optional<double> a,
                                     std::optional<double> b,
                                     std::optional<double> p) {
    return evaluateOnce<double>("inverse_weibull_cdf(c0, c1, c2)", a, b, p);
  };

  EXPECT_EQ(inverseWeibullCDF(1.0, 1.0, 0.), 0.0);
  EXPECT_EQ(inverseWeibullCDF(1.0, 1.0, 0.632), 0.99967234081320622);
  EXPECT_EQ(inverseWeibullCDF(1.0, 0.6, 0.91), 1.4447673651911233);
  EXPECT_EQ(inverseWeibullCDF(std::nullopt, 1.0, 0.3), std::nullopt);
  EXPECT_EQ(inverseWeibullCDF(1.0, std::nullopt, 0.2), std::nullopt);
  EXPECT_EQ(inverseWeibullCDF(1.0, 0.4, std::nullopt), std::nullopt);
  EXPECT_EQ(inverseWeibullCDF(kDoubleMin, 1.0, 0.3), 0.0);
  EXPECT_EQ(inverseWeibullCDF(kDoubleMax, 1.0, 0.4), 1.0);
  EXPECT_EQ(inverseWeibullCDF(1.0, kDoubleMin, 0.5), 1.5423036715619055e-308);
  EXPECT_EQ(inverseWeibullCDF(1.0, kDoubleMax, 0.7), kInf);
  EXPECT_EQ(inverseWeibullCDF(kInf, 1.0, 0.1), 0.0);
  EXPECT_EQ(inverseWeibullCDF(1.0, kInf, 0.2), 0.0);
  EXPECT_EQ(inverseWeibullCDF(kDoubleMin, kDoubleMin, 0.9), kInf);
  EXPECT_EQ(
      inverseWeibullCDF(kDoubleMax, kDoubleMax, 0.8), 1.7976931348623157e+308);
  VELOX_ASSERT_THROW(inverseWeibullCDF(0, 3, 0.5), "a must be greater than 0");
  VELOX_ASSERT_THROW(inverseWeibullCDF(3, 0, 0.5), "b must be greater than 0");
  VELOX_ASSERT_THROW(
      inverseWeibullCDF(3, 5, -0.1), "p must be in the interval [0, 1]");
  VELOX_ASSERT_THROW(
      inverseWeibullCDF(3, 5, 1.1), "p must be in the interval [0, 1]");
=======
TEST_F(ProbabilityTest, invBetaCDF) {
  const auto invBetaCDF = [&](std::optional<double> a,
                              std::optional<double> b,
                              std::optional<double> p) {
    return evaluateOnce<double>("inverse_beta_cdf(c0, c1, c2)", a, b, p);
  };

  EXPECT_EQ(0.0, invBetaCDF(3, 3.6, 0.0));
  EXPECT_EQ(1.0, invBetaCDF(3, 3.6, 1.0));
  EXPECT_EQ(0.34696754854406159, invBetaCDF(3, 3.6, 0.3));
  EXPECT_EQ(0.76002724631002683, invBetaCDF(3, 3.6, 0.95));

  EXPECT_EQ(std::nullopt, invBetaCDF(std::nullopt, 3.6, 0.95));
  EXPECT_EQ(std::nullopt, invBetaCDF(3.6, std::nullopt, 0.95));
  EXPECT_EQ(std::nullopt, invBetaCDF(3.6, 3.6, std::nullopt));

  // Boost libraries currently throw an assert. Created the expected values via
  // Matlab. Presto currently throws an exception from Apache Math for these
  // values
  // EXPECT_EQ(0.5, invBetaCDF(kDoubleMax, kDoubleMax, 0.3));
  // EXPECT_EQ(0.0, invBetaCDF(kDoubleMin, kDoubleMin, 0.3));

  VELOX_ASSERT_THROW(invBetaCDF(kInf, 3, 0.2), "a must be > 0");
  VELOX_ASSERT_THROW(invBetaCDF(kNan, 3, 0.5), "a must be > 0");
  VELOX_ASSERT_THROW(invBetaCDF(0, 3, 0.5), "a must be > 0");

  VELOX_ASSERT_THROW(invBetaCDF(3, kInf, 0.2), "b must be > 0");
  VELOX_ASSERT_THROW(invBetaCDF(3, kNan, 0.5), "b must be > 0");
  VELOX_ASSERT_THROW(invBetaCDF(3, 0, 0.5), "b must be > 0");

  VELOX_ASSERT_THROW(
      invBetaCDF(3, 3.6, kInf), "p must be in the interval [0, 1]");
  VELOX_ASSERT_THROW(
      invBetaCDF(3, 3.6, kNan), "p must be in the interval [0, 1]");
  VELOX_ASSERT_THROW(
      invBetaCDF(3, 5, -0.1), "p must be in the interval [0, 1]");
  VELOX_ASSERT_THROW(invBetaCDF(3, 5, 1.1), "p must be in the interval [0, 1]");
>>>>>>> b414dd4f
}

} // namespace
} // namespace facebook::velox<|MERGE_RESOLUTION|>--- conflicted
+++ resolved
@@ -155,7 +155,45 @@
       binomialCDF(-2, 0.5, -1), "numberOfTrials must be greater than 0");
 }
 
-<<<<<<< HEAD
+TEST_F(ProbabilityTest, invBetaCDF) {
+  const auto invBetaCDF = [&](std::optional<double> a,
+                              std::optional<double> b,
+                              std::optional<double> p) {
+    return evaluateOnce<double>("inverse_beta_cdf(c0, c1, c2)", a, b, p);
+  };
+
+  EXPECT_EQ(0.0, invBetaCDF(3, 3.6, 0.0));
+  EXPECT_EQ(1.0, invBetaCDF(3, 3.6, 1.0));
+  EXPECT_EQ(0.34696754854406159, invBetaCDF(3, 3.6, 0.3));
+  EXPECT_EQ(0.76002724631002683, invBetaCDF(3, 3.6, 0.95));
+
+  EXPECT_EQ(std::nullopt, invBetaCDF(std::nullopt, 3.6, 0.95));
+  EXPECT_EQ(std::nullopt, invBetaCDF(3.6, std::nullopt, 0.95));
+  EXPECT_EQ(std::nullopt, invBetaCDF(3.6, 3.6, std::nullopt));
+
+  // Boost libraries currently throw an assert. Created the expected values via
+  // Matlab. Presto currently throws an exception from Apache Math for these
+  // values
+  // EXPECT_EQ(0.5, invBetaCDF(kDoubleMax, kDoubleMax, 0.3));
+  // EXPECT_EQ(0.0, invBetaCDF(kDoubleMin, kDoubleMin, 0.3));
+
+  VELOX_ASSERT_THROW(invBetaCDF(kInf, 3, 0.2), "a must be > 0");
+  VELOX_ASSERT_THROW(invBetaCDF(kNan, 3, 0.5), "a must be > 0");
+  VELOX_ASSERT_THROW(invBetaCDF(0, 3, 0.5), "a must be > 0");
+
+  VELOX_ASSERT_THROW(invBetaCDF(3, kInf, 0.2), "b must be > 0");
+  VELOX_ASSERT_THROW(invBetaCDF(3, kNan, 0.5), "b must be > 0");
+  VELOX_ASSERT_THROW(invBetaCDF(3, 0, 0.5), "b must be > 0");
+
+  VELOX_ASSERT_THROW(
+      invBetaCDF(3, 3.6, kInf), "p must be in the interval [0, 1]");
+  VELOX_ASSERT_THROW(
+      invBetaCDF(3, 3.6, kNan), "p must be in the interval [0, 1]");
+  VELOX_ASSERT_THROW(
+      invBetaCDF(3, 5, -0.1), "p must be in the interval [0, 1]");
+  VELOX_ASSERT_THROW(invBetaCDF(3, 5, 1.1), "p must be in the interval [0, 1]");
+}
+
 TEST_F(ProbabilityTest, inverseWeibullCDF) {
   const auto inverseWeibullCDF = [&](std::optional<double> a,
                                      std::optional<double> b,
@@ -166,9 +204,11 @@
   EXPECT_EQ(inverseWeibullCDF(1.0, 1.0, 0.), 0.0);
   EXPECT_EQ(inverseWeibullCDF(1.0, 1.0, 0.632), 0.99967234081320622);
   EXPECT_EQ(inverseWeibullCDF(1.0, 0.6, 0.91), 1.4447673651911233);
+
   EXPECT_EQ(inverseWeibullCDF(std::nullopt, 1.0, 0.3), std::nullopt);
   EXPECT_EQ(inverseWeibullCDF(1.0, std::nullopt, 0.2), std::nullopt);
   EXPECT_EQ(inverseWeibullCDF(1.0, 0.4, std::nullopt), std::nullopt);
+
   EXPECT_EQ(inverseWeibullCDF(kDoubleMin, 1.0, 0.3), 0.0);
   EXPECT_EQ(inverseWeibullCDF(kDoubleMax, 1.0, 0.4), 1.0);
   EXPECT_EQ(inverseWeibullCDF(1.0, kDoubleMin, 0.5), 1.5423036715619055e-308);
@@ -178,51 +218,13 @@
   EXPECT_EQ(inverseWeibullCDF(kDoubleMin, kDoubleMin, 0.9), kInf);
   EXPECT_EQ(
       inverseWeibullCDF(kDoubleMax, kDoubleMax, 0.8), 1.7976931348623157e+308);
+
   VELOX_ASSERT_THROW(inverseWeibullCDF(0, 3, 0.5), "a must be greater than 0");
   VELOX_ASSERT_THROW(inverseWeibullCDF(3, 0, 0.5), "b must be greater than 0");
   VELOX_ASSERT_THROW(
       inverseWeibullCDF(3, 5, -0.1), "p must be in the interval [0, 1]");
   VELOX_ASSERT_THROW(
       inverseWeibullCDF(3, 5, 1.1), "p must be in the interval [0, 1]");
-=======
-TEST_F(ProbabilityTest, invBetaCDF) {
-  const auto invBetaCDF = [&](std::optional<double> a,
-                              std::optional<double> b,
-                              std::optional<double> p) {
-    return evaluateOnce<double>("inverse_beta_cdf(c0, c1, c2)", a, b, p);
-  };
-
-  EXPECT_EQ(0.0, invBetaCDF(3, 3.6, 0.0));
-  EXPECT_EQ(1.0, invBetaCDF(3, 3.6, 1.0));
-  EXPECT_EQ(0.34696754854406159, invBetaCDF(3, 3.6, 0.3));
-  EXPECT_EQ(0.76002724631002683, invBetaCDF(3, 3.6, 0.95));
-
-  EXPECT_EQ(std::nullopt, invBetaCDF(std::nullopt, 3.6, 0.95));
-  EXPECT_EQ(std::nullopt, invBetaCDF(3.6, std::nullopt, 0.95));
-  EXPECT_EQ(std::nullopt, invBetaCDF(3.6, 3.6, std::nullopt));
-
-  // Boost libraries currently throw an assert. Created the expected values via
-  // Matlab. Presto currently throws an exception from Apache Math for these
-  // values
-  // EXPECT_EQ(0.5, invBetaCDF(kDoubleMax, kDoubleMax, 0.3));
-  // EXPECT_EQ(0.0, invBetaCDF(kDoubleMin, kDoubleMin, 0.3));
-
-  VELOX_ASSERT_THROW(invBetaCDF(kInf, 3, 0.2), "a must be > 0");
-  VELOX_ASSERT_THROW(invBetaCDF(kNan, 3, 0.5), "a must be > 0");
-  VELOX_ASSERT_THROW(invBetaCDF(0, 3, 0.5), "a must be > 0");
-
-  VELOX_ASSERT_THROW(invBetaCDF(3, kInf, 0.2), "b must be > 0");
-  VELOX_ASSERT_THROW(invBetaCDF(3, kNan, 0.5), "b must be > 0");
-  VELOX_ASSERT_THROW(invBetaCDF(3, 0, 0.5), "b must be > 0");
-
-  VELOX_ASSERT_THROW(
-      invBetaCDF(3, 3.6, kInf), "p must be in the interval [0, 1]");
-  VELOX_ASSERT_THROW(
-      invBetaCDF(3, 3.6, kNan), "p must be in the interval [0, 1]");
-  VELOX_ASSERT_THROW(
-      invBetaCDF(3, 5, -0.1), "p must be in the interval [0, 1]");
-  VELOX_ASSERT_THROW(invBetaCDF(3, 5, 1.1), "p must be in the interval [0, 1]");
->>>>>>> b414dd4f
 }
 
 } // namespace
