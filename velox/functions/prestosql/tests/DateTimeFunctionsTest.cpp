--- conflicted
+++ resolved
@@ -3069,19 +3069,11 @@
   EXPECT_EQ("1", formatDatetime(parseTimestamp("2022-01-01 01:01:01.11"), "S"));
   EXPECT_EQ(
       "11", formatDatetime(parseTimestamp("2022-01-01 02:10:10.11"), "SS"));
-<<<<<<< HEAD
   EXPECT_EQ(
       "9", formatDatetime(parseTimestamp("2022-01-01 03:30:30.999"), "S"));
   EXPECT_EQ(
       "99", formatDatetime(parseTimestamp("2022-01-01 03:30:30.999"), "SS"));
   EXPECT_EQ(
-=======
-  EXPECT_EQ(
-      "9", formatDatetime(parseTimestamp("2022-01-01 03:30:30.999"), "S"));
-  EXPECT_EQ(
-      "99", formatDatetime(parseTimestamp("2022-01-01 03:30:30.999"), "SS"));
-  EXPECT_EQ(
->>>>>>> f35c5258
       "999", formatDatetime(parseTimestamp("2022-01-01 03:30:30.999"), "SSS"));
   EXPECT_EQ(
       "12300000",
