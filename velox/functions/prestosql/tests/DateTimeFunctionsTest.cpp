/*
 * Copyright (c) Facebook, Inc. and its affiliates.
 *
 * Licensed under the Apache License, Version 2.0 (the "License");
 * you may not use this file except in compliance with the License.
 * You may obtain a copy of the License at
 *
 *     http://www.apache.org/licenses/LICENSE-2.0
 *
 * Unless required by applicable law or agreed to in writing, software
 * distributed under the License is distributed on an "AS IS" BASIS,
 * WITHOUT WARRANTIES OR CONDITIONS OF ANY KIND, either express or implied.
 * See the License for the specific language governing permissions and
 * limitations under the License.
 */

#include <optional>
#include <string>
#include "velox/common/base/tests/GTestUtils.h"
#include "velox/external/date/tz.h"
#include "velox/functions/prestosql/tests/utils/FunctionBaseTest.h"
#include "velox/functions/prestosql/types/TimestampWithTimeZoneType.h"
#include "velox/type/tz/TimeZoneMap.h"

using namespace facebook::velox;
using namespace facebook::velox::test;

class DateTimeFunctionsTest : public functions::test::FunctionBaseTest {
 protected:
  std::string daysShort[7] = {"Mon", "Tue", "Wed", "Thu", "Fri", "Sat", "Sun"};

  std::string daysLong[7] = {
      "Monday",
      "Tuesday",
      "Wednesday",
      "Thursday",
      "Friday",
      "Saturday",
      "Sunday"};

  std::string monthsShort[12] = {
      "Jan",
      "Feb",
      "Mar",
      "Apr",
      "May",
      "Jun",
      "Jul",
      "Aug",
      "Sep",
      "Oct",
      "Nov",
      "Dec"};

  std::string monthsLong[12] = {
      "January",
      "February",
      "March",
      "April",
      "May",
      "June",
      "July",
      "August",
      "September",
      "October",
      "November",
      "December"};

  std::string padNumber(int number) {
    return number < 10 ? "0" + std::to_string(number) : std::to_string(number);
  }

  void setQueryTimeZone(const std::string& timeZone) {
    queryCtx_->testingOverrideConfigUnsafe({
        {core::QueryConfig::kSessionTimezone, timeZone},
        {core::QueryConfig::kAdjustTimestampToTimezone, "true"},
    });
  }

  void disableAdjustTimestampToTimezone() {
    queryCtx_->testingOverrideConfigUnsafe({
        {core::QueryConfig::kAdjustTimestampToTimezone, "false"},
    });
  }

 public:
  struct TimestampWithTimezone {
    TimestampWithTimezone(int64_t milliSeconds, int16_t timezoneId)
        : milliSeconds_(milliSeconds), timezoneId_(timezoneId) {}

    int64_t milliSeconds_{0};
    int16_t timezoneId_{0};

    // Provides a nicer printer for gtest.
    friend std::ostream& operator<<(
        std::ostream& os,
        const TimestampWithTimezone& in) {
      return os << "TimestampWithTimezone(milliSeconds: " << in.milliSeconds_
                << ", timezoneId: " << in.timezoneId_ << ")";
    }
  };

  std::optional<TimestampWithTimezone> parseDatetime(
      const std::optional<std::string>& input,
      const std::optional<std::string>& format) {
    auto resultVector = evaluate(
        "parse_datetime(c0, c1)",
        makeRowVector(
            {makeNullableFlatVector<std::string>({input}),
             makeNullableFlatVector<std::string>({format})}));
    EXPECT_EQ(1, resultVector->size());

    if (resultVector->isNullAt(0)) {
      return std::nullopt;
    }

    auto rowVector = resultVector->as<RowVector>();
    return TimestampWithTimezone{
        rowVector->children()[0]->as<SimpleVector<int64_t>>()->valueAt(0),
        rowVector->children()[1]->as<SimpleVector<int16_t>>()->valueAt(0)};
  }

  std::optional<Timestamp> dateParse(
      const std::optional<std::string>& input,
      const std::optional<std::string>& format) {
    auto resultVector = evaluate(
        "date_parse(c0, c1)",
        makeRowVector(
            {makeNullableFlatVector<std::string>({input}),
             makeNullableFlatVector<std::string>({format})}));
    EXPECT_EQ(1, resultVector->size());

    if (resultVector->isNullAt(0)) {
      return std::nullopt;
    }
    return resultVector->as<SimpleVector<Timestamp>>()->valueAt(0);
  }

  std::optional<std::string> dateFormat(
      std::optional<Timestamp> timestamp,
      const std::string& format) {
    auto resultVector = evaluate(
        "date_format(c0, c1)",
        makeRowVector(
            {makeNullableFlatVector<Timestamp>({timestamp}),
             makeNullableFlatVector<std::string>({format})}));
    return resultVector->as<SimpleVector<StringView>>()->valueAt(0);
  }

  std::optional<std::string> formatDatetime(
      std::optional<Timestamp> timestamp,
      const std::string& format) {
    auto resultVector = evaluate(
        "format_datetime(c0, c1)",
        makeRowVector(
            {makeNullableFlatVector<Timestamp>({timestamp}),
             makeNullableFlatVector<std::string>({format})}));
    return resultVector->as<SimpleVector<StringView>>()->valueAt(0);
  }

  template <typename T>
  std::optional<T> evaluateWithTimestampWithTimezone(
      const std::string& expression,
      std::optional<int64_t> timestamp,
      const std::optional<std::string>& timeZoneName) {
    if (!timestamp.has_value() || !timeZoneName.has_value()) {
      return evaluateOnce<T>(
          expression,
          makeRowVector({BaseVector::createNullConstant(
              TIMESTAMP_WITH_TIME_ZONE(), 1, pool())}));
    }

    return evaluateOnce<T>(
        expression,
        makeRowVector({makeTimestampWithTimeZoneVector(
            timestamp.value(), timeZoneName.value().c_str())}));
  }

  VectorPtr evaluateWithTimestampWithTimezone(
      const std::string& expression,
      std::optional<int64_t> timestamp,
      const std::optional<std::string>& timeZoneName) {
    if (!timestamp.has_value() || !timeZoneName.has_value()) {
      return evaluate(
          expression,
          makeRowVector({BaseVector::createNullConstant(
              TIMESTAMP_WITH_TIME_ZONE(), 1, pool())}));
    }

    return evaluate(
        expression,
        makeRowVector({makeTimestampWithTimeZoneVector(
            timestamp.value(), timeZoneName.value().c_str())}));
  }

  int32_t parseDate(const std::string& dateStr) {
    return DATE()->toDays(dateStr);
  }

  RowVectorPtr makeTimestampWithTimeZoneVector(
      int64_t timestamp,
      const char* tz) {
    const int64_t tzid = util::getTimeZoneID(tz);

    return std::make_shared<RowVector>(
        pool(),
        TIMESTAMP_WITH_TIME_ZONE(),
        nullptr,
        1,
        std::vector<VectorPtr>(
            {makeNullableFlatVector<int64_t>({timestamp}),
             makeNullableFlatVector<int16_t>({tzid})}));
  }

  RowVectorPtr makeTimestampWithTimeZoneVector(
      const VectorPtr& timestamps,
      const VectorPtr& timezones) {
    VELOX_CHECK_EQ(timestamps->size(), timezones->size());
    return std::make_shared<RowVector>(
        pool(),
        TIMESTAMP_WITH_TIME_ZONE(),
        nullptr,
        timestamps->size(),
        std::vector<VectorPtr>({timestamps, timezones}));
  }

  int32_t getCurrentDate(const std::optional<std::string>& timeZone) {
    return parseDate(date::format(
        "%Y-%m-%d",
        timeZone.has_value()
            ? date::make_zoned(
                  timeZone.value(), std::chrono::system_clock::now())
            : std::chrono::system_clock::now()));
  }
};

bool operator==(
    const DateTimeFunctionsTest::TimestampWithTimezone& a,
    const DateTimeFunctionsTest::TimestampWithTimezone& b) {
  return a.milliSeconds_ == b.milliSeconds_ && a.timezoneId_ == b.timezoneId_;
}

TEST_F(DateTimeFunctionsTest, dateTruncSignatures) {
  auto signatures = getSignatureStrings("date_trunc");
  ASSERT_EQ(3, signatures.size());

  ASSERT_EQ(
      1,
      signatures.count(
          "(varchar,timestamp with time zone) -> timestamp with time zone"));
  ASSERT_EQ(1, signatures.count("(varchar,date) -> date"));
  ASSERT_EQ(1, signatures.count("(varchar,timestamp) -> timestamp"));
}

TEST_F(DateTimeFunctionsTest, parseDatetimeSignatures) {
  auto signatures = getSignatureStrings("parse_datetime");
  ASSERT_EQ(1, signatures.size());

  ASSERT_EQ(
      1, signatures.count("(varchar,varchar) -> timestamp with time zone"));
}

TEST_F(DateTimeFunctionsTest, dayOfXxxSignatures) {
  for (const auto& name :
       {"day_of_year", "doy", "day_of_month", "day_of_week", "dow"}) {
    SCOPED_TRACE(name);
    auto signatures = getSignatureStrings(name);
    ASSERT_EQ(3, signatures.size());

    ASSERT_EQ(1, signatures.count("(timestamp with time zone) -> bigint"));
    ASSERT_EQ(1, signatures.count("(date) -> bigint"));
    ASSERT_EQ(1, signatures.count("(timestamp) -> bigint"));
  }
}

// Test cases from PrestoDB [1] are covered here as well:
// Timestamp(998474645, 321000000) from "TIMESTAMP '2001-08-22 03:04:05.321'"
// Timestamp(998423705, 321000000) from "TIMESTAMP '2001-08-22 03:04:05.321
// +07:09'"
// [1]https://github.com/prestodb/presto/blob/master/presto-main/src/test/java/com/facebook/presto/operator/scalar/TestDateTimeFunctionsBase.java
TEST_F(DateTimeFunctionsTest, toUnixtime) {
  const auto toUnixtime = [&](std::optional<Timestamp> t) {
    return evaluateOnce<double>("to_unixtime(c0)", t);
  };

  EXPECT_EQ(0, toUnixtime(Timestamp(0, 0)));
  EXPECT_EQ(-0.999991, toUnixtime(Timestamp(-1, 9000)));
  EXPECT_EQ(4000000000, toUnixtime(Timestamp(4000000000, 0)));
  EXPECT_EQ(4000000000.123, toUnixtime(Timestamp(4000000000, 123000000)));
  EXPECT_EQ(-9999999998.9, toUnixtime(Timestamp(-9999999999, 100000000)));
  EXPECT_EQ(998474645.321, toUnixtime(Timestamp(998474645, 321000000)));
  EXPECT_EQ(998423705.321, toUnixtime(Timestamp(998423705, 321000000)));

  const auto toUnixtimeWTZ = [&](int64_t timestamp, const char* tz) {
    auto input = makeTimestampWithTimeZoneVector(timestamp, tz);

    return evaluateOnce<double>("to_unixtime(c0)", makeRowVector({input}));
  };

  // 1639426440000 is milliseconds (from PrestoDb '2021-12-13+20:14+00:00').
  EXPECT_EQ(0, toUnixtimeWTZ(0, "+00:00"));
  EXPECT_EQ(1639426440, toUnixtimeWTZ(1639426440000, "+00:00"));
  EXPECT_EQ(1639426440, toUnixtimeWTZ(1639426440000, "+03:00"));
  EXPECT_EQ(1639426440, toUnixtimeWTZ(1639426440000, "+04:00"));
  EXPECT_EQ(1639426440, toUnixtimeWTZ(1639426440000, "-07:00"));
  EXPECT_EQ(1639426440, toUnixtimeWTZ(1639426440000, "-00:01"));
  EXPECT_EQ(1639426440, toUnixtimeWTZ(1639426440000, "+00:01"));
  EXPECT_EQ(1639426440, toUnixtimeWTZ(1639426440000, "-14:00"));
  EXPECT_EQ(1639426440, toUnixtimeWTZ(1639426440000, "+14:00"));

  // test floating point and negative time
  EXPECT_EQ(16394.26, toUnixtimeWTZ(16394260, "+00:00"));
  EXPECT_EQ(16394.26, toUnixtimeWTZ(16394260, "+03:00"));
  EXPECT_EQ(16394.26, toUnixtimeWTZ(16394260, "-07:00"));
  EXPECT_EQ(-16394.26, toUnixtimeWTZ(-16394260, "+12:00"));
  EXPECT_EQ(-16394.26, toUnixtimeWTZ(-16394260, "-06:00"));
}

TEST_F(DateTimeFunctionsTest, fromUnixtimeRountTrip) {
  const auto testRoundTrip = [&](std::optional<Timestamp> t) {
    auto r = evaluateOnce<Timestamp>("from_unixtime(to_unixtime(c0))", t);
    EXPECT_EQ(r->getSeconds(), t->getSeconds()) << "at " << t->toString();
    EXPECT_NEAR(r->getNanos(), t->getNanos(), 1'000) << "at " << t->toString();
    return r;
  };

  testRoundTrip(Timestamp(0, 0));
  testRoundTrip(Timestamp(-1, 9000));
  testRoundTrip(Timestamp(4000000000, 0));
  testRoundTrip(Timestamp(4000000000, 123000000));
  testRoundTrip(Timestamp(-9999999999, 100000000));
  testRoundTrip(Timestamp(998474645, 321000000));
  testRoundTrip(Timestamp(998423705, 321000000));
}

TEST_F(DateTimeFunctionsTest, fromUnixtimeWithTimeZone) {
  static const double kNan = std::numeric_limits<double>::quiet_NaN();

  vector_size_t size = 37;

  auto unixtimeAt = [](vector_size_t row) -> double {
    return 1631800000.12345 + row * 11;
  };

  auto unixtimes = makeFlatVector<double>(size, unixtimeAt);

  // Constant timezone parameter.
  {
    auto result =
        evaluate("from_unixtime(c0, '+01:00')", makeRowVector({unixtimes}));

    auto expected = makeTimestampWithTimeZoneVector(
        makeFlatVector<int64_t>(
            size, [&](auto row) { return unixtimeAt(row) * 1'000; }),
        makeConstant((int16_t)900, size));
    assertEqualVectors(expected, result);

    // NaN timestamp.
    result = evaluate(
        "from_unixtime(c0, '+01:00')",
        makeRowVector({makeFlatVector<double>({kNan, kNan})}));
    expected = makeTimestampWithTimeZoneVector(
        makeFlatVector<int64_t>({0, 0}), makeFlatVector<int16_t>({900, 900}));
    assertEqualVectors(expected, result);
  }

  // Variable timezone parameter.
  {
    std::vector<int16_t> timezoneIds = {900, 960, 1020, 1080, 1140};
    std::vector<std::string> timezoneNames = {
        "+01:00", "+02:00", "+03:00", "+04:00", "+05:00"};

    auto timezones = makeFlatVector<StringView>(
        size, [&](auto row) { return StringView(timezoneNames[row % 5]); });

    auto result = evaluate(
        "from_unixtime(c0, c1)", makeRowVector({unixtimes, timezones}));
    auto expected = makeTimestampWithTimeZoneVector(
        makeFlatVector<int64_t>(
            size, [&](auto row) { return unixtimeAt(row) * 1'000; }),
        makeFlatVector<int16_t>(
            size, [&](auto row) { return timezoneIds[row % 5]; }));
    assertEqualVectors(expected, result);

    // NaN timestamp.
    result = evaluate(
        "from_unixtime(c0, c1)",
        makeRowVector({
            makeFlatVector<double>({kNan, kNan}),
            makeNullableFlatVector<StringView>({"+01:00", "+02:00"}),
        }));
    expected = makeTimestampWithTimeZoneVector(
        makeFlatVector<int64_t>({0, 0}), makeFlatVector<int16_t>({900, 960}));
    assertEqualVectors(expected, result);
  }
}

TEST_F(DateTimeFunctionsTest, fromUnixtime) {
  const auto fromUnixtime = [&](std::optional<double> t) {
    return evaluateOnce<Timestamp>("from_unixtime(c0)", t);
  };

  static const double kInf = std::numeric_limits<double>::infinity();
  static const double kNan = std::numeric_limits<double>::quiet_NaN();

  EXPECT_EQ(Timestamp(0, 0), fromUnixtime(0));
  EXPECT_EQ(Timestamp(-1, 9000), fromUnixtime(-0.999991));
  EXPECT_EQ(Timestamp(4000000000, 0), fromUnixtime(4000000000));
  EXPECT_EQ(
      Timestamp(9'223'372'036'854'775, 807'000'000), fromUnixtime(3.87111e+37));
  // double(123000000) to uint64_t conversion returns 123000144.
  EXPECT_EQ(Timestamp(4000000000, 123000144), fromUnixtime(4000000000.123));
  EXPECT_EQ(Timestamp(9'223'372'036'854'775, 807'000'000), fromUnixtime(kInf));
  EXPECT_EQ(
      Timestamp(-9'223'372'036'854'776, 192'000'000), fromUnixtime(-kInf));
  EXPECT_EQ(Timestamp(0, 0), fromUnixtime(kNan));
}

TEST_F(DateTimeFunctionsTest, year) {
  const auto year = [&](std::optional<Timestamp> date) {
    return evaluateOnce<int64_t>("year(c0)", date);
  };
  EXPECT_EQ(std::nullopt, year(std::nullopt));
  EXPECT_EQ(1970, year(Timestamp(0, 0)));
  EXPECT_EQ(1969, year(Timestamp(-1, 9000)));
  EXPECT_EQ(2096, year(Timestamp(4000000000, 0)));
  EXPECT_EQ(2096, year(Timestamp(4000000000, 123000000)));
  EXPECT_EQ(2001, year(Timestamp(998474645, 321000000)));
  EXPECT_EQ(2001, year(Timestamp(998423705, 321000000)));

  setQueryTimeZone("Pacific/Apia");

  EXPECT_EQ(std::nullopt, year(std::nullopt));
  EXPECT_EQ(1969, year(Timestamp(0, 0)));
  EXPECT_EQ(1969, year(Timestamp(-1, Timestamp::kMaxNanos)));
  EXPECT_EQ(2096, year(Timestamp(4000000000, 0)));
  EXPECT_EQ(2096, year(Timestamp(4000000000, 123000000)));
  EXPECT_EQ(2001, year(Timestamp(998474645, 321000000)));
  EXPECT_EQ(2001, year(Timestamp(998423705, 321000000)));
}

TEST_F(DateTimeFunctionsTest, yearDate) {
  const auto year = [&](std::optional<int32_t> date) {
    return evaluateOnce<int64_t, int32_t>("year(c0)", {date}, {DATE()});
  };
  EXPECT_EQ(std::nullopt, year(std::nullopt));
  EXPECT_EQ(1970, year(DATE()->toDays("1970-01-01")));
  EXPECT_EQ(1969, year(DATE()->toDays("1969-12-31")));
  EXPECT_EQ(2020, year(DATE()->toDays("2020-01-01")));
  EXPECT_EQ(1920, year(DATE()->toDays("1920-12-31")));
}

TEST_F(DateTimeFunctionsTest, yearTimestampWithTimezone) {
  EXPECT_EQ(
      1969,
      evaluateWithTimestampWithTimezone<int64_t>("year(c0)", 0, "-01:00"));
  EXPECT_EQ(
      1970,
      evaluateWithTimestampWithTimezone<int64_t>("year(c0)", 0, "+00:00"));
  EXPECT_EQ(
      1973,
      evaluateWithTimestampWithTimezone<int64_t>(
          "year(c0)", 123456789000, "+14:00"));
  EXPECT_EQ(
      1966,
      evaluateWithTimestampWithTimezone<int64_t>(
          "year(c0)", -123456789000, "+03:00"));
  EXPECT_EQ(
      2001,
      evaluateWithTimestampWithTimezone<int64_t>(
          "year(c0)", 987654321000, "-07:00"));
  EXPECT_EQ(
      1938,
      evaluateWithTimestampWithTimezone<int64_t>(
          "year(c0)", -987654321000, "-13:00"));
  EXPECT_EQ(
      std::nullopt,
      evaluateWithTimestampWithTimezone<int64_t>(
          "year(c0)", std::nullopt, std::nullopt));
}

TEST_F(DateTimeFunctionsTest, weekDate) {
  const auto weekDate = [&](const char* dateString) {
    auto date = std::make_optional(parseDate(dateString));
    auto week =
        evaluateOnce<int64_t, int32_t>("week(c0)", {date}, {DATE()}).value();
    auto weekOfYear =
        evaluateOnce<int64_t, int32_t>("week_of_year(c0)", {date}, {DATE()})
            .value();
    VELOX_CHECK_EQ(
        week, weekOfYear, "week and week_of_year must return the same value");
    return week;
  };

  EXPECT_EQ(1, weekDate("1919-12-31"));
  EXPECT_EQ(1, weekDate("1920-01-01"));
  EXPECT_EQ(1, weekDate("1920-01-04"));
  EXPECT_EQ(2, weekDate("1920-01-05"));
  EXPECT_EQ(53, weekDate("1960-01-01"));
  EXPECT_EQ(53, weekDate("1960-01-03"));
  EXPECT_EQ(1, weekDate("1960-01-04"));
  EXPECT_EQ(1, weekDate("1969-12-31"));
  EXPECT_EQ(1, weekDate("1970-01-01"));
  EXPECT_EQ(1, weekDate("0001-01-01"));
  EXPECT_EQ(52, weekDate("9999-12-31"));
}

TEST_F(DateTimeFunctionsTest, week) {
  const auto weekTimestamp = [&](const char* time) {
    auto timestampInSeconds = util::fromTimeString(time) / 1'000'000;
    auto timestamp =
        std::make_optional(Timestamp(timestampInSeconds * 100'000'000, 0));
    auto week = evaluateOnce<int64_t>("week(c0)", timestamp).value();
    auto weekOfYear =
        evaluateOnce<int64_t>("week_of_year(c0)", timestamp).value();
    VELOX_CHECK_EQ(
        week, weekOfYear, "week and week_of_year must return the same value");
    return week;
  };

  EXPECT_EQ(1, weekTimestamp("00:00:00"));
  EXPECT_EQ(10, weekTimestamp("11:59:59"));
  EXPECT_EQ(51, weekTimestamp("06:01:01"));
  EXPECT_EQ(24, weekTimestamp("06:59:59"));
  EXPECT_EQ(27, weekTimestamp("12:00:01"));
  EXPECT_EQ(7, weekTimestamp("12:59:59"));
}

TEST_F(DateTimeFunctionsTest, weekTimestampWithTimezone) {
  const auto weekTimestampTimezone = [&](const char* time,
                                         const char* timezone) {
    auto timestampInSeconds = util::fromTimeString(time) / 1'000'000;
    auto timestamp = timestampInSeconds * 100'000'000;
    auto week = evaluateWithTimestampWithTimezone<int64_t>(
                    "week(c0)", timestamp, timezone)
                    .value();
    auto weekOfYear = evaluateWithTimestampWithTimezone<int64_t>(
                          "week_of_year(c0)", timestamp, timezone)
                          .value();
    VELOX_CHECK_EQ(
        week, weekOfYear, "week and week_of_year must return the same value");
    return week;
  };

  EXPECT_EQ(1, weekTimestampTimezone("00:00:00", "-12:00"));
  EXPECT_EQ(1, weekTimestampTimezone("00:00:00", "+12:00"));
  EXPECT_EQ(47, weekTimestampTimezone("11:59:59", "-12:00"));
  EXPECT_EQ(47, weekTimestampTimezone("11:59:59", "+12:00"));
  EXPECT_EQ(33, weekTimestampTimezone("06:01:01", "-12:00"));
  EXPECT_EQ(34, weekTimestampTimezone("06:01:01", "+12:00"));
  EXPECT_EQ(47, weekTimestampTimezone("12:00:01", "-12:00"));
  EXPECT_EQ(47, weekTimestampTimezone("12:00:01", "+12:00"));
}

TEST_F(DateTimeFunctionsTest, quarter) {
  const auto quarter = [&](std::optional<Timestamp> date) {
    return evaluateOnce<int64_t>("quarter(c0)", date);
  };
  EXPECT_EQ(std::nullopt, quarter(std::nullopt));
  EXPECT_EQ(1, quarter(Timestamp(0, 0)));
  EXPECT_EQ(4, quarter(Timestamp(-1, 9000)));
  EXPECT_EQ(4, quarter(Timestamp(4000000000, 0)));
  EXPECT_EQ(4, quarter(Timestamp(4000000000, 123000000)));
  EXPECT_EQ(2, quarter(Timestamp(990000000, 321000000)));
  EXPECT_EQ(3, quarter(Timestamp(998423705, 321000000)));

  setQueryTimeZone("Pacific/Apia");

  EXPECT_EQ(std::nullopt, quarter(std::nullopt));
  EXPECT_EQ(4, quarter(Timestamp(0, 0)));
  EXPECT_EQ(4, quarter(Timestamp(-1, Timestamp::kMaxNanos)));
  EXPECT_EQ(4, quarter(Timestamp(4000000000, 0)));
  EXPECT_EQ(4, quarter(Timestamp(4000000000, 123000000)));
  EXPECT_EQ(2, quarter(Timestamp(990000000, 321000000)));
  EXPECT_EQ(3, quarter(Timestamp(998423705, 321000000)));
}

TEST_F(DateTimeFunctionsTest, quarterDate) {
  const auto quarter = [&](std::optional<int32_t> date) {
    return evaluateOnce<int64_t, int32_t>("quarter(c0)", {date}, {DATE()});
  };
  EXPECT_EQ(std::nullopt, quarter(std::nullopt));
  EXPECT_EQ(1, quarter(0));
  EXPECT_EQ(4, quarter(-1));
  EXPECT_EQ(4, quarter(-40));
  EXPECT_EQ(2, quarter(110));
  EXPECT_EQ(3, quarter(200));
  EXPECT_EQ(1, quarter(18262));
  EXPECT_EQ(1, quarter(-18262));
}

TEST_F(DateTimeFunctionsTest, quarterTimestampWithTimezone) {
  EXPECT_EQ(
      4,
      evaluateWithTimestampWithTimezone<int64_t>("quarter(c0)", 0, "-01:00"));
  EXPECT_EQ(
      1,
      evaluateWithTimestampWithTimezone<int64_t>("quarter(c0)", 0, "+00:00"));
  EXPECT_EQ(
      4,
      evaluateWithTimestampWithTimezone<int64_t>(
          "quarter(c0)", 123456789000, "+14:00"));
  EXPECT_EQ(
      1,
      evaluateWithTimestampWithTimezone<int64_t>(
          "quarter(c0)", -123456789000, "+03:00"));
  EXPECT_EQ(
      2,
      evaluateWithTimestampWithTimezone<int64_t>(
          "quarter(c0)", 987654321000, "-07:00"));
  EXPECT_EQ(
      3,
      evaluateWithTimestampWithTimezone<int64_t>(
          "quarter(c0)", -987654321000, "-13:00"));
  EXPECT_EQ(
      std::nullopt,
      evaluateWithTimestampWithTimezone<int64_t>(
          "quarter(c0)", std::nullopt, std::nullopt));
}

TEST_F(DateTimeFunctionsTest, month) {
  const auto month = [&](std::optional<Timestamp> date) {
    return evaluateOnce<int64_t>("month(c0)", date);
  };
  EXPECT_EQ(std::nullopt, month(std::nullopt));
  EXPECT_EQ(1, month(Timestamp(0, 0)));
  EXPECT_EQ(12, month(Timestamp(-1, 9000)));
  EXPECT_EQ(10, month(Timestamp(4000000000, 0)));
  EXPECT_EQ(10, month(Timestamp(4000000000, 123000000)));
  EXPECT_EQ(8, month(Timestamp(998474645, 321000000)));
  EXPECT_EQ(8, month(Timestamp(998423705, 321000000)));

  setQueryTimeZone("Pacific/Apia");

  EXPECT_EQ(std::nullopt, month(std::nullopt));
  EXPECT_EQ(12, month(Timestamp(0, 0)));
  EXPECT_EQ(12, month(Timestamp(-1, Timestamp::kMaxNanos)));
  EXPECT_EQ(10, month(Timestamp(4000000000, 0)));
  EXPECT_EQ(10, month(Timestamp(4000000000, 123000000)));
  EXPECT_EQ(8, month(Timestamp(998474645, 321000000)));
  EXPECT_EQ(8, month(Timestamp(998423705, 321000000)));
}

TEST_F(DateTimeFunctionsTest, monthDate) {
  const auto month = [&](std::optional<int32_t> date) {
    return evaluateOnce<int64_t, int32_t>("month(c0)", {date}, {DATE()});
  };
  EXPECT_EQ(std::nullopt, month(std::nullopt));
  EXPECT_EQ(1, month(0));
  EXPECT_EQ(12, month(-1));
  EXPECT_EQ(11, month(-40));
  EXPECT_EQ(2, month(40));
  EXPECT_EQ(1, month(18262));
  EXPECT_EQ(1, month(-18262));
}

TEST_F(DateTimeFunctionsTest, monthTimestampWithTimezone) {
  EXPECT_EQ(
      12, evaluateWithTimestampWithTimezone<int64_t>("month(c0)", 0, "-01:00"));
  EXPECT_EQ(
      1, evaluateWithTimestampWithTimezone<int64_t>("month(c0)", 0, "+00:00"));
  EXPECT_EQ(
      11,
      evaluateWithTimestampWithTimezone<int64_t>(
          "month(c0)", 123456789000, "+14:00"));
  EXPECT_EQ(
      2,
      evaluateWithTimestampWithTimezone<int64_t>(
          "month(c0)", -123456789000, "+03:00"));
  EXPECT_EQ(
      4,
      evaluateWithTimestampWithTimezone<int64_t>(
          "month(c0)", 987654321000, "-07:00"));
  EXPECT_EQ(
      9,
      evaluateWithTimestampWithTimezone<int64_t>(
          "month(c0)", -987654321000, "-13:00"));
  EXPECT_EQ(
      std::nullopt,
      evaluateWithTimestampWithTimezone<int64_t>(
          "month(c0)", std::nullopt, std::nullopt));
}

TEST_F(DateTimeFunctionsTest, hour) {
  const auto hour = [&](std::optional<Timestamp> date) {
    return evaluateOnce<int64_t>("hour(c0)", date);
  };
  EXPECT_EQ(std::nullopt, hour(std::nullopt));
  EXPECT_EQ(0, hour(Timestamp(0, 0)));
  EXPECT_EQ(23, hour(Timestamp(-1, 9000)));
  EXPECT_EQ(7, hour(Timestamp(4000000000, 0)));
  EXPECT_EQ(7, hour(Timestamp(4000000000, 123000000)));
  EXPECT_EQ(10, hour(Timestamp(998474645, 321000000)));
  EXPECT_EQ(19, hour(Timestamp(998423705, 321000000)));

  setQueryTimeZone("Pacific/Apia");

  EXPECT_EQ(std::nullopt, hour(std::nullopt));
  EXPECT_EQ(13, hour(Timestamp(0, 0)));
  EXPECT_EQ(12, hour(Timestamp(-1, Timestamp::kMaxNanos)));
  // Disabled for now because the TZ for Pacific/Apia in 2096 varies between
  // systems.
  // EXPECT_EQ(21, hour(Timestamp(4000000000, 0)));
  // EXPECT_EQ(21, hour(Timestamp(4000000000, 123000000)));
  EXPECT_EQ(23, hour(Timestamp(998474645, 321000000)));
  EXPECT_EQ(8, hour(Timestamp(998423705, 321000000)));
}

TEST_F(DateTimeFunctionsTest, hourTimestampWithTimezone) {
  EXPECT_EQ(
      20,
      evaluateWithTimestampWithTimezone<int64_t>(
          "hour(c0)", 998423705000, "+01:00"));
  EXPECT_EQ(
      12,
      evaluateWithTimestampWithTimezone<int64_t>(
          "hour(c0)", 41028000, "+01:00"));
  EXPECT_EQ(
      13,
      evaluateWithTimestampWithTimezone<int64_t>(
          "hour(c0)", 41028000, "+02:00"));
  EXPECT_EQ(
      14,
      evaluateWithTimestampWithTimezone<int64_t>(
          "hour(c0)", 41028000, "+03:00"));
  EXPECT_EQ(
      8,
      evaluateWithTimestampWithTimezone<int64_t>(
          "hour(c0)", 41028000, "-03:00"));
  EXPECT_EQ(
      1,
      evaluateWithTimestampWithTimezone<int64_t>(
          "hour(c0)", 41028000, "+14:00"));
  EXPECT_EQ(
      9,
      evaluateWithTimestampWithTimezone<int64_t>(
          "hour(c0)", -100000, "-14:00"));
  EXPECT_EQ(
      2,
      evaluateWithTimestampWithTimezone<int64_t>(
          "hour(c0)", -41028000, "+14:00"));
  EXPECT_EQ(
      std::nullopt,
      evaluateWithTimestampWithTimezone<int64_t>(
          "hour(c0)", std::nullopt, std::nullopt));
}

TEST_F(DateTimeFunctionsTest, hourDate) {
  const auto hour = [&](std::optional<int32_t> date) {
    return evaluateOnce<int64_t, int32_t>("hour(c0)", {date}, {DATE()});
  };
  EXPECT_EQ(std::nullopt, hour(std::nullopt));
  EXPECT_EQ(0, hour(0));
  EXPECT_EQ(0, hour(-1));
  EXPECT_EQ(0, hour(-40));
  EXPECT_EQ(0, hour(40));
  EXPECT_EQ(0, hour(18262));
  EXPECT_EQ(0, hour(-18262));
}

TEST_F(DateTimeFunctionsTest, dayOfMonth) {
  const auto day = [&](std::optional<Timestamp> date) {
    return evaluateOnce<int64_t>("day_of_month(c0)", date);
  };
  EXPECT_EQ(std::nullopt, day(std::nullopt));
  EXPECT_EQ(1, day(Timestamp(0, 0)));
  EXPECT_EQ(31, day(Timestamp(-1, 9000)));
  EXPECT_EQ(30, day(Timestamp(1632989700, 0)));
  EXPECT_EQ(1, day(Timestamp(1633076100, 0)));
  EXPECT_EQ(6, day(Timestamp(1633508100, 0)));
  EXPECT_EQ(31, day(Timestamp(1635668100, 0)));

  setQueryTimeZone("Pacific/Apia");

  EXPECT_EQ(std::nullopt, day(std::nullopt));
  EXPECT_EQ(31, day(Timestamp(0, 0)));
  EXPECT_EQ(31, day(Timestamp(-1, 9000)));
  EXPECT_EQ(30, day(Timestamp(1632989700, 0)));
  EXPECT_EQ(1, day(Timestamp(1633076100, 0)));
  EXPECT_EQ(6, day(Timestamp(1633508100, 0)));
  EXPECT_EQ(31, day(Timestamp(1635668100, 0)));
}

TEST_F(DateTimeFunctionsTest, dayOfMonthDate) {
  const auto day = [&](std::optional<int32_t> date) {
    return evaluateOnce<int64_t, int32_t>("day_of_month(c0)", {date}, {DATE()});
  };
  EXPECT_EQ(std::nullopt, day(std::nullopt));
  EXPECT_EQ(1, day(0));
  EXPECT_EQ(31, day(-1));
  EXPECT_EQ(22, day(-40));
  EXPECT_EQ(10, day(40));
  EXPECT_EQ(1, day(18262));
  EXPECT_EQ(2, day(-18262));
}

TEST_F(DateTimeFunctionsTest, plusMinusDateIntervalDayTime) {
  const auto plus = [&](std::optional<int32_t> date,
                        std::optional<int64_t> interval) {
    return evaluateOnce<int32_t>(
        "c0 + c1",
        makeRowVector({
            makeNullableFlatVector<int32_t>({date}, DATE()),
            makeNullableFlatVector<int64_t>({interval}, INTERVAL_DAY_TIME()),
        }));
  };
  const auto minus = [&](std::optional<int32_t> date,
                         std::optional<int64_t> interval) {
    return evaluateOnce<int32_t>(
        "c0 - c1",
        makeRowVector({
            makeNullableFlatVector<int32_t>({date}, DATE()),
            makeNullableFlatVector<int64_t>({interval}, INTERVAL_DAY_TIME()),
        }));
  };

  const int64_t oneDay(kMillisInDay * 1);
  const int64_t tenDays(kMillisInDay * 10);
  const int64_t partDay(kMillisInHour * 25);
  const int32_t baseDate(20000);
  const int32_t baseDatePlus1(20000 + 1);
  const int32_t baseDatePlus10(20000 + 10);
  const int32_t baseDateMinus1(20000 - 1);
  const int32_t baseDateMinus10(20000 - 10);

  EXPECT_EQ(std::nullopt, plus(std::nullopt, oneDay));
  EXPECT_EQ(std::nullopt, plus(10000, std::nullopt));
  EXPECT_EQ(baseDatePlus1, plus(baseDate, oneDay));
  EXPECT_EQ(baseDatePlus10, plus(baseDate, tenDays));
  EXPECT_EQ(std::nullopt, minus(std::nullopt, oneDay));
  EXPECT_EQ(std::nullopt, minus(10000, std::nullopt));
  EXPECT_EQ(baseDateMinus1, minus(baseDate, oneDay));
  EXPECT_EQ(baseDateMinus10, minus(baseDate, tenDays));

  EXPECT_THROW(plus(baseDate, partDay), VeloxUserError);
  EXPECT_THROW(minus(baseDate, partDay), VeloxUserError);
}

TEST_F(DateTimeFunctionsTest, minusTimestampIntervalDayTime) {
  const auto minus = [&](std::optional<int64_t> t1, std::optional<int64_t> t2) {
    const auto timestamp1 = (t1.has_value()) ? Timestamp(t1.value(), 0)
                                             : std::optional<Timestamp>();
    const auto timestamp2 = (t2.has_value()) ? Timestamp(t2.value(), 0)
                                             : std::optional<Timestamp>();
    return evaluateOnce<int64_t>(
        "c0 - c1",
        makeRowVector({
            makeNullableFlatVector<Timestamp>({timestamp1}),
            makeNullableFlatVector<Timestamp>({timestamp2}),
        }));
  };

  EXPECT_EQ(std::nullopt, minus(std::nullopt, std::nullopt));
  EXPECT_EQ(std::nullopt, minus(1, std::nullopt));
  EXPECT_EQ(std::nullopt, minus(std::nullopt, 1));
  EXPECT_EQ(1000, minus(1, 0));
  EXPECT_EQ(-1000, minus(1, 2));
  VELOX_ASSERT_THROW(
      minus(Timestamp::kMinSeconds, Timestamp::kMaxSeconds),
      "integer overflow");
}

TEST_F(DateTimeFunctionsTest, dayOfMonthTimestampWithTimezone) {
  EXPECT_EQ(
      31,
      evaluateWithTimestampWithTimezone<int64_t>(
          "day_of_month(c0)", 0, "-01:00"));
  EXPECT_EQ(
      1,
      evaluateWithTimestampWithTimezone<int64_t>(
          "day_of_month(c0)", 0, "+00:00"));
  EXPECT_EQ(
      30,
      evaluateWithTimestampWithTimezone<int64_t>(
          "day_of_month(c0)", 123456789000, "+14:00"));
  EXPECT_EQ(
      2,
      evaluateWithTimestampWithTimezone<int64_t>(
          "day_of_month(c0)", -123456789000, "+03:00"));
  EXPECT_EQ(
      18,
      evaluateWithTimestampWithTimezone<int64_t>(
          "day_of_month(c0)", 987654321000, "-07:00"));
  EXPECT_EQ(
      14,
      evaluateWithTimestampWithTimezone<int64_t>(
          "day_of_month(c0)", -987654321000, "-13:00"));
  EXPECT_EQ(
      std::nullopt,
      evaluateWithTimestampWithTimezone<int64_t>(
          "day_of_month(c0)", std::nullopt, std::nullopt));
}

TEST_F(DateTimeFunctionsTest, dayOfWeek) {
  const auto day = [&](std::optional<Timestamp> date) {
    return evaluateOnce<int64_t>("day_of_week(c0)", date);
  };
  EXPECT_EQ(std::nullopt, day(std::nullopt));
  EXPECT_EQ(4, day(Timestamp(0, 0)));
  EXPECT_EQ(3, day(Timestamp(-1, 9000)));
  EXPECT_EQ(1, day(Timestamp(1633940100, 0)));
  EXPECT_EQ(2, day(Timestamp(1634026500, 0)));
  EXPECT_EQ(3, day(Timestamp(1634112900, 0)));
  EXPECT_EQ(4, day(Timestamp(1634199300, 0)));
  EXPECT_EQ(5, day(Timestamp(1634285700, 0)));
  EXPECT_EQ(6, day(Timestamp(1634372100, 0)));
  EXPECT_EQ(7, day(Timestamp(1633853700, 0)));

  setQueryTimeZone("Pacific/Apia");

  EXPECT_EQ(std::nullopt, day(std::nullopt));
  EXPECT_EQ(3, day(Timestamp(0, 0)));
  EXPECT_EQ(3, day(Timestamp(-1, 9000)));
  EXPECT_EQ(1, day(Timestamp(1633940100, 0)));
  EXPECT_EQ(2, day(Timestamp(1634026500, 0)));
  EXPECT_EQ(3, day(Timestamp(1634112900, 0)));
  EXPECT_EQ(4, day(Timestamp(1634199300, 0)));
  EXPECT_EQ(5, day(Timestamp(1634285700, 0)));
  EXPECT_EQ(6, day(Timestamp(1634372100, 0)));
  EXPECT_EQ(7, day(Timestamp(1633853700, 0)));
}

TEST_F(DateTimeFunctionsTest, dayOfWeekDate) {
  const auto day = [&](std::optional<int32_t> date) {
    return evaluateOnce<int64_t, int32_t>("day_of_week(c0)", {date}, {DATE()});
  };
  EXPECT_EQ(std::nullopt, day(std::nullopt));
  EXPECT_EQ(4, day(0));
  EXPECT_EQ(3, day(-1));
  EXPECT_EQ(6, day(-40));
  EXPECT_EQ(2, day(40));
  EXPECT_EQ(3, day(18262));
  EXPECT_EQ(5, day(-18262));
}

TEST_F(DateTimeFunctionsTest, dayOfWeekTimestampWithTimezone) {
  EXPECT_EQ(
      3,
      evaluateWithTimestampWithTimezone<int64_t>(
          "day_of_week(c0)", 0, "-01:00"));
  EXPECT_EQ(
      4,
      evaluateWithTimestampWithTimezone<int64_t>(
          "day_of_week(c0)", 0, "+00:00"));
  EXPECT_EQ(
      5,
      evaluateWithTimestampWithTimezone<int64_t>(
          "day_of_week(c0)", 123456789000, "+14:00"));
  EXPECT_EQ(
      3,
      evaluateWithTimestampWithTimezone<int64_t>(
          "day_of_week(c0)", -123456789000, "+03:00"));
  EXPECT_EQ(
      3,
      evaluateWithTimestampWithTimezone<int64_t>(
          "day_of_week(c0)", 987654321000, "-07:00"));
  EXPECT_EQ(
      3,
      evaluateWithTimestampWithTimezone<int64_t>(
          "day_of_week(c0)", -987654321000, "-13:00"));
  EXPECT_EQ(
      std::nullopt,
      evaluateWithTimestampWithTimezone<int64_t>(
          "day_of_week(c0)", std::nullopt, std::nullopt));
}

TEST_F(DateTimeFunctionsTest, dayOfYear) {
  const auto day = [&](std::optional<Timestamp> date) {
    return evaluateOnce<int64_t>("day_of_year(c0)", date);
  };
  EXPECT_EQ(std::nullopt, day(std::nullopt));
  EXPECT_EQ(1, day(Timestamp(0, 0)));
  EXPECT_EQ(365, day(Timestamp(-1, 9000)));
  EXPECT_EQ(273, day(Timestamp(1632989700, 0)));
  EXPECT_EQ(274, day(Timestamp(1633076100, 0)));
  EXPECT_EQ(279, day(Timestamp(1633508100, 0)));
  EXPECT_EQ(304, day(Timestamp(1635668100, 0)));

  setQueryTimeZone("Pacific/Apia");

  EXPECT_EQ(std::nullopt, day(std::nullopt));
  EXPECT_EQ(365, day(Timestamp(0, 0)));
  EXPECT_EQ(365, day(Timestamp(-1, 9000)));
  EXPECT_EQ(273, day(Timestamp(1632989700, 0)));
  EXPECT_EQ(274, day(Timestamp(1633076100, 0)));
  EXPECT_EQ(279, day(Timestamp(1633508100, 0)));
  EXPECT_EQ(304, day(Timestamp(1635668100, 0)));
}

TEST_F(DateTimeFunctionsTest, dayOfYearDate) {
  const auto day = [&](std::optional<int32_t> date) {
    return evaluateOnce<int64_t, int32_t>("day_of_year(c0)", {date}, {DATE()});
  };
  EXPECT_EQ(std::nullopt, day(std::nullopt));
  EXPECT_EQ(1, day(0));
  EXPECT_EQ(365, day(-1));
  EXPECT_EQ(326, day(-40));
  EXPECT_EQ(41, day(40));
  EXPECT_EQ(1, day(18262));
  EXPECT_EQ(2, day(-18262));
}

TEST_F(DateTimeFunctionsTest, dayOfYearTimestampWithTimezone) {
  EXPECT_EQ(
      365,
      evaluateWithTimestampWithTimezone<int64_t>(
          "day_of_year(c0)", 0, "-01:00"));
  EXPECT_EQ(
      1,
      evaluateWithTimestampWithTimezone<int64_t>(
          "day_of_year(c0)", 0, "+00:00"));
  EXPECT_EQ(
      334,
      evaluateWithTimestampWithTimezone<int64_t>(
          "day_of_year(c0)", 123456789000, "+14:00"));
  EXPECT_EQ(
      33,
      evaluateWithTimestampWithTimezone<int64_t>(
          "day_of_year(c0)", -123456789000, "+03:00"));
  EXPECT_EQ(
      108,
      evaluateWithTimestampWithTimezone<int64_t>(
          "day_of_year(c0)", 987654321000, "-07:00"));
  EXPECT_EQ(
      257,
      evaluateWithTimestampWithTimezone<int64_t>(
          "day_of_year(c0)", -987654321000, "-13:00"));
  EXPECT_EQ(
      std::nullopt,
      evaluateWithTimestampWithTimezone<int64_t>(
          "day_of_year(c0)", std::nullopt, std::nullopt));
}

TEST_F(DateTimeFunctionsTest, yearOfWeek) {
  const auto yow = [&](std::optional<Timestamp> date) {
    return evaluateOnce<int64_t>("year_of_week(c0)", date);
  };
  EXPECT_EQ(std::nullopt, yow(std::nullopt));
  EXPECT_EQ(1970, yow(Timestamp(0, 0)));
  EXPECT_EQ(1970, yow(Timestamp(-1, 0)));
  EXPECT_EQ(1969, yow(Timestamp(-345600, 0)));
  EXPECT_EQ(1970, yow(Timestamp(-259200, 0)));
  EXPECT_EQ(1970, yow(Timestamp(31536000, 0)));
  EXPECT_EQ(1970, yow(Timestamp(31708800, 0)));
  EXPECT_EQ(1971, yow(Timestamp(31795200, 0)));
  EXPECT_EQ(2021, yow(Timestamp(1632989700, 0)));

  setQueryTimeZone("Pacific/Apia");

  EXPECT_EQ(std::nullopt, yow(std::nullopt));
  EXPECT_EQ(1970, yow(Timestamp(0, 0)));
  EXPECT_EQ(1970, yow(Timestamp(-1, 0)));
  EXPECT_EQ(1969, yow(Timestamp(-345600, 0)));
  EXPECT_EQ(1969, yow(Timestamp(-259200, 0)));
  EXPECT_EQ(1970, yow(Timestamp(31536000, 0)));
  EXPECT_EQ(1970, yow(Timestamp(31708800, 0)));
  EXPECT_EQ(1970, yow(Timestamp(31795200, 0)));
  EXPECT_EQ(2021, yow(Timestamp(1632989700, 0)));
}

TEST_F(DateTimeFunctionsTest, yearOfWeekDate) {
  const auto yow = [&](std::optional<int32_t> date) {
    return evaluateOnce<int64_t, int32_t>("year_of_week(c0)", {date}, {DATE()});
  };
  EXPECT_EQ(std::nullopt, yow(std::nullopt));
  EXPECT_EQ(1970, yow(0));
  EXPECT_EQ(1970, yow(-1));
  EXPECT_EQ(1969, yow(-4));
  EXPECT_EQ(1970, yow(-3));
  EXPECT_EQ(1970, yow(365));
  EXPECT_EQ(1970, yow(367));
  EXPECT_EQ(1971, yow(368));
  EXPECT_EQ(2021, yow(18900));
}

TEST_F(DateTimeFunctionsTest, yearOfWeekTimestampWithTimezone) {
  EXPECT_EQ(
      1970,
      evaluateWithTimestampWithTimezone<int64_t>(
          "year_of_week(c0)", 0, "-01:00"));
  EXPECT_EQ(
      1970,
      evaluateWithTimestampWithTimezone<int64_t>(
          "year_of_week(c0)", 0, "+00:00"));
  EXPECT_EQ(
      1973,
      evaluateWithTimestampWithTimezone<int64_t>(
          "year_of_week(c0)", 123456789000, "+14:00"));
  EXPECT_EQ(
      1966,
      evaluateWithTimestampWithTimezone<int64_t>(
          "year_of_week(c0)", -123456789000, "+03:00"));
  EXPECT_EQ(
      2001,
      evaluateWithTimestampWithTimezone<int64_t>(
          "year_of_week(c0)", 987654321000, "-07:00"));
  EXPECT_EQ(
      1938,
      evaluateWithTimestampWithTimezone<int64_t>(
          "year_of_week(c0)", -987654321000, "-13:00"));
  EXPECT_EQ(
      std::nullopt,
      evaluateWithTimestampWithTimezone<int64_t>(
          "year_of_week(c0)", std::nullopt, std::nullopt));
}

TEST_F(DateTimeFunctionsTest, minute) {
  const auto minute = [&](std::optional<Timestamp> date) {
    return evaluateOnce<int64_t>("minute(c0)", date);
  };
  EXPECT_EQ(std::nullopt, minute(std::nullopt));
  EXPECT_EQ(0, minute(Timestamp(0, 0)));
  EXPECT_EQ(59, minute(Timestamp(-1, 9000)));
  EXPECT_EQ(6, minute(Timestamp(4000000000, 0)));
  EXPECT_EQ(6, minute(Timestamp(4000000000, 123000000)));
  EXPECT_EQ(4, minute(Timestamp(998474645, 321000000)));
  EXPECT_EQ(55, minute(Timestamp(998423705, 321000000)));

  setQueryTimeZone("Asia/Kolkata");

  EXPECT_EQ(std::nullopt, minute(std::nullopt));
  EXPECT_EQ(30, minute(Timestamp(0, 0)));
  EXPECT_EQ(29, minute(Timestamp(-1, 9000)));
  EXPECT_EQ(36, minute(Timestamp(4000000000, 0)));
  EXPECT_EQ(36, minute(Timestamp(4000000000, 123000000)));
  EXPECT_EQ(34, minute(Timestamp(998474645, 321000000)));
  EXPECT_EQ(25, minute(Timestamp(998423705, 321000000)));
}

TEST_F(DateTimeFunctionsTest, minuteDate) {
  const auto minute = [&](std::optional<int32_t> date) {
    return evaluateOnce<int64_t, int32_t>("minute(c0)", {date}, {DATE()});
  };
  EXPECT_EQ(std::nullopt, minute(std::nullopt));
  EXPECT_EQ(0, minute(0));
  EXPECT_EQ(0, minute(-1));
  EXPECT_EQ(0, minute(40));
  EXPECT_EQ(0, minute(40));
  EXPECT_EQ(0, minute(18262));
  EXPECT_EQ(0, minute(-18262));
}

TEST_F(DateTimeFunctionsTest, minuteTimestampWithTimezone) {
  EXPECT_EQ(
      std::nullopt,
      evaluateWithTimestampWithTimezone<int64_t>(
          "minute(c0)", std::nullopt, std::nullopt));
  EXPECT_EQ(
      std::nullopt,
      evaluateWithTimestampWithTimezone<int64_t>(
          "minute(c0)", std::nullopt, "Asia/Kolkata"));
  EXPECT_EQ(
      0, evaluateWithTimestampWithTimezone<int64_t>("minute(c0)", 0, "+00:00"));
  EXPECT_EQ(
      30,
      evaluateWithTimestampWithTimezone<int64_t>("minute(c0)", 0, "+05:30"));
  EXPECT_EQ(
      6,
      evaluateWithTimestampWithTimezone<int64_t>(
          "minute(c0)", 4000000000000, "+00:00"));
  EXPECT_EQ(
      36,
      evaluateWithTimestampWithTimezone<int64_t>(
          "minute(c0)", 4000000000000, "+05:30"));
  EXPECT_EQ(
      4,
      evaluateWithTimestampWithTimezone<int64_t>(
          "minute(c0)", 998474645000, "+00:00"));
  EXPECT_EQ(
      34,
      evaluateWithTimestampWithTimezone<int64_t>(
          "minute(c0)", 998474645000, "+05:30"));
  EXPECT_EQ(
      59,
      evaluateWithTimestampWithTimezone<int64_t>(
          "minute(c0)", -1000, "+00:00"));
  EXPECT_EQ(
      29,
      evaluateWithTimestampWithTimezone<int64_t>(
          "minute(c0)", -1000, "+05:30"));
}

TEST_F(DateTimeFunctionsTest, second) {
  const auto second = [&](std::optional<Timestamp> timestamp) {
    return evaluateOnce<int64_t>("second(c0)", timestamp);
  };
  EXPECT_EQ(std::nullopt, second(std::nullopt));
  EXPECT_EQ(0, second(Timestamp(0, 0)));
  EXPECT_EQ(40, second(Timestamp(4000000000, 0)));
  EXPECT_EQ(59, second(Timestamp(-1, 123000000)));
  EXPECT_EQ(59, second(Timestamp(-1, Timestamp::kMaxNanos)));
}

TEST_F(DateTimeFunctionsTest, secondDate) {
  const auto second = [&](std::optional<int32_t> date) {
    return evaluateOnce<int64_t, int32_t>("second(c0)", {date}, {DATE()});
  };
  EXPECT_EQ(std::nullopt, second(std::nullopt));
  EXPECT_EQ(0, second(0));
  EXPECT_EQ(0, second(-1));
  EXPECT_EQ(0, second(-40));
  EXPECT_EQ(0, second(40));
  EXPECT_EQ(0, second(18262));
  EXPECT_EQ(0, second(-18262));
}

TEST_F(DateTimeFunctionsTest, secondTimestampWithTimezone) {
  EXPECT_EQ(
      std::nullopt,
      evaluateWithTimestampWithTimezone<int64_t>(
          "second(c0)", std::nullopt, std::nullopt));
  EXPECT_EQ(
      std::nullopt,
      evaluateWithTimestampWithTimezone<int64_t>(
          "second(c0)", std::nullopt, "+05:30"));
  EXPECT_EQ(
      0, evaluateWithTimestampWithTimezone<int64_t>("second(c0)", 0, "+00:00"));
  EXPECT_EQ(
      0, evaluateWithTimestampWithTimezone<int64_t>("second(c0)", 0, "+05:30"));
  EXPECT_EQ(
      40,
      evaluateWithTimestampWithTimezone<int64_t>(
          "second(c0)", 4000000000000, "+00:00"));
  EXPECT_EQ(
      40,
      evaluateWithTimestampWithTimezone<int64_t>(
          "second(c0)", 4000000000000, "+05:30"));
  EXPECT_EQ(
      59,
      evaluateWithTimestampWithTimezone<int64_t>(
          "second(c0)", -1000, "+00:00"));
  EXPECT_EQ(
      59,
      evaluateWithTimestampWithTimezone<int64_t>(
          "second(c0)", -1000, "+05:30"));
}

TEST_F(DateTimeFunctionsTest, millisecond) {
  const auto millisecond = [&](std::optional<Timestamp> timestamp) {
    return evaluateOnce<int64_t>("millisecond(c0)", timestamp);
  };
  EXPECT_EQ(std::nullopt, millisecond(std::nullopt));
  EXPECT_EQ(0, millisecond(Timestamp(0, 0)));
  EXPECT_EQ(0, millisecond(Timestamp(4000000000, 0)));
  EXPECT_EQ(123, millisecond(Timestamp(-1, 123000000)));
  EXPECT_EQ(999, millisecond(Timestamp(-1, Timestamp::kMaxNanos)));
}

TEST_F(DateTimeFunctionsTest, millisecondDate) {
  const auto millisecond = [&](std::optional<int32_t> date) {
    return evaluateOnce<int64_t, int32_t>("millisecond(c0)", {date}, {DATE()});
  };
  EXPECT_EQ(std::nullopt, millisecond(std::nullopt));
  EXPECT_EQ(0, millisecond(0));
  EXPECT_EQ(0, millisecond(-1));
  EXPECT_EQ(0, millisecond(-40));
  EXPECT_EQ(0, millisecond(40));
  EXPECT_EQ(0, millisecond(18262));
  EXPECT_EQ(0, millisecond(-18262));
}

TEST_F(DateTimeFunctionsTest, millisecondTimestampWithTimezone) {
  EXPECT_EQ(
      std::nullopt,
      evaluateWithTimestampWithTimezone<int64_t>(
          "millisecond(c0)", std::nullopt, std::nullopt));
  EXPECT_EQ(
      std::nullopt,
      evaluateWithTimestampWithTimezone<int64_t>(
          "millisecond(c0)", std::nullopt, "+05:30"));
  EXPECT_EQ(
      0,
      evaluateWithTimestampWithTimezone<int64_t>(
          "millisecond(c0)", 0, "+00:00"));
  EXPECT_EQ(
      0,
      evaluateWithTimestampWithTimezone<int64_t>(
          "millisecond(c0)", 0, "+05:30"));
  EXPECT_EQ(
      123,
      evaluateWithTimestampWithTimezone<int64_t>(
          "millisecond(c0)", 4000000000123, "+00:00"));
  EXPECT_EQ(
      123,
      evaluateWithTimestampWithTimezone<int64_t>(
          "millisecond(c0)", 4000000000123, "+05:30"));
  EXPECT_EQ(
      20,
      evaluateWithTimestampWithTimezone<int64_t>(
          "millisecond(c0)", -980, "+00:00"));
  EXPECT_EQ(
      20,
      evaluateWithTimestampWithTimezone<int64_t>(
          "millisecond(c0)", -980, "+05:30"));
}

TEST_F(DateTimeFunctionsTest, dateTrunc) {
  const auto dateTrunc = [&](const std::string& unit,
                             std::optional<Timestamp> timestamp) {
    return evaluateOnce<Timestamp>(
        fmt::format("date_trunc('{}', c0)", unit), timestamp);
  };

  setQueryTimeZone("America/Los_Angeles");

  EXPECT_EQ(std::nullopt, dateTrunc("second", std::nullopt));
  EXPECT_EQ(Timestamp(0, 0), dateTrunc("second", Timestamp(0, 0)));
  EXPECT_EQ(Timestamp(0, 0), dateTrunc("second", Timestamp(0, 123)));
  EXPECT_EQ(
      Timestamp(998474645, 0),
      dateTrunc("second", Timestamp(998'474'645, 321'001'234)));
  EXPECT_EQ(
      Timestamp(998474640, 0),
      dateTrunc("minute", Timestamp(998'474'645, 321'001'234)));
  EXPECT_EQ(
      Timestamp(998474400, 0),
      dateTrunc("hour", Timestamp(998'474'645, 321'001'234)));
  EXPECT_EQ(
      Timestamp(998463600, 0),
      dateTrunc("day", Timestamp(998'474'645, 321'001'234)));
  EXPECT_EQ(
      Timestamp(996649200, 0),
      dateTrunc("month", Timestamp(998'474'645, 321'001'234)));
  EXPECT_EQ(
      Timestamp(993970800, 0),
      dateTrunc("quarter", Timestamp(998'474'645, 321'001'234)));
  EXPECT_EQ(
      Timestamp(978336000, 0),
      dateTrunc("year", Timestamp(998'474'645, 321'001'234)));

  setQueryTimeZone("Asia/Kolkata");

  EXPECT_EQ(std::nullopt, dateTrunc("second", std::nullopt));
  EXPECT_EQ(Timestamp(0, 0), dateTrunc("second", Timestamp(0, 0)));
  EXPECT_EQ(Timestamp(0, 0), dateTrunc("second", Timestamp(0, 123)));
  EXPECT_EQ(
      Timestamp(998474645, 0),
      dateTrunc("second", Timestamp(998'474'645, 321'001'234)));
  EXPECT_EQ(
      Timestamp(998474640, 0),
      dateTrunc("minute", Timestamp(998'474'645, 321'001'234)));
  EXPECT_EQ(
      Timestamp(998472600, 0),
      dateTrunc("hour", Timestamp(998'474'645, 321'001'234)));
  EXPECT_EQ(
      Timestamp(998418600, 0),
      dateTrunc("day", Timestamp(998'474'645, 321'001'234)));
  EXPECT_EQ(
      Timestamp(996604200, 0),
      dateTrunc("month", Timestamp(998'474'645, 321'001'234)));
  EXPECT_EQ(
      Timestamp(993925800, 0),
      dateTrunc("quarter", Timestamp(998'474'645, 321'001'234)));
  EXPECT_EQ(
      Timestamp(978287400, 0),
      dateTrunc("year", Timestamp(998'474'645, 321'001'234)));
}

TEST_F(DateTimeFunctionsTest, dateTruncDate) {
  const auto dateTrunc = [&](const std::string& unit,
                             std::optional<int32_t> date) {
    return evaluateOnce<int32_t, int32_t>(
        fmt::format("date_trunc('{}', c0)", unit), {date}, {DATE()});
  };

  EXPECT_EQ(std::nullopt, dateTrunc("year", std::nullopt));

  // Date(0) is 1970-01-01.
  EXPECT_EQ(0, dateTrunc("day", 0));
  EXPECT_EQ(0, dateTrunc("year", 0));
  EXPECT_EQ(0, dateTrunc("quarter", 0));
  EXPECT_EQ(0, dateTrunc("month", 0));
  EXPECT_THROW(dateTrunc("second", 0), VeloxUserError);
  EXPECT_THROW(dateTrunc("minute", 0), VeloxUserError);
  EXPECT_THROW(dateTrunc("hour", 0), VeloxUserError);

  // Date(18297) is 2020-02-05.
  EXPECT_EQ(18297, dateTrunc("day", 18297));
  EXPECT_EQ(18293, dateTrunc("month", 18297));
  EXPECT_EQ(18262, dateTrunc("quarter", 18297));
  EXPECT_EQ(18262, dateTrunc("year", 18297));
  EXPECT_THROW(dateTrunc("second", 18297), VeloxUserError);
  EXPECT_THROW(dateTrunc("minute", 18297), VeloxUserError);
  EXPECT_THROW(dateTrunc("hour", 18297), VeloxUserError);

  // Date(-18297) is 1919-11-28.
  EXPECT_EQ(-18297, dateTrunc("day", -18297));
  EXPECT_EQ(-18324, dateTrunc("month", -18297));
  EXPECT_EQ(-18355, dateTrunc("quarter", -18297));
  EXPECT_EQ(-18628, dateTrunc("year", -18297));
  EXPECT_THROW(dateTrunc("second", -18297), VeloxUserError);
  EXPECT_THROW(dateTrunc("minute", -18297), VeloxUserError);
  EXPECT_THROW(dateTrunc("hour", -18297), VeloxUserError);
}

TEST_F(DateTimeFunctionsTest, dateTruncTimestampWithTimezone) {
  const auto evaluateDateTrunc = [&](const std::string& truncUnit,
                                     int64_t inputTimestamp,
                                     const std::string& timeZone,
                                     int64_t expectedTimestamp) {
    assertEqualVectors(
        makeTimestampWithTimeZoneVector(expectedTimestamp, timeZone.c_str()),
        evaluateWithTimestampWithTimezone(
            fmt::format("date_trunc('{}', c0)", truncUnit),
            inputTimestamp,
            timeZone));
  };

  evaluateDateTrunc("second", 123, "+01:00", 0);
  evaluateDateTrunc("second", 1123, "-03:00", 1000);
  evaluateDateTrunc("second", -1123, "+03:00", -2000);
  evaluateDateTrunc("second", 1234567000, "+14:00", 1234567000);
  evaluateDateTrunc("second", -1234567000, "-09:00", -1234567000);

  evaluateDateTrunc("minute", 123, "+01:00", 0);
  evaluateDateTrunc("minute", 1123, "-03:00", 0);
  evaluateDateTrunc("minute", -1123, "+03:00", -60000);
  evaluateDateTrunc("minute", 1234567000, "+14:00", 1234560000);
  evaluateDateTrunc("minute", -1234567000, "-09:00", -1234620000);

  evaluateDateTrunc("hour", 123, "+01:00", 0);
  evaluateDateTrunc("hour", 1123, "-03:00", 0);
  evaluateDateTrunc("hour", -1123, "+05:30", -1800000);
  evaluateDateTrunc("hour", 1234567000, "+14:00", 1231200000);
  evaluateDateTrunc("hour", -1234567000, "-09:30", -1236600000);

  evaluateDateTrunc("day", 123, "+01:00", -3600000);
  evaluateDateTrunc("day", 1123, "-03:00", -86400000 + 3600000 * 3);
  evaluateDateTrunc("day", -1123, "+05:30", 0 - 3600000 * 5 - 1800000);
  evaluateDateTrunc("day", 1234567000, "+14:00", 1159200000);
  evaluateDateTrunc("day", -1234567000, "-09:30", -1261800000);

  evaluateDateTrunc("month", 123, "-01:00", -2674800000);
  evaluateDateTrunc("month", 1234567000, "+14:00", -50400000);
  evaluateDateTrunc("month", -1234567000, "-09:30", -2644200000);

  evaluateDateTrunc("quarter", 123, "-01:00", -7945200000);
  evaluateDateTrunc("quarter", 123456789000, "+14:00", 118231200000);
  evaluateDateTrunc("quarter", -123456789000, "-09:30", -126196200000);

  evaluateDateTrunc("year", 123, "-01:00", -31532400000);
  evaluateDateTrunc("year", 123456789000, "+14:00", 94644000000);
  evaluateDateTrunc("year", -123456789000, "-09:30", -126196200000);

  const auto evaluateDateTruncFromStrings = [&](const std::string& truncUnit,
                                                const std::string&
                                                    inputTimestamp,
                                                const std::string&
                                                    expectedTimestamp) {
    assertEqualVectors(
        evaluate<RowVector>(
            "parse_datetime(c0, 'YYYY-MM-dd+HH:mm:ssZZ')",
            makeRowVector({makeNullableFlatVector<StringView>(
                {StringView{expectedTimestamp}})})),
        evaluate<RowVector>(
            fmt::format(
                "date_trunc('{}', parse_datetime(c0, 'YYYY-MM-dd+HH:mm:ssZZ'))",
                truncUnit),
            makeRowVector({makeNullableFlatVector<StringView>(
                {StringView{inputTimestamp}})})));
  };

  evaluateDateTruncFromStrings(
      "minute", "1972-05-20+23:01:02+14:00", "1972-05-20+23:01:00+14:00");
  evaluateDateTruncFromStrings(
      "minute", "1968-05-20+23:01:02+05:30", "1968-05-20+23:01:00+05:30");
  evaluateDateTruncFromStrings(
      "hour", "1972-05-20+23:01:02+03:00", "1972-05-20+23:00:00+03:00");
  evaluateDateTruncFromStrings(
      "hour", "1968-05-20+23:01:02-09:30", "1968-05-20+23:00:00-09:30");
  evaluateDateTruncFromStrings(
      "day", "1972-05-20+23:01:02-03:00", "1972-05-20+00:00:00-03:00");
  evaluateDateTruncFromStrings(
      "day", "1968-05-20+23:01:02+05:30", "1968-05-20+00:00:00+05:30");
  evaluateDateTruncFromStrings(
      "month", "1972-05-20+23:01:02-03:00", "1972-05-01+00:00:00-03:00");
  evaluateDateTruncFromStrings(
      "month", "1968-05-20+23:01:02+05:30", "1968-05-01+00:00:00+05:30");
  evaluateDateTruncFromStrings(
      "quarter", "1972-05-20+23:01:02-03:00", "1972-04-01+00:00:00-03:00");
  evaluateDateTruncFromStrings(
      "quarter", "1968-05-20+23:01:02+05:30", "1968-04-01+00:00:00+05:30");
  evaluateDateTruncFromStrings(
      "year", "1972-05-20+23:01:02-03:00", "1972-01-01+00:00:00-03:00");
  evaluateDateTruncFromStrings(
      "year", "1968-05-20+23:01:02+05:30", "1968-01-01+00:00:00+05:30");
}

TEST_F(DateTimeFunctionsTest, dateAddDate) {
  const auto dateAdd = [&](const std::string& unit,
                           std::optional<int32_t> value,
                           std::optional<int32_t> date) {
    return evaluateOnce<int32_t, int32_t>(
        fmt::format("date_add('{}', c0, c1)", unit),
        {value, date},
        {INTEGER(), DATE()});
  };

  // Check null behaviors
  EXPECT_EQ(std::nullopt, dateAdd("day", 1, std::nullopt));
  EXPECT_EQ(std::nullopt, dateAdd("month", std::nullopt, 0));

  // Check invalid units
  EXPECT_THROW(dateAdd("millisecond", 1, 0), VeloxUserError);
  EXPECT_THROW(dateAdd("second", 1, 0), VeloxUserError);
  EXPECT_THROW(dateAdd("minute", 1, 0), VeloxUserError);
  EXPECT_THROW(dateAdd("hour", 1, 0), VeloxUserError);
  EXPECT_THROW(dateAdd("invalid_unit", 1, 0), VeloxUserError);

  // Simple tests
  EXPECT_EQ(
      parseDate("2019-03-01"), dateAdd("day", 1, parseDate("2019-02-28")));
  EXPECT_EQ(
      parseDate("2020-03-28"), dateAdd("month", 13, parseDate("2019-02-28")));
  EXPECT_EQ(
      parseDate("2020-02-28"), dateAdd("quarter", 4, parseDate("2019-02-28")));
  EXPECT_EQ(
      parseDate("2020-02-28"), dateAdd("year", 1, parseDate("2019-02-28")));

  // Account for the last day of a year-month
  EXPECT_EQ(
      parseDate("2020-02-29"), dateAdd("day", 395, parseDate("2019-01-30")));
  EXPECT_EQ(
      parseDate("2020-02-29"), dateAdd("month", 13, parseDate("2019-01-30")));
  EXPECT_EQ(
      parseDate("2020-02-29"), dateAdd("quarter", 1, parseDate("2019-11-30")));
  EXPECT_EQ(
      parseDate("2030-02-28"), dateAdd("year", 10, parseDate("2020-02-29")));

  // Check for negative intervals
  EXPECT_EQ(
      parseDate("2019-02-28"), dateAdd("day", -366, parseDate("2020-02-29")));
  EXPECT_EQ(
      parseDate("2019-02-28"), dateAdd("month", -12, parseDate("2020-02-29")));
  EXPECT_EQ(
      parseDate("2019-02-28"), dateAdd("quarter", -4, parseDate("2020-02-29")));
  EXPECT_EQ(
      parseDate("2018-02-28"), dateAdd("year", -2, parseDate("2020-02-29")));
}

TEST_F(DateTimeFunctionsTest, dateAddTimestamp) {
  const auto dateAdd = [&](const std::string& unit,
                           std::optional<int32_t> value,
                           std::optional<Timestamp> timestamp) {
    return evaluateOnce<Timestamp>(
        fmt::format("date_add('{}', c0, c1)", unit), value, timestamp);
  };

  // Check null behaviors
  EXPECT_EQ(std::nullopt, dateAdd("second", 1, std::nullopt));
  EXPECT_EQ(std::nullopt, dateAdd("month", std::nullopt, Timestamp(0, 0)));

  // Check invalid units
  EXPECT_THROW(dateAdd("invalid_unit", 1, Timestamp(0, 0)), VeloxUserError);

  // Simple tests
  EXPECT_EQ(
      Timestamp(1551348061, 999'999) /*2019-02-28 10:01:01.000*/,
      dateAdd(
          "millisecond",
          60 * 1000 + 500,
          Timestamp(1551348000, 500'999'999) /*2019-02-28 10:00:00.500*/));
  EXPECT_EQ(
      Timestamp(1551434400, 500'999'999) /*2019-03-01 10:00:00.500*/,
      dateAdd(
          "second",
          60 * 60 * 24,
          Timestamp(1551348000, 500'999'999) /*2019-02-28 10:00:00.500*/));
  EXPECT_EQ(
      Timestamp(1551434400, 500'999'999) /*2019-03-01 10:00:00.500*/,
      dateAdd(
          "minute",
          60 * 24,
          Timestamp(1551348000, 500'999'999) /*2019-02-28 10:00:00.500*/));
  EXPECT_EQ(
      Timestamp(1551434400, 500'999'999) /*2019-03-01 10:00:00.500*/,
      dateAdd(
          "hour",
          24,
          Timestamp(1551348000, 500'999'999) /*2019-02-28 10:00:00.500*/));
  EXPECT_EQ(
      Timestamp(1551434400, 500'999'999) /*2019-03-01 10:00:00.500*/,
      dateAdd(
          "day",
          1,
          Timestamp(1551348000, 500'999'999) /*2019-02-28 10:00:00.500*/));
  EXPECT_EQ(
      Timestamp(1585389600, 500'999'999) /*2020-03-28 10:00:00.500*/,
      dateAdd(
          "month",
          12 + 1,
          Timestamp(1551348000, 500'999'999) /*2019-02-28 10:00:00.500*/));
  EXPECT_EQ(
      Timestamp(1582884000, 500'999'999) /*2020-02-28 10:00:00.500*/,
      dateAdd(
          "quarter",
          4,
          Timestamp(1551348000, 500'999'999) /*2019-02-28 10:00:00.500*/));
  EXPECT_EQ(
      Timestamp(1582884000, 500'999'999) /*2020-02-28 10:00:00.500*/,
      dateAdd(
          "year",
          1,
          Timestamp(1551348000, 500'999'999) /*2019-02-28 10:00:00.500*/));

  // Test for daylight saving. Daylight saving in US starts at 2021-03-14
  // 02:00:00 PST.
  // When adjust_timestamp_to_timezone is off, no Daylight saving occurs
  EXPECT_EQ(
      Timestamp(
          1615770000, 500'999'999) /*TIMESTAMP '2021-03-15 01:00:00.500' UTC*/,
      dateAdd(
          "millisecond",
          1000 * 60 * 60 * 24,
          Timestamp(
              1615683600,
              500'999'999) /*TIMESTAMP '2021-03-14 01:00:00.500 UTC'*/));
  EXPECT_EQ(
      Timestamp(
          1615770000, 500'999'999) /*TIMESTAMP '2021-03-15 01:00:00.500 UTC'*/,
      dateAdd(
          "second",
          60 * 60 * 24,
          Timestamp(
              1615683600,
              500'999'999) /*TIMESTAMP '2021-03-14 01:00:00.500 UTC'*/));
  EXPECT_EQ(
      Timestamp(
          1615770000, 500'999'999) /*TIMESTAMP '2021-03-15 01:00:00.500' UTC*/,
      dateAdd(
          "minute",
          60 * 24,
          Timestamp(
              1615683600,
              500'999'999) /*TIMESTAMP '2021-03-14 01:00:00.500' UTC*/));
  EXPECT_EQ(
      Timestamp(
          1615770000, 500'999'999) /*TIMESTAMP '2021-03-15 01:00:00.500' UTC*/,
      dateAdd(
          "hour",
          24,
          Timestamp(
              1615683600,
              500'999'999) /*TIMESTAMP '2021-03-14 01:00:00.500' UTC*/));
  EXPECT_EQ(
      Timestamp(
          1615770000, 500'999'999) /*TIMESTAMP '2021-03-15 01:00:00.500' UTC*/,
      dateAdd(
          "day",
          1,
          Timestamp(
              1615683600,
              500'999'999) /*TIMESTAMP '2021-03-14 01:00:00.500' UTC*/));
  EXPECT_EQ(
      Timestamp(
          1618362000, 500'999'999) /*TIMESTAMP '2021-04-14 01:00:00.500' UTC*/,
      dateAdd(
          "month",
          1,
          Timestamp(
              1615683600,
              500'999'999) /*TIMESTAMP '2021-03-14 01:00:00.500' UTC*/));
  EXPECT_EQ(
      Timestamp(
          1623632400, 500'999'999) /*TIMESTAMP '2021-06-14 01:00:00.500' UTC*/,
      dateAdd(
          "quarter",
          1,
          Timestamp(
              1615683600,
              500'999'999) /*TIMESTAMP '2021-03-14 01:00:00.500' UTC*/));
  EXPECT_EQ(
      Timestamp(
          1647219600, 500'999'999) /*TIMESTAMP '2022-03-14 01:00:00.500' UTC*/,
      dateAdd(
          "year",
          1,
          Timestamp(
              1615683600,
              500'999'999) /*TIMESTAMP '2021-03-14 01:00:00.500' UTC*/));

  // When adjust_timestamp_to_timezone is off, respect Daylight saving in the
  // session time zone
  setQueryTimeZone("America/Los_Angeles");

  EXPECT_EQ(
      Timestamp(1615798800, 0) /*TIMESTAMP '2021-03-15 02:00:00' PST*/,
      dateAdd(
          "millisecond",
          1000 * 60 * 60 * 24,
          Timestamp(1615712400, 0) /*TIMESTAMP '2021-03-14 01:00:00' PST*/));
  EXPECT_EQ(
      Timestamp(1615798800, 0) /*TIMESTAMP '2021-03-15 02:00:00' PST*/,
      dateAdd(
          "second",
          60 * 60 * 24,
          Timestamp(1615712400, 0) /*TIMESTAMP '2021-03-14 01:00:00' PST*/));
  EXPECT_EQ(
      Timestamp(1615798800, 0) /*TIMESTAMP '2021-03-15 02:00:00' PST*/,
      dateAdd(
          "minute",
          60 * 24,
          Timestamp(1615712400, 0) /*TIMESTAMP '2021-03-14 01:00:00' PST*/));
  EXPECT_EQ(
      Timestamp(1615798800, 0) /*TIMESTAMP '2021-03-15 02:00:00' PST*/,
      dateAdd(
          "hour",
          24,
          Timestamp(1615712400, 0) /*TIMESTAMP '2021-03-14 01:00:00' PST*/));
  EXPECT_EQ(
      Timestamp(
          1615795200, 500'999'999) /*TIMESTAMP '2021-03-15 01:00:00.500' PST*/,
      dateAdd(
          "day",
          1,
          Timestamp(
              1615712400,
              500'999'999) /*TIMESTAMP '2021-03-14 01:00:00.500' PST*/));
  EXPECT_EQ(
      Timestamp(
          1618387200, 500'999'999) /*TIMESTAMP '2021-04-14 01:00:00.500' PST*/,
      dateAdd(
          "month",
          1,
          Timestamp(
              1615712400,
              500'999'999) /*TIMESTAMP '2021-03-14 01:00:00.500' PST*/));
  EXPECT_EQ(
      Timestamp(
          1623657600, 500'999'999) /*TIMESTAMP '2021-06-14 01:00:00.500' PST*/,
      dateAdd(
          "quarter",
          1,
          Timestamp(
              1615712400,
              500'999'999) /*TIMESTAMP '2021-03-14 01:00:00.500' PST*/));
  EXPECT_EQ(
      Timestamp(
          1647244800, 500'999'999) /*TIMESTAMP '2022-03-14 01:00:00.500' PST*/,
      dateAdd(
          "year",
          1,
          Timestamp(
              1615712400,
              500'999'999) /*TIMESTAMP '2021-03-14 01:00:00.500' PST*/));

  // Test for coercing to the last day of a year-month
  EXPECT_EQ(
      Timestamp(1582970400, 500'999'999) /*2020-02-29 10:00:00.500*/,
      dateAdd(
          "day",
          365 + 30,
          Timestamp(1548842400, 500'999'999) /*2019-01-30 10:00:00.500*/));
  EXPECT_EQ(
      Timestamp(1582970400, 500'999'999) /*2020-02-29 10:00:00.500*/,
      dateAdd(
          "month",
          12 + 1,
          Timestamp(1548842400, 500'999'999) /*2019-01-30 10:00:00.500*/));
  EXPECT_EQ(
      Timestamp(1582970400, 500'999'999) /*2020-02-29 10:00:00.500*/,
      dateAdd(
          "quarter",
          1,
          Timestamp(1575108000, 500'999'999) /*2019-11-30 10:00:00.500*/));
  EXPECT_EQ(
      Timestamp(1898503200, 500'999'999) /*2030-02-28 10:00:00.500*/,
      dateAdd(
          "year",
          10,
          Timestamp(1582970400, 500'999'999) /*2020-02-29 10:00:00.500*/));

  // Test for negative intervals
  EXPECT_EQ(
      Timestamp(1582934400, 999'999) /*2020-02-29 00:00:00.000*/,
      dateAdd(
          "millisecond",
          -60 * 60 * 24 * 1000 - 500,
          Timestamp(1583020800, 500'999'999) /*2020-03-01 00:00:00.500*/));
  EXPECT_EQ(
      Timestamp(1582934400, 500'999'999) /*2020-02-29 00:00:00.500*/,
      dateAdd(
          "second",
          -60 * 60 * 24,
          Timestamp(1583020800, 500'999'999) /*2020-03-01 00:00:00.500*/));
  EXPECT_EQ(
      Timestamp(1582934400, 500'999'999) /*2020-02-29 00:00:00.500*/,
      dateAdd(
          "minute",
          -60 * 24,
          Timestamp(1583020800, 500'999'999) /*2020-03-01 00:00:00.500*/));
  EXPECT_EQ(
      Timestamp(1582934400, 500'999'999) /*2020-02-29 00:00:00.500*/,
      dateAdd(
          "hour",
          -24,
          Timestamp(1583020800, 500'999'999) /*2020-03-01 00:00:00.500*/));
  EXPECT_EQ(
      Timestamp(1551348000, 500'999'999) /*2019-02-28 10:00:00.500*/,
      dateAdd(
          "day",
          -366,
          Timestamp(1582970400, 500'999'999) /*2020-02-29 10:00:00.500*/));
  EXPECT_EQ(
      Timestamp(1551348000, 500'999'999) /*2019-02-28 10:00:00.500*/,
      dateAdd(
          "month",
          -12,
          Timestamp(1582970400, 500'999'999) /*2020-02-29 10:00:00.500*/));
  EXPECT_EQ(
      Timestamp(1551348000, 500'999'999) /*2019-02-28 10:00:00.500*/,
      dateAdd(
          "quarter",
          -4,
          Timestamp(1582970400, 500'999'999) /*2020-02-29 10:00:00.500*/));
  EXPECT_EQ(
      Timestamp(1519812000, 500'999'999) /*2019-02-28 10:00:00.500*/,
      dateAdd(
          "year",
          -2,
          Timestamp(1582970400, 500'999'999) /*2020-02-29 10:00:00.500*/));
}

TEST_F(DateTimeFunctionsTest, dateDiffDate) {
  const auto dateDiff = [&](const std::string& unit,
                            std::optional<int32_t> date1,
                            std::optional<int32_t> date2) {
    return evaluateOnce<int64_t, int32_t>(
        fmt::format("date_diff('{}', c0, c1)", unit),
        {date1, date2},
        {DATE(), DATE()});
  };

  // Check null behaviors
  EXPECT_EQ(std::nullopt, dateDiff("day", 1, std::nullopt));
  EXPECT_EQ(std::nullopt, dateDiff("month", std::nullopt, 0));

  // Check invalid units
  VELOX_ASSERT_THROW(
      dateDiff("millisecond", 1, 0), "millisecond is not a valid DATE field");
  VELOX_ASSERT_THROW(
      dateDiff("second", 1, 0), "second is not a valid DATE field");
  VELOX_ASSERT_THROW(
      dateDiff("minute", 1, 0), "minute is not a valid DATE field");
  VELOX_ASSERT_THROW(dateDiff("hour", 1, 0), "hour is not a valid DATE field");
  VELOX_ASSERT_THROW(
      dateDiff("invalid_unit", 1, 0),
      "Unsupported datetime unit: invalid_unit");

  // Simple tests
  EXPECT_EQ(
      1, dateDiff("day", parseDate("2019-02-28"), parseDate("2019-03-01")));
  EXPECT_EQ(
      13, dateDiff("month", parseDate("2019-02-28"), parseDate("2020-03-28")));
  EXPECT_EQ(
      4, dateDiff("quarter", parseDate("2019-02-28"), parseDate("2020-02-28")));
  EXPECT_EQ(
      1, dateDiff("year", parseDate("2019-02-28"), parseDate("2020-02-28")));

  // Verify that units are not case sensitive.
  EXPECT_EQ(
      1, dateDiff("DAY", parseDate("2019-02-28"), parseDate("2019-03-01")));
  EXPECT_EQ(
      1, dateDiff("dAY", parseDate("2019-02-28"), parseDate("2019-03-01")));
  EXPECT_EQ(
      1, dateDiff("Day", parseDate("2019-02-28"), parseDate("2019-03-01")));

  // Account for the last day of a year-month
  EXPECT_EQ(
      395, dateDiff("day", parseDate("2019-01-30"), parseDate("2020-02-29")));
  EXPECT_EQ(
      13, dateDiff("month", parseDate("2019-01-30"), parseDate("2020-02-29")));
  EXPECT_EQ(
      1, dateDiff("quarter", parseDate("2019-11-30"), parseDate("2020-02-29")));
  EXPECT_EQ(
      10, dateDiff("year", parseDate("2020-02-29"), parseDate("2030-02-28")));

  // Check for negative intervals
  EXPECT_EQ(
      -366, dateDiff("day", parseDate("2020-02-29"), parseDate("2019-02-28")));
  EXPECT_EQ(
      -12, dateDiff("month", parseDate("2020-02-29"), parseDate("2019-02-28")));
  EXPECT_EQ(
      -4,
      dateDiff("quarter", parseDate("2020-02-29"), parseDate("2019-02-28")));
  EXPECT_EQ(
      -2, dateDiff("year", parseDate("2020-02-29"), parseDate("2018-02-28")));

  // Check Large date
  EXPECT_EQ(
      737790,
      dateDiff("day", parseDate("2020-02-29"), parseDate("4040-02-29")));
  EXPECT_EQ(
      24240,
      dateDiff("month", parseDate("2020-02-29"), parseDate("4040-02-29")));
  EXPECT_EQ(
      8080,
      dateDiff("quarter", parseDate("2020-02-29"), parseDate("4040-02-29")));
  EXPECT_EQ(
      2020, dateDiff("year", parseDate("2020-02-29"), parseDate("4040-02-29")));
}

TEST_F(DateTimeFunctionsTest, dateDiffTimestamp) {
  const auto dateDiff = [&](const std::string& unit,
                            std::optional<Timestamp> timestamp1,
                            std::optional<Timestamp> timestamp2) {
    return evaluateOnce<int64_t>(
        fmt::format("date_diff('{}', c0, c1)", unit), timestamp1, timestamp2);
  };

  using util::fromTimestampString;

  // Check null behaviors
  EXPECT_EQ(std::nullopt, dateDiff("second", Timestamp(1, 0), std::nullopt));
  EXPECT_EQ(std::nullopt, dateDiff("month", std::nullopt, Timestamp(0, 0)));

  // Check invalid units
  EXPECT_THROW(
      dateDiff("invalid_unit", Timestamp(1, 0), Timestamp(0, 0)),
      VeloxUserError);

  // Simple tests
  EXPECT_EQ(
      60 * 1000 + 500,
      dateDiff(
          "millisecond",
          fromTimestampString("2019-02-28 10:00:00.500"),
          fromTimestampString("2019-02-28 10:01:01.000")));
  EXPECT_EQ(
      60 * 60 * 24,
      dateDiff(
          "second",
          fromTimestampString("2019-02-28 10:00:00.500"),
          fromTimestampString("2019-03-01 10:00:00.500")));
  EXPECT_EQ(
      60 * 24,
      dateDiff(
          "minute",
          fromTimestampString("2019-02-28 10:00:00.500"),
          fromTimestampString("2019-03-01 10:00:00.500")));
  EXPECT_EQ(
      24,
      dateDiff(
          "hour",
          fromTimestampString("2019-02-28 10:00:00.500"),
          fromTimestampString("2019-03-01 10:00:00.500")));
  EXPECT_EQ(
      1,
      dateDiff(
          "day",
          fromTimestampString("2019-02-28 10:00:00.500"),
          fromTimestampString("2019-03-01 10:00:00.500")));
  EXPECT_EQ(
      12 + 1,
      dateDiff(
          "month",
          fromTimestampString("2019-02-28 10:00:00.500"),
          fromTimestampString("2020-03-28 10:00:00.500")));
  EXPECT_EQ(
      4,
      dateDiff(
          "quarter",
          fromTimestampString("2019-02-28 10:00:00.500"),
          fromTimestampString("2020-02-28 10:00:00.500")));
  EXPECT_EQ(
      1,
      dateDiff(
          "year",
          fromTimestampString("2019-02-28 10:00:00.500"),
          fromTimestampString("2020-02-28 10:00:00.500")));

  // Test for daylight saving. Daylight saving in US starts at 2021-03-14
  // 02:00:00 PST.
  // When adjust_timestamp_to_timezone is off, Daylight saving occurs in UTC
  EXPECT_EQ(
      1000 * 60 * 60 * 24,
      dateDiff(
          "millisecond",
          fromTimestampString("2021-03-14 01:00:00.000"),
          fromTimestampString("2021-03-15 01:00:00.000")));
  EXPECT_EQ(
      60 * 60 * 24,
      dateDiff(
          "second",
          fromTimestampString("2021-03-14 01:00:00.000"),
          fromTimestampString("2021-03-15 01:00:00.000")));
  EXPECT_EQ(
      60 * 24,
      dateDiff(
          "minute",
          fromTimestampString("2021-03-14 01:00:00.000"),
          fromTimestampString("2021-03-15 01:00:00.000")));
  EXPECT_EQ(
      24,
      dateDiff(
          "hour",
          fromTimestampString("2021-03-14 01:00:00.000"),
          fromTimestampString("2021-03-15 01:00:00.000")));
  EXPECT_EQ(
      1,
      dateDiff(
          "day",
          fromTimestampString("2021-03-14 01:00:00.000"),
          fromTimestampString("2021-03-15 01:00:00.000")));
  EXPECT_EQ(
      1,
      dateDiff(
          "month",
          fromTimestampString("2021-03-14 01:00:00.000"),
          fromTimestampString("2021-04-14 01:00:00.000")));
  EXPECT_EQ(
      1,
      dateDiff(
          "quarter",
          fromTimestampString("2021-03-14 01:00:00.000"),
          fromTimestampString("2021-06-14 01:00:00.000")));
  EXPECT_EQ(
      1,
      dateDiff(
          "year",
          fromTimestampString("2021-03-14 01:00:00.000"),
          fromTimestampString("2022-03-14 01:00:00.000")));

  // When adjust_timestamp_to_timezone is on, respect Daylight saving in the
  // session time zone
  setQueryTimeZone("America/Los_Angeles");

  EXPECT_EQ(
      1000 * 60 * 60 * 24,
      dateDiff(
          "millisecond",
          fromTimestampString("2021-03-14 09:00:00.000"),
          fromTimestampString("2021-03-15 09:00:00.000")));
  EXPECT_EQ(
      60 * 60 * 24,
      dateDiff(
          "second",
          fromTimestampString("2021-03-14 09:00:00.000"),
          fromTimestampString("2021-03-15 09:00:00.000")));
  EXPECT_EQ(
      60 * 24,
      dateDiff(
          "minute",
          fromTimestampString("2021-03-14 09:00:00.000"),
          fromTimestampString("2021-03-15 09:00:00.000")));
  EXPECT_EQ(
      24,
      dateDiff(
          "hour",
          fromTimestampString("2021-03-14 09:00:00.000"),
          fromTimestampString("2021-03-15 09:00:00.000")));
  EXPECT_EQ(
      1,
      dateDiff(
          "day",
          fromTimestampString("2021-03-14 09:00:00.000"),
          fromTimestampString("2021-03-15 09:00:00.000")));
  EXPECT_EQ(
      1,
      dateDiff(
          "month",
          fromTimestampString("2021-03-14 09:00:00.000"),
          fromTimestampString("2021-04-14 09:00:00.000")));
  EXPECT_EQ(
      1,
      dateDiff(
          "quarter",
          fromTimestampString("2021-03-14 09:00:00.000"),
          fromTimestampString("2021-06-14 09:00:00.000")));
  EXPECT_EQ(
      1,
      dateDiff(
          "year",
          fromTimestampString("2021-03-14 09:00:00.000"),
          fromTimestampString("2022-03-14 09:00:00.000")));

  // Test for respecting the last day of a year-month
  EXPECT_EQ(
      365 + 30,
      dateDiff(
          "day",
          fromTimestampString("2019-01-30 10:00:00.500"),
          fromTimestampString("2020-02-29 10:00:00.500")));
  EXPECT_EQ(
      12 + 1,
      dateDiff(
          "month",
          fromTimestampString("2019-01-30 10:00:00.500"),
          fromTimestampString("2020-02-29 10:00:00.500")));
  EXPECT_EQ(
      1,
      dateDiff(
          "quarter",
          fromTimestampString("2019-11-30 10:00:00.500"),
          fromTimestampString("2020-02-29 10:00:00.500")));
  EXPECT_EQ(
      10,
      dateDiff(
          "year",
          fromTimestampString("2020-02-29 10:00:00.500"),
          fromTimestampString("2030-02-28 10:00:00.500")));

  // Test for negative difference
  EXPECT_EQ(
      -60 * 60 * 24 * 1000 - 500,
      dateDiff(
          "millisecond",
          fromTimestampString("2020-03-01 00:00:00.500"),
          fromTimestampString("2020-02-29 00:00:00.000")));
  EXPECT_EQ(
      -60 * 60 * 24,
      dateDiff(
          "second",
          fromTimestampString("2020-03-01 00:00:00.500"),
          fromTimestampString("2020-02-29 00:00:00.500")));
  EXPECT_EQ(
      -60 * 24,
      dateDiff(
          "minute",
          fromTimestampString("2020-03-01 00:00:00.500"),
          fromTimestampString("2020-02-29 00:00:00.500")));
  EXPECT_EQ(
      -24,
      dateDiff(
          "hour",
          fromTimestampString("2020-03-01 00:00:00.500"),
          fromTimestampString("2020-02-29 00:00:00.500")));
  EXPECT_EQ(
      -366,
      dateDiff(
          "day",
          fromTimestampString("2020-02-29 10:00:00.500"),
          fromTimestampString("2019-02-28 10:00:00.500")));
  EXPECT_EQ(
      -12,
      dateDiff(
          "month",
          fromTimestampString("2020-02-29 10:00:00.500"),
          fromTimestampString("2019-02-28 10:00:00.500")));
  EXPECT_EQ(
      -4,
      dateDiff(
          "quarter",
          fromTimestampString("2020-02-29 10:00:00.500"),
          fromTimestampString("2019-02-28 10:00:00.500")));
  EXPECT_EQ(
      -2,
      dateDiff(
          "year",
          fromTimestampString("2020-02-29 10:00:00.500"),
          fromTimestampString("2018-02-28 10:00:00.500")));
}

TEST_F(DateTimeFunctionsTest, dateDiffTimestampWithTimezone) {
  const auto dateDiff = [&](const std::string& unit,
                            std::optional<int64_t> timestamp1,
                            const std::optional<std::string>& timeZoneName1,
                            std::optional<int64_t> timestamp2,
                            const std::optional<std::string>& timeZoneName2) {
    auto ts1 = (timestamp1.has_value() && timeZoneName1.has_value())
        ? makeTimestampWithTimeZoneVector(
              timestamp1.value(), timeZoneName1.value().c_str())
        : BaseVector::createNullConstant(TIMESTAMP_WITH_TIME_ZONE(), 1, pool());
    auto ts2 = (timestamp2.has_value() && timeZoneName2.has_value())
        ? makeTimestampWithTimeZoneVector(
              timestamp2.value(), timeZoneName2.value().c_str())
        : BaseVector::createNullConstant(TIMESTAMP_WITH_TIME_ZONE(), 1, pool());

    return evaluateOnce<int64_t>(
        fmt::format("date_diff('{}', c0, c1)", unit),
        makeRowVector({ts1, ts2}));
  };

  // timestamp1: 1970-01-01 00:00:00.000 +00:00 (0)
  // timestamp2: 2020-08-25 16:30:10.123 -08:00 (1'598'373'010'123)
  EXPECT_EQ(
      1598347810123,
      dateDiff(
          "millisecond",
          0,
          "+00:00",
          1'598'373'010'123,
          "America/Los_Angeles"));
  EXPECT_EQ(
      1598347810,
      dateDiff(
          "second", 0, "+00:00", 1'598'373'010'123, "America/Los_Angeles"));
  EXPECT_EQ(
      26639130,
      dateDiff(
          "minute", 0, "+00:00", 1'598'373'010'123, "America/Los_Angeles"));
  EXPECT_EQ(
      443985,
      dateDiff("hour", 0, "+00:00", 1'598'373'010'123, "America/Los_Angeles"));
  EXPECT_EQ(
      18499,
      dateDiff("day", 0, "+00:00", 1'598'373'010'123, "America/Los_Angeles"));
  EXPECT_EQ(
      607,
      dateDiff("month", 0, "+00:00", 1'598'373'010'123, "America/Los_Angeles"));
  EXPECT_EQ(
      202,
      dateDiff(
          "quarter", 0, "+00:00", 1'598'373'010'123, "America/Los_Angeles"));
  EXPECT_EQ(
      50,
      dateDiff("year", 0, "+00:00", 1'598'373'010'123, "America/Los_Angeles"));
}

TEST_F(DateTimeFunctionsTest, parseDatetime) {
  // Check null behavior.
  EXPECT_EQ(std::nullopt, parseDatetime("1970-01-01", std::nullopt));
  EXPECT_EQ(std::nullopt, parseDatetime(std::nullopt, "YYYY-MM-dd"));
  EXPECT_EQ(std::nullopt, parseDatetime(std::nullopt, std::nullopt));

  // Ensure it throws.
  EXPECT_THROW(parseDatetime("", ""), VeloxUserError);
  EXPECT_THROW(parseDatetime("1234", "Y Y"), VeloxUserError);

  // Simple tests. More exhaustive tests are provided as part of Joda's
  // implementation.
  EXPECT_EQ(
      TimestampWithTimezone(0, 0), parseDatetime("1970-01-01", "YYYY-MM-dd"));
  EXPECT_EQ(
      TimestampWithTimezone(86400000, 0),
      parseDatetime("1970-01-02", "YYYY-MM-dd"));
  EXPECT_EQ(
      TimestampWithTimezone(86400000, 0),
      parseDatetime("19700102", "YYYYMMdd"));
  EXPECT_EQ(
      TimestampWithTimezone(86400000, 0), parseDatetime("19700102", "YYYYMdd"));
  EXPECT_EQ(
      TimestampWithTimezone(86400000, 0), parseDatetime("19700102", "YYYYMMd"));
  EXPECT_EQ(
      TimestampWithTimezone(86400000, 0), parseDatetime("19700102", "YYYYMd"));
  EXPECT_EQ(
      TimestampWithTimezone(86400000, 0), parseDatetime("19700102", "YYYYMd"));

  // 118860000 is the number of milliseconds since epoch at 1970-01-02
  // 09:01:00.000 UTC.
  EXPECT_EQ(
      TimestampWithTimezone(118860000, util::getTimeZoneID("+00:00")),
      parseDatetime("1970-01-02+09:01+00:00", "YYYY-MM-dd+HH:mmZZ"));
  EXPECT_EQ(
      TimestampWithTimezone(118860000, util::getTimeZoneID("-09:00")),
      parseDatetime("1970-01-02+00:01-09:00", "YYYY-MM-dd+HH:mmZZ"));
  EXPECT_EQ(
      TimestampWithTimezone(118860000, util::getTimeZoneID("-02:00")),
      parseDatetime("1970-01-02+07:01-02:00", "YYYY-MM-dd+HH:mmZZ"));
  EXPECT_EQ(
      TimestampWithTimezone(118860000, util::getTimeZoneID("+14:00")),
      parseDatetime("1970-01-02+23:01+14:00", "YYYY-MM-dd+HH:mmZZ"));
  EXPECT_EQ(
      TimestampWithTimezone(
          198060000, util::getTimeZoneID("America/Los_Angeles")),
      parseDatetime("1970-01-02+23:01 PST", "YYYY-MM-dd+HH:mm z"));
  EXPECT_EQ(
      TimestampWithTimezone(169260000, util::getTimeZoneID("+00:00")),
      parseDatetime("1970-01-02+23:01 GMT", "YYYY-MM-dd+HH:mm z"));

  setQueryTimeZone("Asia/Kolkata");

  // 66600000 is the number of millisecond since epoch at 1970-01-01
  // 18:30:00.000 UTC.
  EXPECT_EQ(
      TimestampWithTimezone(66600000, util::getTimeZoneID("Asia/Kolkata")),
      parseDatetime("1970-01-02+00:00", "YYYY-MM-dd+HH:mm"));
  EXPECT_EQ(
      TimestampWithTimezone(66600000, util::getTimeZoneID("-03:00")),
      parseDatetime("1970-01-01+15:30-03:00", "YYYY-MM-dd+HH:mmZZ"));

  // -66600000 is the number of millisecond since epoch at 1969-12-31
  // 05:30:00.000 UTC.
  EXPECT_EQ(
      TimestampWithTimezone(-66600000, util::getTimeZoneID("Asia/Kolkata")),
      parseDatetime("1969-12-31+11:00", "YYYY-MM-dd+HH:mm"));
  EXPECT_EQ(
      TimestampWithTimezone(-66600000, util::getTimeZoneID("+02:00")),
      parseDatetime("1969-12-31+07:30+02:00", "YYYY-MM-dd+HH:mmZZ"));
}

TEST_F(DateTimeFunctionsTest, formatDateTime) {
  using util::fromTimestampString;

  // era test cases - 'G'
  EXPECT_EQ("AD", formatDatetime(fromTimestampString("1970-01-01"), "G"));
  EXPECT_EQ("BC", formatDatetime(fromTimestampString("-100-01-01"), "G"));
  EXPECT_EQ("BC", formatDatetime(fromTimestampString("0-01-01"), "G"));
  EXPECT_EQ("AD", formatDatetime(fromTimestampString("01-01-01"), "G"));
  EXPECT_EQ("AD", formatDatetime(fromTimestampString("01-01-01"), "GGGGGGG"));

  // century of era test cases - 'C'
  EXPECT_EQ("19", formatDatetime(fromTimestampString("1900-01-01"), "C"));
  EXPECT_EQ("19", formatDatetime(fromTimestampString("1955-01-01"), "C"));
  EXPECT_EQ("20", formatDatetime(fromTimestampString("2000-01-01"), "C"));
  EXPECT_EQ("20", formatDatetime(fromTimestampString("2020-01-01"), "C"));
  EXPECT_EQ("0", formatDatetime(fromTimestampString("0-01-01"), "C"));
  EXPECT_EQ("1", formatDatetime(fromTimestampString("-100-01-01"), "C"));
  EXPECT_EQ("19", formatDatetime(fromTimestampString("-1900-01-01"), "C"));
  EXPECT_EQ(
      "000019", formatDatetime(fromTimestampString("1955-01-01"), "CCCCCC"));

  // year of era test cases - 'Y'
  EXPECT_EQ("1970", formatDatetime(fromTimestampString("1970-01-01"), "Y"));
  EXPECT_EQ("2020", formatDatetime(fromTimestampString("2020-01-01"), "Y"));
  EXPECT_EQ("1", formatDatetime(fromTimestampString("0-01-01"), "Y"));
  EXPECT_EQ("101", formatDatetime(fromTimestampString("-100-01-01"), "Y"));
  EXPECT_EQ("70", formatDatetime(fromTimestampString("1970-01-01"), "YY"));
  EXPECT_EQ("70", formatDatetime(fromTimestampString("-1970-01-01"), "YY"));
  EXPECT_EQ("1948", formatDatetime(fromTimestampString("1948-01-01"), "YYY"));
  EXPECT_EQ("1234", formatDatetime(fromTimestampString("1234-01-01"), "YYYY"));
  EXPECT_EQ(
      "0000000001",
      formatDatetime(fromTimestampString("01-01-01"), "YYYYYYYYYY"));

  // day of week number - 'e'
  for (int i = 0; i < 31; i++) {
    std::string date("2022-08-" + std::to_string(i + 1));
    EXPECT_EQ(
        std::to_string(i % 7 + 1),
        formatDatetime(fromTimestampString(StringView{date}), "e"));
  }
  EXPECT_EQ(
      "000001", formatDatetime(fromTimestampString("2022-08-01"), "eeeeee"));

  // day of week text - 'E'
  for (int i = 0; i < 31; i++) {
    std::string date("2022-08-" + std::to_string(i + 1));
    EXPECT_EQ(
        daysShort[i % 7],
        formatDatetime(fromTimestampString(StringView{date}), "E"));
    EXPECT_EQ(
        daysShort[i % 7],
        formatDatetime(fromTimestampString(StringView{date}), "EE"));
    EXPECT_EQ(
        daysShort[i % 7],
        formatDatetime(fromTimestampString(StringView{date}), "EEE"));
    EXPECT_EQ(
        daysLong[i % 7],
        formatDatetime(fromTimestampString(StringView{date}), "EEEE"));
    EXPECT_EQ(
        daysLong[i % 7],
        formatDatetime(fromTimestampString(StringView{date}), "EEEEEEEE"));
  }

  // year test cases - 'y'
  EXPECT_EQ("2022", formatDatetime(fromTimestampString("2022-06-20"), "y"));
  EXPECT_EQ("22", formatDatetime(fromTimestampString("2022-06-20"), "yy"));
  EXPECT_EQ("2022", formatDatetime(fromTimestampString("2022-06-20"), "yyy"));
  EXPECT_EQ("2022", formatDatetime(fromTimestampString("2022-06-20"), "yyyy"));

  EXPECT_EQ("10", formatDatetime(fromTimestampString("10-06-20"), "y"));
  EXPECT_EQ("10", formatDatetime(fromTimestampString("10-06-20"), "yy"));
  EXPECT_EQ("010", formatDatetime(fromTimestampString("10-06-20"), "yyy"));
  EXPECT_EQ("0010", formatDatetime(fromTimestampString("10-06-20"), "yyyy"));

  EXPECT_EQ("-16", formatDatetime(fromTimestampString("-16-06-20"), "y"));
  EXPECT_EQ("16", formatDatetime(fromTimestampString("-16-06-20"), "yy"));
  EXPECT_EQ("-016", formatDatetime(fromTimestampString("-16-06-20"), "yyy"));
  EXPECT_EQ("-0016", formatDatetime(fromTimestampString("-16-06-20"), "yyyy"));

  EXPECT_EQ("00", formatDatetime(fromTimestampString("-1600-06-20"), "yy"));
  EXPECT_EQ("01", formatDatetime(fromTimestampString("-1601-06-20"), "yy"));
  EXPECT_EQ("10", formatDatetime(fromTimestampString("-1610-06-20"), "yy"));

  // day of year test cases - 'D'
  EXPECT_EQ("1", formatDatetime(fromTimestampString("2022-01-01"), "D"));
  EXPECT_EQ("10", formatDatetime(fromTimestampString("2022-01-10"), "D"));
  EXPECT_EQ("100", formatDatetime(fromTimestampString("2022-04-10"), "D"));
  EXPECT_EQ("365", formatDatetime(fromTimestampString("2022-12-31"), "D"));
  EXPECT_EQ(
      "00100", formatDatetime(fromTimestampString("2022-04-10"), "DDDDD"));

  // leap year case
  EXPECT_EQ("60", formatDatetime(fromTimestampString("2020-02-29"), "D"));
  EXPECT_EQ("366", formatDatetime(fromTimestampString("2020-12-31"), "D"));

  // month of year test cases - 'M'
  for (int i = 0; i < 12; i++) {
    auto month = i + 1;
    std::string date("2022-" + std::to_string(month) + "-01");
    EXPECT_EQ(
        std::to_string(month),
        formatDatetime(fromTimestampString(StringView{date}), "M"));
    EXPECT_EQ(
        padNumber(month),
        formatDatetime(fromTimestampString(StringView{date}), "MM"));
    EXPECT_EQ(
        monthsShort[i],
        formatDatetime(fromTimestampString(StringView{date}), "MMM"));
    EXPECT_EQ(
        monthsLong[i],
        formatDatetime(fromTimestampString(StringView{date}), "MMMM"));
    EXPECT_EQ(
        monthsLong[i],
        formatDatetime(fromTimestampString(StringView{date}), "MMMMMMMM"));
  }

  // day of month test cases - 'd'
  EXPECT_EQ("1", formatDatetime(fromTimestampString("2022-01-01"), "d"));
  EXPECT_EQ("10", formatDatetime(fromTimestampString("2022-01-10"), "d"));
  EXPECT_EQ("28", formatDatetime(fromTimestampString("2022-01-28"), "d"));
  EXPECT_EQ("31", formatDatetime(fromTimestampString("2022-01-31"), "d"));
  EXPECT_EQ(
      "00000031",
      formatDatetime(fromTimestampString("2022-01-31"), "dddddddd"));

  // leap year case
  EXPECT_EQ("29", formatDatetime(fromTimestampString("2020-02-29"), "d"));

  // halfday of day test cases - 'a'
  EXPECT_EQ(
      "AM", formatDatetime(fromTimestampString("2022-01-01 00:00:00"), "a"));
  EXPECT_EQ(
      "AM", formatDatetime(fromTimestampString("2022-01-01 11:59:59"), "a"));
  EXPECT_EQ(
      "PM", formatDatetime(fromTimestampString("2022-01-01 12:00:00"), "a"));
  EXPECT_EQ(
      "PM", formatDatetime(fromTimestampString("2022-01-01 23:59:59"), "a"));
  EXPECT_EQ(
      "AM",
      formatDatetime(fromTimestampString("2022-01-01 00:00:00"), "aaaaaaaa"));
  EXPECT_EQ(
      "PM",
      formatDatetime(fromTimestampString("2022-01-01 12:00:00"), "aaaaaaaa"));

  // hour of halfday test cases - 'K'
  for (int i = 0; i < 24; i++) {
    std::string buildString = "2022-01-01 " + padNumber(i) + ":00:00";
    StringView date(buildString);
    EXPECT_EQ(
        std::to_string(i % 12), formatDatetime(fromTimestampString(date), "K"));
  }
  EXPECT_EQ(
      "00000011",
      formatDatetime(fromTimestampString("2022-01-01 11:00:00"), "KKKKKKKK"));

  // clockhour of halfday test cases - 'h'
  for (int i = 0; i < 24; i++) {
    std::string buildString = "2022-01-01 " + padNumber(i) + ":00:00";
    StringView date(buildString);
    EXPECT_EQ(
        std::to_string((i + 11) % 12 + 1),
        formatDatetime(fromTimestampString(date), "h"));
  }
  EXPECT_EQ(
      "00000011",
      formatDatetime(fromTimestampString("2022-01-01 11:00:00"), "hhhhhhhh"));

  // hour of day test cases - 'H'
  for (int i = 0; i < 24; i++) {
    std::string buildString = "2022-01-01 " + padNumber(i) + ":00:00";
    StringView date(buildString);
    EXPECT_EQ(
        std::to_string(i), formatDatetime(fromTimestampString(date), "H"));
  }
  EXPECT_EQ(
      "00000011",
      formatDatetime(fromTimestampString("2022-01-01 11:00:00"), "HHHHHHHH"));

  // clockhour of day test cases - 'k'
  for (int i = 0; i < 24; i++) {
    std::string buildString = "2022-01-01 " + padNumber(i) + ":00:00";
    StringView date(buildString);
    EXPECT_EQ(
        std::to_string((i + 23) % 24 + 1),
        formatDatetime(fromTimestampString(date), "k"));
  }
  EXPECT_EQ(
      "00000011",
      formatDatetime(fromTimestampString("2022-01-01 11:00:00"), "kkkkkkkk"));

  // minute of hour test cases - 'm'
  EXPECT_EQ(
      "0", formatDatetime(fromTimestampString("2022-01-01 00:00:00"), "m"));
  EXPECT_EQ(
      "1", formatDatetime(fromTimestampString("2022-01-01 01:01:00"), "m"));
  EXPECT_EQ(
      "10", formatDatetime(fromTimestampString("2022-01-01 02:10:00"), "m"));
  EXPECT_EQ(
      "30", formatDatetime(fromTimestampString("2022-01-01 03:30:00"), "m"));
  EXPECT_EQ(
      "59", formatDatetime(fromTimestampString("2022-01-01 04:59:00"), "m"));
  EXPECT_EQ(
      "00000042",
      formatDatetime(fromTimestampString("2022-01-01 00:42:42"), "mmmmmmmm"));

  // second of minute test cases - 's'
  EXPECT_EQ(
      "0", formatDatetime(fromTimestampString("2022-01-01 00:00:00"), "s"));
  EXPECT_EQ(
      "1", formatDatetime(fromTimestampString("2022-01-01 01:01:01"), "s"));
  EXPECT_EQ(
      "10", formatDatetime(fromTimestampString("2022-01-01 02:10:10"), "s"));
  EXPECT_EQ(
      "30", formatDatetime(fromTimestampString("2022-01-01 03:30:30"), "s"));
  EXPECT_EQ(
      "59", formatDatetime(fromTimestampString("2022-01-01 04:59:59"), "s"));
  EXPECT_EQ(
      "00000042",
      formatDatetime(fromTimestampString("2022-01-01 00:42:42"), "ssssssss"));

  // fraction of second test cases - 'S'
  EXPECT_EQ(
      "0", formatDatetime(fromTimestampString("2022-01-01 00:00:00.0"), "S"));
  EXPECT_EQ(
      "1", formatDatetime(fromTimestampString("2022-01-01 00:00:00.1"), "S"));
  EXPECT_EQ(
      "1", formatDatetime(fromTimestampString("2022-01-01 01:01:01.11"), "S"));
  EXPECT_EQ(
      "11",
      formatDatetime(fromTimestampString("2022-01-01 02:10:10.11"), "SS"));
  EXPECT_EQ(
      "9", formatDatetime(fromTimestampString("2022-01-01 03:30:30.999"), "S"));
  EXPECT_EQ(
      "99",
      formatDatetime(fromTimestampString("2022-01-01 03:30:30.999"), "SS"));
  EXPECT_EQ(
      "999",
      formatDatetime(fromTimestampString("2022-01-01 03:30:30.999"), "SSS"));
  EXPECT_EQ(
      "12300000",
      formatDatetime(
          fromTimestampString("2022-01-01 03:30:30.123"), "SSSSSSSS"));
  EXPECT_EQ(
      "0990",
      formatDatetime(fromTimestampString("2022-01-01 03:30:30.099"), "SSSS"));
  EXPECT_EQ(
      "0010",
      formatDatetime(fromTimestampString("2022-01-01 03:30:30.001"), "SSSS"));

  // time zone test cases - 'z'
  setQueryTimeZone("Asia/Kolkata");
  EXPECT_EQ(
      "Asia/Kolkata",
      formatDatetime(fromTimestampString("1970-01-01"), "zzzz"));

  // literal test cases
  EXPECT_EQ(
      "hello", formatDatetime(fromTimestampString("1970-01-01"), "'hello'"));
  EXPECT_EQ("'", formatDatetime(fromTimestampString("1970-01-01"), "''"));
  EXPECT_EQ(
      "1970 ' 1970",
      formatDatetime(fromTimestampString("1970-01-01"), "y '' y"));
  EXPECT_EQ(
      "he'llo", formatDatetime(fromTimestampString("1970-01-01"), "'he''llo'"));
  EXPECT_EQ(
      "'he'llo'",
      formatDatetime(fromTimestampString("1970-01-01"), "'''he''llo'''"));
  EXPECT_EQ(
      "1234567890",
      formatDatetime(fromTimestampString("1970-01-01"), "1234567890"));
  EXPECT_EQ(
      "\\\"!@#$%^&*()-+[]{}||`~<>.,?/;:1234567890",
      formatDatetime(
          fromTimestampString("1970-01-01"),
          "\\\"!@#$%^&*()-+[]{}||`~<>.,?/;:1234567890"));

  // Multi-specifier and literal formats
  EXPECT_EQ(
      "AD 19 1970 4 Thu 1970 1 1 1 AM 2 2 2 2 33 11 5 Asia/Kolkata",
      formatDatetime(
          fromTimestampString("1970-01-01 02:33:11.5"),
          "G C Y e E y D M d a K h H k m s S zzzz"));
  EXPECT_EQ(
      "AD 19 1970 4 asdfghjklzxcvbnmqwertyuiop Thu ' 1970 1 1 1 AM 2 2 2 2 33 11 5 1234567890\\\"!@#$%^&*()-+`~{}[];:,./ Asia/Kolkata",
      formatDatetime(
          fromTimestampString("1970-01-01 02:33:11.5"),
          "G C Y e 'asdfghjklzxcvbnmqwertyuiop' E '' y D M d a K h H k m s S 1234567890\\\"!@#$%^&*()-+`~{}[];:,./ zzzz"));

  // User format errors or unsupported errors
  EXPECT_THROW(
      formatDatetime(fromTimestampString("1970-01-01"), "x"), VeloxUserError);
  EXPECT_THROW(
      formatDatetime(fromTimestampString("1970-01-01"), "w"), VeloxUserError);
  EXPECT_THROW(
      formatDatetime(fromTimestampString("1970-01-01"), "z"), VeloxUserError);
  EXPECT_THROW(
      formatDatetime(fromTimestampString("1970-01-01"), "zz"), VeloxUserError);
  EXPECT_THROW(
      formatDatetime(fromTimestampString("1970-01-01"), "zzz"), VeloxUserError);
  EXPECT_THROW(
      formatDatetime(fromTimestampString("1970-01-01"), "q"), VeloxUserError);
  EXPECT_THROW(
      formatDatetime(fromTimestampString("1970-01-01"), "'abcd"),
      VeloxUserError);
}

TEST_F(DateTimeFunctionsTest, dateFormat) {
  const auto dateFormatOnce = [&](std::optional<Timestamp> timestamp,
                                  const std::string& formatString) {
    return evaluateOnce<std::string>(
        fmt::format("date_format(c0, '{}')", formatString), timestamp);
  };
  using util::fromTimestampString;

  // Check null behaviors
  EXPECT_EQ(std::nullopt, dateFormatOnce(std::nullopt, "%Y"));

  // Normal cases
  EXPECT_EQ(
      "1970-01-01", dateFormat(fromTimestampString("1970-01-01"), "%Y-%m-%d"));
  EXPECT_EQ(
      "2000-02-29 12:00:00 AM",
      dateFormat(
          fromTimestampString("2000-02-29 00:00:00.987"), "%Y-%m-%d %r"));
  EXPECT_EQ(
      "2000-02-29 00:00:00.987000",
      dateFormat(
          fromTimestampString("2000-02-29 00:00:00.987"),
          "%Y-%m-%d %H:%i:%s.%f"));
  EXPECT_EQ(
      "-2000-02-29 00:00:00.987000",
      dateFormat(
          fromTimestampString("-2000-02-29 00:00:00.987"),
          "%Y-%m-%d %H:%i:%s.%f"));

  // Varying digit year cases
  EXPECT_EQ("06", dateFormat(fromTimestampString("-6-06-20"), "%y"));
  EXPECT_EQ("-0006", dateFormat(fromTimestampString("-6-06-20"), "%Y"));
  EXPECT_EQ("16", dateFormat(fromTimestampString("-16-06-20"), "%y"));
  EXPECT_EQ("-0016", dateFormat(fromTimestampString("-16-06-20"), "%Y"));
  EXPECT_EQ("66", dateFormat(fromTimestampString("-166-06-20"), "%y"));
  EXPECT_EQ("-0166", dateFormat(fromTimestampString("-166-06-20"), "%Y"));
  EXPECT_EQ("66", dateFormat(fromTimestampString("-1666-06-20"), "%y"));
  EXPECT_EQ("00", dateFormat(fromTimestampString("-1900-06-20"), "%y"));
  EXPECT_EQ("01", dateFormat(fromTimestampString("-1901-06-20"), "%y"));
  EXPECT_EQ("10", dateFormat(fromTimestampString("-1910-06-20"), "%y"));
  EXPECT_EQ("12", dateFormat(fromTimestampString("-12-06-20"), "%y"));
  EXPECT_EQ("00", dateFormat(fromTimestampString("1900-06-20"), "%y"));
  EXPECT_EQ("01", dateFormat(fromTimestampString("1901-06-20"), "%y"));
  EXPECT_EQ("10", dateFormat(fromTimestampString("1910-06-20"), "%y"));

  // Day of week cases
  for (int i = 0; i < 8; i++) {
    std::string date("1996-01-0" + std::to_string(i + 1));
    // Full length name
    EXPECT_EQ(
        daysLong[i % 7],
        dateFormat(fromTimestampString(StringView{date}), "%W"));
    // Abbreviated name
    EXPECT_EQ(
        daysShort[i % 7],
        dateFormat(fromTimestampString(StringView{date}), "%a"));
  }

  // Month cases
  for (int i = 0; i < 12; i++) {
    std::string date("1996-" + std::to_string(i + 1) + "-01");
    std::string monthNum = std::to_string(i + 1);
    // Full length name
    EXPECT_EQ(
        monthsLong[i % 12],
        dateFormat(fromTimestampString(StringView{date}), "%M"));
    // Abbreviated name
    EXPECT_EQ(
        monthsShort[i % 12],
        dateFormat(fromTimestampString(StringView{date}), "%b"));
    // Numeric
    EXPECT_EQ(
        monthNum, dateFormat(fromTimestampString(StringView{date}), "%c"));
    // Numeric 0-padded
    if (i + 1 < 10) {
      EXPECT_EQ(
          "0" + monthNum,
          dateFormat(fromTimestampString(StringView{date}), "%m"));
    } else {
      EXPECT_EQ(
          monthNum, dateFormat(fromTimestampString(StringView{date}), "%m"));
    }
  }

  // Day of month cases
  for (int i = 1; i <= 31; i++) {
    std::string dayOfMonth = std::to_string(i);
    std::string date("1970-01-" + dayOfMonth);
    EXPECT_EQ(
        dayOfMonth,
        dateFormat(util::fromTimestampString(StringView{date}), "%e"));
    if (i < 10) {
      EXPECT_EQ(
          "0" + dayOfMonth,
          dateFormat(util::fromTimestampString(StringView{date}), "%d"));
    } else {
      EXPECT_EQ(
          dayOfMonth,
          dateFormat(util::fromTimestampString(StringView{date}), "%d"));
    }
  }

  // Fraction of second cases
  EXPECT_EQ(
      "000000", dateFormat(fromTimestampString("2022-01-01 00:00:00.0"), "%f"));
  EXPECT_EQ(
      "100000", dateFormat(fromTimestampString("2022-01-01 00:00:00.1"), "%f"));
  EXPECT_EQ(
      "110000",
      dateFormat(fromTimestampString("2022-01-01 01:01:01.11"), "%f"));
  EXPECT_EQ(
      "110000",
      dateFormat(fromTimestampString("2022-01-01 02:10:10.11"), "%f"));
  EXPECT_EQ(
      "999000",
      dateFormat(fromTimestampString("2022-01-01 03:30:30.999"), "%f"));
  EXPECT_EQ(
      "999000",
      dateFormat(fromTimestampString("2022-01-01 03:30:30.999"), "%f"));
  EXPECT_EQ(
      "999000",
      dateFormat(fromTimestampString("2022-01-01 03:30:30.999"), "%f"));
  EXPECT_EQ(
      "123000",
      dateFormat(fromTimestampString("2022-01-01 03:30:30.123"), "%f"));
  EXPECT_EQ(
      "099000",
      dateFormat(fromTimestampString("2022-01-01 03:30:30.099"), "%f"));
  EXPECT_EQ(
      "001000",
      dateFormat(fromTimestampString("2022-01-01 03:30:30.001234"), "%f"));

  // Hour cases
  for (int i = 0; i < 24; i++) {
    std::string hour = std::to_string(i);
    int clockHour = (i + 11) % 12 + 1;
    std::string clockHourString = std::to_string(clockHour);
    std::string toBuild = "1996-01-01 " + hour + ":00:00";
    StringView date(toBuild);
    EXPECT_EQ(hour, dateFormat(util::fromTimestampString(date), "%k"));
    if (i < 10) {
      EXPECT_EQ("0" + hour, dateFormat(util::fromTimestampString(date), "%H"));
    } else {
      EXPECT_EQ(hour, dateFormat(util::fromTimestampString(date), "%H"));
    }

    EXPECT_EQ(
        clockHourString, dateFormat(util::fromTimestampString(date), "%l"));
    if (clockHour < 10) {
      EXPECT_EQ(
          "0" + clockHourString,
          dateFormat(util::fromTimestampString(date), "%h"));
      EXPECT_EQ(
          "0" + clockHourString,
          dateFormat(util::fromTimestampString(date), "%I"));
    } else {
      EXPECT_EQ(
          clockHourString, dateFormat(util::fromTimestampString(date), "%h"));
      EXPECT_EQ(
          clockHourString, dateFormat(util::fromTimestampString(date), "%I"));
    }
  }

  // Minute cases
  for (int i = 0; i < 60; i++) {
    std::string minute = std::to_string(i);
    std::string toBuild = "1996-01-01 00:" + minute + ":00";
    StringView date(toBuild);
    if (i < 10) {
      EXPECT_EQ("0" + minute, dateFormat(fromTimestampString(date), "%i"));
    } else {
      EXPECT_EQ(minute, dateFormat(fromTimestampString(date), "%i"));
    }
  }

  // Second cases
  for (int i = 0; i < 60; i++) {
    std::string second = std::to_string(i);
    std::string toBuild = "1996-01-01 00:00:" + second;
    StringView date(toBuild);
    if (i < 10) {
      EXPECT_EQ("0" + second, dateFormat(fromTimestampString(date), "%S"));
      EXPECT_EQ("0" + second, dateFormat(fromTimestampString(date), "%s"));
    } else {
      EXPECT_EQ(second, dateFormat(fromTimestampString(date), "%S"));
      EXPECT_EQ(second, dateFormat(fromTimestampString(date), "%s"));
    }
  }

  // Day of year cases
  EXPECT_EQ("001", dateFormat(fromTimestampString("2022-01-01"), "%j"));
  EXPECT_EQ("010", dateFormat(fromTimestampString("2022-01-10"), "%j"));
  EXPECT_EQ("100", dateFormat(fromTimestampString("2022-04-10"), "%j"));
  EXPECT_EQ("365", dateFormat(fromTimestampString("2022-12-31"), "%j"));

  // Halfday of day cases
  EXPECT_EQ("AM", dateFormat(fromTimestampString("2022-01-01 00:00:00"), "%p"));
  EXPECT_EQ("AM", dateFormat(fromTimestampString("2022-01-01 11:59:59"), "%p"));
  EXPECT_EQ("PM", dateFormat(fromTimestampString("2022-01-01 12:00:00"), "%p"));
  EXPECT_EQ("PM", dateFormat(fromTimestampString("2022-01-01 23:59:59"), "%p"));

  // 12-hour time cases
  EXPECT_EQ(
      "12:00:00 AM",
      dateFormat(fromTimestampString("2022-01-01 00:00:00"), "%r"));
  EXPECT_EQ(
      "11:59:59 AM",
      dateFormat(fromTimestampString("2022-01-01 11:59:59"), "%r"));
  EXPECT_EQ(
      "12:00:00 PM",
      dateFormat(fromTimestampString("2022-01-01 12:00:00"), "%r"));
  EXPECT_EQ(
      "11:59:59 PM",
      dateFormat(fromTimestampString("2022-01-01 23:59:59"), "%r"));

  // 24-hour time cases
  EXPECT_EQ(
      "00:00:00", dateFormat(fromTimestampString("2022-01-01 00:00:00"), "%T"));
  EXPECT_EQ(
      "11:59:59", dateFormat(fromTimestampString("2022-01-01 11:59:59"), "%T"));
  EXPECT_EQ(
      "12:00:00", dateFormat(fromTimestampString("2022-01-01 12:00:00"), "%T"));
  EXPECT_EQ(
      "23:59:59", dateFormat(fromTimestampString("2022-01-01 23:59:59"), "%T"));

  // Percent followed by non-existent specifier case
  EXPECT_EQ("q", dateFormat(fromTimestampString("1970-01-01"), "%q"));
  EXPECT_EQ("z", dateFormat(fromTimestampString("1970-01-01"), "%z"));
  EXPECT_EQ("g", dateFormat(fromTimestampString("1970-01-01"), "%g"));

  // With timezone
  setQueryTimeZone("Asia/Kolkata");
  EXPECT_EQ(
      "1970-01-01", dateFormat(fromTimestampString("1970-01-01"), "%Y-%m-%d"));
  EXPECT_EQ(
      "2000-02-29 12:00:00 AM",
      dateFormat(
          fromTimestampString("2000-02-29 00:00:00.987"), "%Y-%m-%d %r"));
  EXPECT_EQ(
      "2000-02-29 00:00:00.987000",
      dateFormat(
          fromTimestampString("2000-02-29 00:00:00.987"),
          "%Y-%m-%d %H:%i:%s.%f"));
  EXPECT_EQ(
      "-2000-02-29 00:00:00.987000",
      dateFormat(
          fromTimestampString("-2000-02-29 00:00:00.987"),
          "%Y-%m-%d %H:%i:%s.%f"));

  // User format errors or unsupported errors
  EXPECT_THROW(
      dateFormat(fromTimestampString("-2000-02-29 00:00:00.987"), "%D"),
      VeloxUserError);
  EXPECT_THROW(
      dateFormat(fromTimestampString("-2000-02-29 00:00:00.987"), "%U"),
      VeloxUserError);
  EXPECT_THROW(
      dateFormat(fromTimestampString("-2000-02-29 00:00:00.987"), "%u"),
      VeloxUserError);
  EXPECT_THROW(
      dateFormat(fromTimestampString("-2000-02-29 00:00:00.987"), "%V"),
      VeloxUserError);
  EXPECT_THROW(
      dateFormat(fromTimestampString("-2000-02-29 00:00:00.987"), "%w"),
      VeloxUserError);
  EXPECT_THROW(
      dateFormat(fromTimestampString("-2000-02-29 00:00:00.987"), "%X"),
      VeloxUserError);
  EXPECT_THROW(
      dateFormat(fromTimestampString("-2000-02-29 00:00:00.987"), "%v"),
      VeloxUserError);
  EXPECT_THROW(
      dateFormat(fromTimestampString("-2000-02-29 00:00:00.987"), "%x"),
      VeloxUserError);
}

TEST_F(DateTimeFunctionsTest, dateFormatTimestampWithTimezone) {
  const auto testDateFormat =
      [&](const std::string& formatString,
          std::optional<int64_t> timestamp,
          const std::optional<std::string>& timeZoneName) {
        return evaluateWithTimestampWithTimezone<std::string>(
            fmt::format("date_format(c0, '{}')", formatString),
            timestamp,
            timeZoneName);
      };

  EXPECT_EQ(
      "1969-12-31 11:00:00 PM", testDateFormat("%Y-%m-%d %r", 0, "-01:00"));
  EXPECT_EQ(
      "1973-11-30 12:33:09 AM",
      testDateFormat("%Y-%m-%d %r", 123456789000, "+03:00"));
  EXPECT_EQ(
      "1966-02-01 12:26:51 PM",
      testDateFormat("%Y-%m-%d %r", -123456789000, "-14:00"));
  EXPECT_EQ(
      "2001-04-19 18:25:21.000000",
      testDateFormat("%Y-%m-%d %H:%i:%s.%f", 987654321000, "+14:00"));
  EXPECT_EQ(
      "1938-09-14 23:34:39.000000",
      testDateFormat("%Y-%m-%d %H:%i:%s.%f", -987654321000, "+04:00"));
  EXPECT_EQ(
      "70-August-22 17:55:15 PM",
      testDateFormat("%y-%M-%e %T %p", 20220915000, "-07:00"));
  EXPECT_EQ(
      "69-May-11 20:04:45 PM",
      testDateFormat("%y-%M-%e %T %p", -20220915000, "-03:00"));
}

TEST_F(DateTimeFunctionsTest, dateParse) {
  // Check null behavior.
  EXPECT_EQ(std::nullopt, dateParse("1970-01-01", std::nullopt));
  EXPECT_EQ(std::nullopt, dateParse(std::nullopt, "YYYY-MM-dd"));
  EXPECT_EQ(std::nullopt, dateParse(std::nullopt, std::nullopt));

  // Simple tests. More exhaustive tests are provided in DateTimeFormatterTest.
  EXPECT_EQ(Timestamp(86400, 0), dateParse("1970-01-02", "%Y-%m-%d"));
  EXPECT_EQ(Timestamp(0, 0), dateParse("1970-01-01", "%Y-%m-%d"));
  EXPECT_EQ(Timestamp(86400, 0), dateParse("19700102", "%Y%m%d"));

  // Tests for differing query timezones
  // 118860000 is the number of milliseconds since epoch at 1970-01-02
  // 09:01:00.000 UTC.
  EXPECT_EQ(
      Timestamp(118860, 0), dateParse("1970-01-02+09:01", "%Y-%m-%d+%H:%i"));

  setQueryTimeZone("America/Los_Angeles");
  EXPECT_EQ(
      Timestamp(118860, 0), dateParse("1970-01-02+01:01", "%Y-%m-%d+%H:%i"));

  setQueryTimeZone("America/Noronha");
  EXPECT_EQ(
      Timestamp(118860, 0), dateParse("1970-01-02+07:01", "%Y-%m-%d+%H:%i"));

  setQueryTimeZone("+04:00");
  EXPECT_EQ(
      Timestamp(118860, 0), dateParse("1970-01-02+13:01", "%Y-%m-%d+%H:%i"));

  setQueryTimeZone("Asia/Kolkata");
  // 66600000 is the number of millisecond since epoch at 1970-01-01
  // 18:30:00.000 UTC.
  EXPECT_EQ(
      Timestamp(66600, 0), dateParse("1970-01-02+00:00", "%Y-%m-%d+%H:%i"));

  // -66600000 is the number of millisecond since epoch at 1969-12-31
  // 05:30:00.000 UTC.
  EXPECT_EQ(
      Timestamp(-66600, 0), dateParse("1969-12-31+11:00", "%Y-%m-%d+%H:%i"));

  VELOX_ASSERT_THROW(
      dateParse("", "%y+"), "Invalid format: \"\" is malformed at \"\"");
  VELOX_ASSERT_THROW(
      dateParse("1", "%y+"), "Invalid format: \"1\" is malformed at \"1\"");
  VELOX_ASSERT_THROW(
      dateParse("116", "%y+"), "Invalid format: \"116\" is malformed at \"6\"");
}

<<<<<<< HEAD
// The test for the alias now() is integrated into this test.
TEST_F(DateTimeFunctionsTest, currentTimestamp) {
  const auto evaluateCurrentTimestamp =
      [&](const std::string& functionName,
          int64_t expectedTimestamp,
          const std::string& expectedTimeZone) {
        auto emptyRowVector = makeRowVector(ROW({}), 1);

        auto callExpr = std::make_shared<const core::CallTypedExpr>(
            TIMESTAMP_WITH_TIME_ZONE(),
            std::vector<core::TypedExprPtr>{},
            functionName);

        auto actual = evaluate(callExpr, emptyRowVector);
        auto actualRow = actual->wrappedVector()->as<RowVector>();

        auto expected = makeTimestampWithTimeZoneVector(
            expectedTimestamp, expectedTimeZone.c_str());

        ASSERT_EQ(expected->size(), actual->size());
        ASSERT_TRUE(expected->type()->equivalent(*actual->type()))
            << "Expected " << expected->type()->toString() << ", but got "
            << actual->type()->toString();
        // Compare the timestamp and timezone. The difference between the actual
        // and expected timestamp should be less than 5 milliseconds maximum
        // acceptable lag since some machines are slow. The timezone should be
        // identical.
        ASSERT_TRUE(
            actualRow->childAt(0)->compare(expected->childAt(0).get(), 0, 0) <=
            5)
            << "Expected " << expected->childAt(0)->toString(0) << ", but got "
            << actualRow->childAt(0)->toString(0)
            << ", which is larger than the acceptable lag of 5 milliseconds.";

        ASSERT_TRUE(
            actualRow->childAt(1)->compare(expected->childAt(1).get(), 0, 0) ==
            0)
            << "Expected " << expected->childAt(1)->toString(0) << ", but got "
            << actualRow->childAt(1)->toString(0)
            << ", which is not the exact same timezone.";
      };

  evaluateCurrentTimestamp(
      "current_timestamp", Timestamp::now().toMillis(), "+00:00");
  evaluateCurrentTimestamp("now", Timestamp::now().toMillis(), "+00:00");

  setQueryTimeZone("-07:00");
  evaluateCurrentTimestamp(
      "current_timestamp", Timestamp::now().toMillis(), "-07:00");
  evaluateCurrentTimestamp("now", Timestamp::now().toMillis(), "-07:00");

  setQueryTimeZone("+08:00");
  evaluateCurrentTimestamp(
      "current_timestamp", Timestamp::now().toMillis(), "+08:00");
  evaluateCurrentTimestamp("now", Timestamp::now().toMillis(), "+08:00");
=======
TEST_F(DateTimeFunctionsTest, dateFunctionVarchar) {
  const auto dateFunction = [&](const std::optional<std::string>& dateString) {
    return evaluateOnce<int32_t>("date(c0)", dateString);
  };

  // Date(0) is 1970-01-01.
  EXPECT_EQ(0, dateFunction("1970-01-01"));
  // Date(18297) is 2020-02-05.
  EXPECT_EQ(18297, dateFunction("2020-02-05"));
  // Date(-18297) is 1919-11-28.
  EXPECT_EQ(-18297, dateFunction("1919-11-28"));

  // Illegal date format.
  VELOX_ASSERT_THROW(
      dateFunction("2020-02-05 11:00"),
      "Unable to parse date value: \"2020-02-05 11:00\", expected format is (YYYY-MM-DD)");
}

TEST_F(DateTimeFunctionsTest, dateFunctionTimestamp) {
  static const int64_t kSecondsInDay = 86'400;
  static const uint64_t kNanosInSecond = 1'000'000'000;

  const auto dateFunction = [&](std::optional<Timestamp> timestamp) {
    return evaluateOnce<int32_t>("date(c0)", timestamp);
  };

  EXPECT_EQ(0, dateFunction(Timestamp()));
  EXPECT_EQ(1, dateFunction(Timestamp(kSecondsInDay, 0)));
  EXPECT_EQ(-1, dateFunction(Timestamp(-kSecondsInDay, 0)));
  EXPECT_EQ(18297, dateFunction(Timestamp(18297 * kSecondsInDay, 0)));
  EXPECT_EQ(18297, dateFunction(Timestamp(18297 * kSecondsInDay, 123)));
  EXPECT_EQ(-18297, dateFunction(Timestamp(-18297 * kSecondsInDay, 0)));
  EXPECT_EQ(-18297, dateFunction(Timestamp(-18297 * kSecondsInDay, 123)));

  // Last second of day 0
  EXPECT_EQ(0, dateFunction(Timestamp(kSecondsInDay - 1, 0)));
  // Last nanosecond of day 0
  EXPECT_EQ(0, dateFunction(Timestamp(kSecondsInDay - 1, kNanosInSecond - 1)));

  // Last second of day -1
  EXPECT_EQ(-1, dateFunction(Timestamp(-1, 0)));
  // Last nanosecond of day -1
  EXPECT_EQ(-1, dateFunction(Timestamp(-1, kNanosInSecond - 1)));

  // Last second of day 18297
  EXPECT_EQ(
      18297,
      dateFunction(Timestamp(18297 * kSecondsInDay + kSecondsInDay - 1, 0)));
  // Last nanosecond of day 18297
  EXPECT_EQ(
      18297,
      dateFunction(Timestamp(
          18297 * kSecondsInDay + kSecondsInDay - 1, kNanosInSecond - 1)));

  // Last second of day -18297
  EXPECT_EQ(
      -18297,
      dateFunction(Timestamp(-18297 * kSecondsInDay + kSecondsInDay - 1, 0)));
  // Last nanosecond of day -18297
  EXPECT_EQ(
      -18297,
      dateFunction(Timestamp(
          -18297 * kSecondsInDay + kSecondsInDay - 1, kNanosInSecond - 1)));
}

TEST_F(DateTimeFunctionsTest, dateFunctionTimestampWithTimezone) {
  static const int64_t kSecondsInDay = 86'400;

  const auto dateFunction =
      [&](std::optional<int64_t> timestamp,
          const std::optional<std::string>& timeZoneName) {
        return evaluateWithTimestampWithTimezone<int32_t>(
            "date(c0)", timestamp, timeZoneName);
      };

  // 1970-01-01 00:00:00.000 +00:00
  EXPECT_EQ(0, dateFunction(0, "+00:00"));
  EXPECT_EQ(0, dateFunction(0, "Europe/London"));
  // 1970-01-01 00:00:00.000 -08:00
  EXPECT_EQ(-1, dateFunction(0, "-08:00"));
  EXPECT_EQ(-1, dateFunction(0, "America/Los_Angeles"));
  // 1970-01-01 00:00:00.000 +08:00
  EXPECT_EQ(0, dateFunction(0, "+08:00"));
  EXPECT_EQ(0, dateFunction(0, "Asia/Chongqing"));
  // 1970-01-01 18:00:00.000 +08:00
  EXPECT_EQ(1, dateFunction(18 * 3'600 * 1'000, "+08:00"));
  EXPECT_EQ(1, dateFunction(18 * 3'600 * 1'000, "Asia/Chongqing"));
  // 1970-01-01 06:00:00.000 -08:00
  EXPECT_EQ(-1, dateFunction(6 * 3'600 * 1'000, "-08:00"));
  EXPECT_EQ(-1, dateFunction(6 * 3'600 * 1'000, "America/Los_Angeles"));

  // 2020-02-05 10:00:00.000 +08:00
  EXPECT_EQ(
      18297,
      dateFunction((18297 * kSecondsInDay + 10 * 3'600) * 1'000, "+08:00"));
  EXPECT_EQ(
      18297,
      dateFunction(
          (18297 * kSecondsInDay + 10 * 3'600) * 1'000, "Asia/Chongqing"));
  // 2020-02-05 20:00:00.000 +08:00
  EXPECT_EQ(
      18298,
      dateFunction((18297 * kSecondsInDay + 20 * 3'600) * 1'000, "+08:00"));
  EXPECT_EQ(
      18298,
      dateFunction(
          (18297 * kSecondsInDay + 20 * 3'600) * 1'000, "Asia/Chongqing"));
  // 2020-02-05 16:00:00.000 -08:00
  EXPECT_EQ(
      18297,
      dateFunction((18297 * kSecondsInDay + 16 * 3'600) * 1'000, "-08:00"));
  EXPECT_EQ(
      18297,
      dateFunction(
          (18297 * kSecondsInDay + 16 * 3'600) * 1'000, "America/Los_Angeles"));
  // 2020-02-05 06:00:00.000 -08:00
  EXPECT_EQ(
      18296,
      dateFunction((18297 * kSecondsInDay + 6 * 3'600) * 1'000, "-08:00"));
  EXPECT_EQ(
      18296,
      dateFunction(
          (18297 * kSecondsInDay + 6 * 3'600) * 1'000, "America/Los_Angeles"));

  // 1919-11-28 10:00:00.000 +08:00
  EXPECT_EQ(
      -18297,
      dateFunction((-18297 * kSecondsInDay + 10 * 3'600) * 1'000, "+08:00"));
  EXPECT_EQ(
      -18297,
      dateFunction(
          (-18297 * kSecondsInDay + 10 * 3'600) * 1'000, "Asia/Chongqing"));
  // 1919-11-28 20:00:00.000 +08:00
  EXPECT_EQ(
      -18296,
      dateFunction((-18297 * kSecondsInDay + 20 * 3'600) * 1'000, "+08:00"));
  EXPECT_EQ(
      -18296,
      dateFunction(
          (-18297 * kSecondsInDay + 20 * 3'600) * 1'000, "Asia/Chongqing"));
  // 1919-11-28 16:00:00.000 -08:00
  EXPECT_EQ(
      -18297,
      dateFunction((-18297 * kSecondsInDay + 16 * 3'600) * 1'000, "-08:00"));
  EXPECT_EQ(
      -18297,
      dateFunction(
          (-18297 * kSecondsInDay + 16 * 3'600) * 1'000,
          "America/Los_Angeles"));
  // 1919-11-28 06:00:00.000 -08:00
  EXPECT_EQ(
      -18298,
      dateFunction((-18297 * kSecondsInDay + 6 * 3'600) * 1'000, "-08:00"));
  EXPECT_EQ(
      -18298,
      dateFunction(
          (-18297 * kSecondsInDay + 6 * 3'600) * 1'000, "America/Los_Angeles"));
}

TEST_F(DateTimeFunctionsTest, currentDateWithTimezone) {
  // Since the execution of the code is slightly delayed, it is difficult for us
  // to get the correct value of current_date. If you compare directly based on
  // the current time, you may get wrong result at the last second of the day,
  // and current_date may be the next day of the comparison value. In order to
  // avoid this situation, we compute a new comparison value after the execution
  // of current_date, so that the result of current_date is either consistent
  // with the first comparison value or the second comparison value, and the
  // difference between the two comparison values is at most one day.
  auto emptyRowVector = makeRowVector(ROW({}), 1);
  auto tz = "America/Los_Angeles";
  setQueryTimeZone(tz);
  auto dateBefore = getCurrentDate(tz);
  auto result = evaluateOnce<int32_t>("current_date()", emptyRowVector);
  auto dateAfter = getCurrentDate(tz);

  EXPECT_TRUE(result.has_value());
  EXPECT_LE(dateBefore, result);
  EXPECT_LE(result, dateAfter);
  EXPECT_LE(dateAfter - dateBefore, 1);
}

TEST_F(DateTimeFunctionsTest, currentDateWithoutTimezone) {
  auto emptyRowVector = makeRowVector(ROW({}), 1);

  // Do not set the timezone, so the timezone obtained from QueryConfig
  // will be nullptr.
  auto dateBefore = getCurrentDate(std::nullopt);
  auto result = evaluateOnce<int32_t>("current_date()", emptyRowVector);
  auto dateAfter = getCurrentDate(std::nullopt);

  EXPECT_TRUE(result.has_value());
  EXPECT_LE(dateBefore, result);
  EXPECT_LE(result, dateAfter);
  EXPECT_LE(dateAfter - dateBefore, 1);
}

TEST_F(DateTimeFunctionsTest, timeZoneHour) {
  const auto timezone_hour = [&](const char* time, const char* timezone) {
    Timestamp ts = util::fromTimestampString(time);
    auto timestamp = ts.toMillis();
    auto hour = evaluateWithTimestampWithTimezone<int64_t>(
                    "timezone_hour(c0)", timestamp, timezone)
                    .value();
    return hour;
  };

  // Asia/Kolkata - should return 5 throughout the year
  EXPECT_EQ(5, timezone_hour("2023-01-01 03:20:00", "Asia/Kolkata"));
  EXPECT_EQ(5, timezone_hour("2023-06-01 03:20:00", "Asia/Kolkata"));
  // America/Los_Angeles - Day light savings is from March 12 to Nov 5
  EXPECT_EQ(-8, timezone_hour("2023-03-11 12:00:00", "America/Los_Angeles"));
  EXPECT_EQ(-8, timezone_hour("2023-03-12 02:30:00", "America/Los_Angeles"));
  EXPECT_EQ(-7, timezone_hour("2023-03-13 12:00:00", "America/Los_Angeles"));
  EXPECT_EQ(-7, timezone_hour("2023-11-05 01:30:00", "America/Los_Angeles"));
  EXPECT_EQ(-8, timezone_hour("2023-12-05 01:30:00", "America/Los_Angeles"));
  // Different time with same date
  EXPECT_EQ(-4, timezone_hour("2023-01-01 03:20:00", "Canada/Atlantic"));
  EXPECT_EQ(-4, timezone_hour("2023-01-01 10:00:00", "Canada/Atlantic"));
  // Invalid inputs
  VELOX_ASSERT_THROW(
      timezone_hour("invalid_date", "Canada/Atlantic"),
      "Unable to parse timestamp value: \"invalid_date\", expected format is (YYYY-MM-DD HH:MM:SS[.MS])");
  VELOX_ASSERT_THROW(
      timezone_hour("123456", "Canada/Atlantic"),
      "Unable to parse timestamp value: \"123456\", expected format is (YYYY-MM-DD HH:MM:SS[.MS])");
}

TEST_F(DateTimeFunctionsTest, timeZoneMinute) {
  const auto timezone_minute = [&](const char* time, const char* timezone) {
    Timestamp ts = util::fromTimestampString(time);
    auto timestamp = ts.toMillis();
    auto minute = evaluateWithTimestampWithTimezone<int64_t>(
                      "timezone_minute(c0)", timestamp, timezone)
                      .value();
    return minute;
  };

  EXPECT_EQ(30, timezone_minute("1970-01-01 03:20:00", "Asia/Kolkata"));
  EXPECT_EQ(0, timezone_minute("1970-01-01 03:20:00", "America/Los_Angeles"));
  EXPECT_EQ(0, timezone_minute("1970-05-01 04:20:00", "America/Los_Angeles"));
  EXPECT_EQ(0, timezone_minute("1970-01-01 03:20:00", "Canada/Atlantic"));
  EXPECT_EQ(30, timezone_minute("1970-01-01 03:20:00", "Asia/Katmandu"));
  EXPECT_EQ(45, timezone_minute("1970-01-01 03:20:00", "Pacific/Chatham"));
  VELOX_ASSERT_THROW(
      timezone_minute("abc", "Pacific/Chatham"),
      "Unable to parse timestamp value: \"abc\", expected format is (YYYY-MM-DD HH:MM:SS[.MS])");
  VELOX_ASSERT_THROW(
      timezone_minute("2023-", "Pacific/Chatham"),
      "Unable to parse timestamp value: \"2023-\", expected format is (YYYY-MM-DD HH:MM:SS[.MS])");
}

TEST_F(DateTimeFunctionsTest, timestampWithTimezoneComparisons) {
  auto runAndCompare = [&](std::string expr,
                           std::shared_ptr<RowVector>& inputs,
                           VectorPtr expectedResult) {
    auto actual = evaluate<SimpleVector<bool>>(expr, inputs);
    test::assertEqualVectors(expectedResult, actual);
  };

  RowVectorPtr timestampWithTimezoneLhs = makeTimestampWithTimeZoneVector(
      makeFlatVector<int64_t>({0, 0, 0}),
      makeFlatVector<int16_t>({900, 900, 800}));
  RowVectorPtr timestampWithTimezoneRhs = makeTimestampWithTimeZoneVector(
      makeFlatVector<int64_t>({0, 1000, 0}),
      makeFlatVector<int16_t>({900, 900, 900}));
  auto inputs =
      makeRowVector({timestampWithTimezoneLhs, timestampWithTimezoneRhs});

  auto expectedEq = makeNullableFlatVector<bool>({true, false, false});
  runAndCompare("c0 = c1", inputs, expectedEq);

  auto expectedNeq = makeNullableFlatVector<bool>({false, true, true});
  runAndCompare("c0 != c1", inputs, expectedNeq);

  auto expectedLt = makeNullableFlatVector<bool>({false, true, false});
  runAndCompare("c0 < c1", inputs, expectedLt);

  auto expectedGt = makeNullableFlatVector<bool>({false, false, true});
  runAndCompare("c0 > c1", inputs, expectedGt);

  auto expectedLte = makeNullableFlatVector<bool>({true, true, false});
  runAndCompare("c0 <= c1", inputs, expectedLte);

  auto expectedGte = makeNullableFlatVector<bool>({true, false, true});
  runAndCompare("c0 >= c1", inputs, expectedGte);
>>>>>>> 838c74ba
}<|MERGE_RESOLUTION|>--- conflicted
+++ resolved
@@ -2943,7 +2943,6 @@
       dateParse("116", "%y+"), "Invalid format: \"116\" is malformed at \"6\"");
 }
 
-<<<<<<< HEAD
 // The test for the alias now() is integrated into this test.
 TEST_F(DateTimeFunctionsTest, currentTimestamp) {
   const auto evaluateCurrentTimestamp =
@@ -2999,7 +2998,8 @@
   evaluateCurrentTimestamp(
       "current_timestamp", Timestamp::now().toMillis(), "+08:00");
   evaluateCurrentTimestamp("now", Timestamp::now().toMillis(), "+08:00");
-=======
+}
+
 TEST_F(DateTimeFunctionsTest, dateFunctionVarchar) {
   const auto dateFunction = [&](const std::optional<std::string>& dateString) {
     return evaluateOnce<int32_t>("date(c0)", dateString);
@@ -3285,5 +3285,4 @@
 
   auto expectedGte = makeNullableFlatVector<bool>({true, false, true});
   runAndCompare("c0 >= c1", inputs, expectedGte);
->>>>>>> 838c74ba
 }