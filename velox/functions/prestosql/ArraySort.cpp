--- conflicted
+++ resolved
@@ -450,8 +450,6 @@
   return signatures;
 }
 
-<<<<<<< HEAD
-=======
 std::shared_ptr<exec::VectorFunction> createAscNoThrowOnNestedNull(
     const std::string& /* name */,
     const std::vector<exec::VectorFunctionArg>& inputArgs,
@@ -459,7 +457,6 @@
   return create(inputArgs, true, false);
 }
 
->>>>>>> 2a60c331
 core::CallTypedExprPtr asArraySortCall(
     const std::string& prefix,
     const core::TypedExprPtr& expr) {
@@ -534,10 +531,6 @@
 VELOX_DECLARE_STATEFUL_VECTOR_FUNCTION(
     udf_$internal$canonicalize,
     internalCanonicalizeSignatures(),
-<<<<<<< HEAD
-    createAsc);
-=======
     createAscNoThrowOnNestedNull);
->>>>>>> 2a60c331
 
 } // namespace facebook::velox::functions