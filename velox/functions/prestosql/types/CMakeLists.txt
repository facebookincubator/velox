# Copyright (c) Facebook, Inc. and its affiliates.
#
# Licensed under the Apache License, Version 2.0 (the "License");
# you may not use this file except in compliance with the License.
# You may obtain a copy of the License at
#
#     http://www.apache.org/licenses/LICENSE-2.0
#
# Unless required by applicable law or agreed to in writing, software
# distributed under the License is distributed on an "AS IS" BASIS,
# WITHOUT WARRANTIES OR CONDITIONS OF ANY KIND, either express or implied.
# See the License for the specific language governing permissions and
# limitations under the License.
velox_add_library(
  velox_presto_types
  GeometryType.cpp
  HyperLogLogType.cpp
  JsonType.cpp
  TimestampWithTimeZoneType.cpp
  UuidType.cpp
  IPAddressType.cpp
  IPPrefixType.cpp)

velox_link_libraries(
  velox_presto_types
<<<<<<< HEAD
  GEOS::geos
=======
  velox_type
>>>>>>> a1b4ee74
  velox_memory
  velox_expression
  velox_functions_util
  velox_functions_json
  velox_functions_lib_date_time_formatter
  velox_constrained_input_generators)

if(${VELOX_BUILD_TESTING})
  add_subdirectory(tests)
endif()<|MERGE_RESOLUTION|>--- conflicted
+++ resolved
@@ -23,11 +23,8 @@
 
 velox_link_libraries(
   velox_presto_types
-<<<<<<< HEAD
   GEOS::geos
-=======
   velox_type
->>>>>>> a1b4ee74
   velox_memory
   velox_expression
   velox_functions_util
