--- conflicted
+++ resolved
@@ -816,47 +816,42 @@
       RegrAccumulator,
       RegrIntermediateInput,
       RegrIntermediateResult,
-<<<<<<< HEAD
-      RegrSlopeResultAccessor>(prefix + kRegrSlop, withCompanionFunctions);
+      RegrSlopeResultAccessor>(prefix + kRegrSlop, withCompanionFunctions, overwrite);
   registerCovariance<
       ExtendedRegrAccumulator,
       ExtendedRegrIntermediateInput,
       ExtendedRegrIntermediateResult,
-      RegrCountResultAccessor>(prefix + kRegrCount, withCompanionFunctions);
+      RegrCountResultAccessor>(prefix + kRegrCount, withCompanionFunctions, overwrite);
   registerCovariance<
       ExtendedRegrAccumulator,
       ExtendedRegrIntermediateInput,
       ExtendedRegrIntermediateResult,
-      RegrAvgyResultAccessor>(prefix + kRegrAvgy, withCompanionFunctions);
+      RegrAvgyResultAccessor>(prefix + kRegrAvgy, withCompanionFunctions, overwrite);
   registerCovariance<
       ExtendedRegrAccumulator,
       ExtendedRegrIntermediateInput,
       ExtendedRegrIntermediateResult,
-      RegrAvgxResultAccessor>(prefix + kRegrAvgx, withCompanionFunctions);
+      RegrAvgxResultAccessor>(prefix + kRegrAvgx, withCompanionFunctions, overwrite);
   registerCovariance<
       ExtendedRegrAccumulator,
       ExtendedRegrIntermediateInput,
       ExtendedRegrIntermediateResult,
-      RegrSxyResultAccessor>(prefix + kRegrSxy, withCompanionFunctions);
+      RegrSxyResultAccessor>(prefix + kRegrSxy, withCompanionFunctions, overwrite);
   registerCovariance<
       ExtendedRegrAccumulator,
       ExtendedRegrIntermediateInput,
       ExtendedRegrIntermediateResult,
-      RegrSxxResultAccessor>(prefix + kRegrSxx, withCompanionFunctions);
+      RegrSxxResultAccessor>(prefix + kRegrSxx, withCompanionFunctions, overwrite);
   registerCovariance<
       ExtendedRegrAccumulator,
       ExtendedRegrIntermediateInput,
       ExtendedRegrIntermediateResult,
-      RegrSyyResultAccessor>(prefix + kRegrSyy, withCompanionFunctions);
+      RegrSyyResultAccessor>(prefix + kRegrSyy, withCompanionFunctions, overwrite);
   registerCovariance<
       ExtendedRegrAccumulator,
       ExtendedRegrIntermediateInput,
       ExtendedRegrIntermediateResult,
-      RegrR2ResultAccessor>(prefix + kRegrR2, withCompanionFunctions);
-=======
-      RegrSlopeResultAccessor>(
-      prefix + kRegrSlop, withCompanionFunctions, overwrite);
->>>>>>> 31255122
+      RegrR2ResultAccessor>(prefix + kRegrR2, withCompanionFunctions, overwrite);
 }
 
 } // namespace facebook::velox::aggregate::prestosql