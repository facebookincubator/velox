/*
 * Copyright (c) Facebook, Inc. and its affiliates.
 *
 * Licensed under the Apache License, Version 2.0 (the "License");
 * you may not use this file except in compliance with the License.
 * You may obtain a copy of the License at
 *
 *     http://www.apache.org/licenses/LICENSE-2.0
 *
 * Unless required by applicable law or agreed to in writing, software
 * distributed under the License is distributed on an "AS IS" BASIS,
 * WITHOUT WARRANTIES OR CONDITIONS OF ANY KIND, either express or implied.
 * See the License for the specific language governing permissions and
 * limitations under the License.
 */
#include "velox/exec/Aggregate.h"
#include "velox/expression/FunctionSignature.h"
#include "velox/functions/prestosql/aggregates/AggregateNames.h"
#include "velox/vector/DecodedVector.h"
#include "velox/vector/FlatVector.h"

namespace facebook::velox::aggregate::prestosql {

namespace {
// Indices into RowType representing intermediate results of covar_samp and
// covar_pop. Columns appear in alphabetical order.
struct CovarIndices {
  int32_t count;
  int32_t meanX;
  int32_t meanY;
  int32_t c2;
};
constexpr CovarIndices kCovarIndices{1, 2, 3, 0};

// Indices into RowType representing intermediate results of corr. Columns
// appear in alphabetical order.
struct CorrIndices : public CovarIndices {
  int32_t m2X;
  int32_t m2Y;
};
constexpr CorrIndices kCorrIndices{{1, 4, 5, 0}, 2, 3};

// Indices into RowType representing intermediate results of regr_slope and
// regr_intercept.
struct RegrIndices : public CovarIndices {
  int32_t m2X;
  int32_t m2Y;
};
constexpr RegrIndices kRegrIndices{{1, 3, 4, 0}, 2, 5};

struct CovarAccumulator {
  int64_t count() const {
    return count_;
  }

  double meanX() const {
    return meanX_;
  }

  double meanY() const {
    return meanY_;
  }

  double c2() const {
    return c2_;
  }

  void update(double x, double y) {
    count_ += 1;
    double deltaX = x - meanX();
    meanX_ += deltaX / count();
    double deltaY = y - meanY();
    meanY_ += deltaY / count();
    c2_ += deltaX * (y - meanY());
  }

  void merge(
      int64_t countOther,
      double meanXOther,
      double meanYOther,
      double c2Other) {
    if (countOther == 0) {
      return;
    }
    if (count_ == 0) {
      count_ = countOther;
      meanX_ = meanXOther;
      meanY_ = meanYOther;
      c2_ = c2Other;
      return;
    }

    int64_t newCount = countOther + count();
    double deltaMeanX = meanXOther - meanX();
    double deltaMeanY = meanYOther - meanY();
    c2_ += c2Other +
        deltaMeanX * deltaMeanY * count() * countOther / (double)newCount;
    meanX_ += deltaMeanX * countOther / (double)newCount;
    meanY_ += deltaMeanY * countOther / (double)newCount;
    count_ = newCount;
  }

 private:
  int64_t count_{0};
  double meanX_{0};
  double meanY_{0};
  double c2_{0};
};

struct CovarSampResultAccessor {
  static bool hasResult(const CovarAccumulator& accumulator) {
    return accumulator.count() > 1;
  }

  static double result(const CovarAccumulator& accumulator) {
    return accumulator.c2() / (accumulator.count() - 1);
  }
};

struct CovarPopResultAccessor {
  static bool hasResult(const CovarAccumulator& accumulator) {
    return accumulator.count() > 0;
  }

  static double result(const CovarAccumulator& accumulator) {
    return accumulator.c2() / accumulator.count();
  }
};

template <typename T>
SimpleVector<T>* asSimpleVector(
    const RowVector* rowVector,
    int32_t childIndex) {
  return rowVector->childAt(childIndex)->as<SimpleVector<T>>();
}

class CovarIntermediateInput {
 public:
  explicit CovarIntermediateInput(
      const RowVector* rowVector,
      const CovarIndices& indices = kCovarIndices)
      : count_{asSimpleVector<int64_t>(rowVector, indices.count)},
        meanX_{asSimpleVector<double>(rowVector, indices.meanX)},
        meanY_{asSimpleVector<double>(rowVector, indices.meanY)},
        c2_{asSimpleVector<double>(rowVector, indices.c2)} {}

  void mergeInto(CovarAccumulator& accumulator, vector_size_t row) {
    accumulator.merge(
        count_->valueAt(row),
        meanX_->valueAt(row),
        meanY_->valueAt(row),
        c2_->valueAt(row));
  }

 protected:
  SimpleVector<int64_t>* count_;
  SimpleVector<double>* meanX_;
  SimpleVector<double>* meanY_;
  SimpleVector<double>* c2_;
};

template <typename T>
T* mutableRawValues(const RowVector* rowVector, int32_t childIndex) {
  return rowVector->childAt(childIndex)
      ->as<FlatVector<T>>()
      ->mutableRawValues();
}

class CovarIntermediateResult {
 public:
  explicit CovarIntermediateResult(
      const RowVector* rowVector,
      const CovarIndices& indices = kCovarIndices)
      : count_{mutableRawValues<int64_t>(rowVector, indices.count)},
        meanX_{mutableRawValues<double>(rowVector, indices.meanX)},
        meanY_{mutableRawValues<double>(rowVector, indices.meanY)},
        c2_{mutableRawValues<double>(rowVector, indices.c2)} {}

  static std::string type() {
    return "row(double,bigint,double,double)";
  }

  void set(vector_size_t row, const CovarAccumulator& accumulator) {
    count_[row] = accumulator.count();
    meanX_[row] = accumulator.meanX();
    meanY_[row] = accumulator.meanY();
    c2_[row] = accumulator.c2();
  }

 private:
  int64_t* count_;
  double* meanX_;
  double* meanY_;
  double* c2_;
};

struct CorrAccumulator : public CovarAccumulator {
  double m2X() const {
    return m2X_;
  }

  double m2Y() const {
    return m2Y_;
  }

  void update(double x, double y) {
    double oldMeanX = meanX();
    double oldMeanY = meanY();
    CovarAccumulator::update(x, y);

    m2X_ += (x - oldMeanX) * (x - meanX());
    m2Y_ += (y - oldMeanY) * (y - meanY());
  }

  void merge(
      int64_t countOther,
      double meanXOther,
      double meanYOther,
      double c2Other,
      double m2XOther,
      double m2YOther) {
    if (countOther == 0) {
      return;
    }

    if (count() == 0) {
      m2X_ = m2XOther;
      m2Y_ = m2YOther;
    } else {
      auto k = 1.0 * count() / (count() + countOther) * countOther;
      m2X_ += m2XOther + k * std::pow(meanX() - meanXOther, 2);
      m2Y_ += m2YOther + k * std::pow(meanY() - meanYOther, 2);
    }

    CovarAccumulator::merge(countOther, meanXOther, meanYOther, c2Other);
  }

 private:
  double m2X_{0};
  double m2Y_{0};
};

struct CorrResultAccessor {
  static bool hasResult(const CorrAccumulator& accumulator) {
    return !std::isnan(result(accumulator));
  }

  static double result(const CorrAccumulator& accumulator) {
    double stddevX = std::sqrt(accumulator.m2X());
    double stddevY = std::sqrt(accumulator.m2Y());
    return accumulator.c2() / stddevX / stddevY;
  }
};

class CorrIntermediateInput : public CovarIntermediateInput {
 public:
  explicit CorrIntermediateInput(const RowVector* rowVector)
      : CovarIntermediateInput(rowVector, kCorrIndices),
        m2X_{asSimpleVector<double>(rowVector, kCorrIndices.m2X)},
        m2Y_{asSimpleVector<double>(rowVector, kCorrIndices.m2Y)} {}

  void mergeInto(CorrAccumulator& accumulator, vector_size_t row) {
    accumulator.merge(
        count_->valueAt(row),
        meanX_->valueAt(row),
        meanY_->valueAt(row),
        c2_->valueAt(row),
        m2X_->valueAt(row),
        m2Y_->valueAt(row));
  }

 private:
  SimpleVector<double>* m2X_;
  SimpleVector<double>* m2Y_;
};

class CorrIntermediateResult : public CovarIntermediateResult {
 public:
  explicit CorrIntermediateResult(const RowVector* rowVector)
      : CovarIntermediateResult(rowVector, kCorrIndices),
        m2X_{mutableRawValues<double>(rowVector, kCorrIndices.m2X)},
        m2Y_{mutableRawValues<double>(rowVector, kCorrIndices.m2Y)} {}

  static std::string type() {
    return "row(double,bigint,double,double,double,double)";
  }

  void set(vector_size_t row, const CorrAccumulator& accumulator) {
    CovarIntermediateResult::set(row, accumulator);
    m2X_[row] = accumulator.m2X();
    m2Y_[row] = accumulator.m2Y();
  }

 private:
  double* m2X_;
  double* m2Y_;
};

struct RegrAccumulator : public CovarAccumulator {
  double m2X() const {
    return m2X_;
  }

  void update(double x, double y) {
    double oldMeanX = meanX();
    CovarAccumulator::update(x, y);

    m2X_ += (x - oldMeanX) * (x - meanX());
  }

  void merge(
      int64_t countOther,
      double meanXOther,
      double meanYOther,
      double c2Other,
      double m2XOther) {
    if (countOther == 0) {
      return;
    }
    if (count() == 0) {
      m2X_ = m2XOther;
    } else {
      m2X_ += m2XOther +
          1.0 * count() / (count() + countOther) * countOther *
              std::pow(meanX() - meanXOther, 2);
    }
    CovarAccumulator::merge(countOther, meanXOther, meanYOther, c2Other);
  }

 protected:
  double m2X_{0};
};

struct ExtendedRegrAccumulator : public RegrAccumulator {
  double m2Y() const {
    return m2Y_;
  }

  void update(double x, double y) {
    double oldMeanY = meanY();
    RegrAccumulator::update(x, y);
    m2Y_ += (y - oldMeanY) * (y - meanY());
  }

  void merge(
      int64_t countOther,
      double meanXOther,
      double meanYOther,
      double c2Other,
      double m2XOther,
      double m2YOther) {
    if (countOther == 0) {
      return;
    }
    if (count() == 0) {
      m2X_ = m2XOther;
      m2Y_ = m2YOther;
    } else {
      m2X_ += m2XOther +
          1.0 * count() / (count() + countOther) * countOther *
              std::pow(meanX() - meanXOther, 2);

      m2Y_ += m2YOther +
          1.0 * count() / (count() + countOther) * countOther *
              std::pow(meanY() - meanYOther, 2);
    }
    CovarAccumulator::merge(countOther, meanXOther, meanYOther, c2Other);
  }

 private:
  double m2Y_{0};
};

struct RegrCountResultAccessor {
  static bool hasResult(const ExtendedRegrAccumulator& accumulator) {
    return accumulator.count() > 0;
  }

  static double result(const ExtendedRegrAccumulator& accumulator) {
    return accumulator.count();
  }
};

struct RegrAvgyResultAccessor {
  static bool hasResult(const ExtendedRegrAccumulator& accumulator) {
    return accumulator.count() > 0;
  }

  static double result(const ExtendedRegrAccumulator& accumulator) {
    return accumulator.meanY();
  }
};

struct RegrAvgxResultAccessor {
  static bool hasResult(const ExtendedRegrAccumulator& accumulator) {
    return accumulator.count() > 0;
  }

  static double result(const ExtendedRegrAccumulator& accumulator) {
    return accumulator.meanX();
  }
};

struct RegrSxyResultAccessor {
  static bool hasResult(const ExtendedRegrAccumulator& accumulator) {
    return accumulator.count() > 0;
  }

  static double result(const ExtendedRegrAccumulator& accumulator) {
    return accumulator.c2();
  }
};

struct RegrR2ResultAccessor {
  static bool hasResult(const ExtendedRegrAccumulator& accumulator) {
    return accumulator.count() > 0;
  }

  static double result(const ExtendedRegrAccumulator& accumulator) {
    return std::pow(accumulator.c2(), 2) /
        (accumulator.m2X() * accumulator.m2Y());
  }
};

struct RegrSyyResultAccessor {
  static bool hasResult(const ExtendedRegrAccumulator& accumulator) {
    return accumulator.count() > 0;
  }

  static double result(const ExtendedRegrAccumulator& accumulator) {
    return accumulator.m2Y();
  }
};

struct RegrSxxResultAccessor {
  static bool hasResult(const ExtendedRegrAccumulator& accumulator) {
    return accumulator.count() > 0;
  }

  static double result(const ExtendedRegrAccumulator& accumulator) {
    return accumulator.m2X();
  }
};

struct RegrSlopeResultAccessor {
  static bool hasResult(const RegrAccumulator& accumulator) {
    return !std::isnan(result(accumulator));
  }

  static double result(const RegrAccumulator& accumulator) {
    return accumulator.c2() / accumulator.m2X();
  }
};

struct RegrInterceptResultAccessor {
  static bool hasResult(const RegrAccumulator& accumulator) {
    return !std::isnan(result(accumulator));
  }

  static double result(const RegrAccumulator& accumulator) {
    double slope = RegrSlopeResultAccessor::result(accumulator);
    return accumulator.meanY() - slope * accumulator.meanX();
  }
};

class RegrIntermediateInput : public CovarIntermediateInput {
 public:
  explicit RegrIntermediateInput(const RowVector* rowVector)
      : CovarIntermediateInput(rowVector, kRegrIndices),
        m2X_{asSimpleVector<double>(rowVector, kRegrIndices.m2X)} {}

  void mergeInto(RegrAccumulator& accumulator, vector_size_t row) {
    accumulator.merge(
        count_->valueAt(row),
        meanX_->valueAt(row),
        meanY_->valueAt(row),
        c2_->valueAt(row),
        m2X_->valueAt(row));
  }

 protected:
  SimpleVector<double>* m2X_;
};

class ExtendedRegrIntermediateInput : public RegrIntermediateInput {
 public:
  explicit ExtendedRegrIntermediateInput(const RowVector* rowVector)
      : RegrIntermediateInput(rowVector),
        m2Y_{asSimpleVector<double>(rowVector, kRegrIndices.m2Y)} {};

  void mergeInto(ExtendedRegrAccumulator& accumulator, vector_size_t row) {
    accumulator.merge(
        count_->valueAt(row),
        meanX_->valueAt(row),
        meanY_->valueAt(row),
        c2_->valueAt(row),
        m2X_->valueAt(row),
        m2Y_->valueAt(row));
  }

 private:
  SimpleVector<double>* m2Y_;
};

class RegrIntermediateResult : public CovarIntermediateResult {
 public:
  explicit RegrIntermediateResult(const RowVector* rowVector)
      : CovarIntermediateResult(rowVector, kRegrIndices),
        m2X_{mutableRawValues<double>(rowVector, kRegrIndices.m2X)} {}

  static std::string type() {
    return "row(double,bigint,double,double,double)";
  }

  void set(vector_size_t row, const RegrAccumulator& accumulator) {
    CovarIntermediateResult::set(row, accumulator);
    m2X_[row] = accumulator.m2X();
  }

 private:
  double* m2X_;
};

class ExtendedRegrIntermediateResult : public RegrIntermediateResult {
 public:
  explicit ExtendedRegrIntermediateResult(const RowVector* rowVector)
      : RegrIntermediateResult(rowVector),
        m2Y_{mutableRawValues<double>(rowVector, kRegrIndices.m2Y)} {};

  static std::string type() {
    return "row(double,bigint,double,double,double,double)";
  }

  void set(vector_size_t row, const ExtendedRegrAccumulator& accumulator) {
    RegrIntermediateResult::set(row, accumulator);
    m2Y_[row] = accumulator.m2Y();
  }

 private:
  double* m2Y_;
};

// @tparam T Type of the raw input and final result. Can be double or float.
template <
    typename T,
    typename TAccumulator,
    typename TIntermediateInput,
    typename TIntermediateResult,
    typename TResultAccessor>
class CovarianceAggregate : public exec::Aggregate {
 public:
  explicit CovarianceAggregate(TypePtr resultType)
      : exec::Aggregate(resultType) {}

  int32_t accumulatorFixedWidthSize() const override {
    return sizeof(TAccumulator);
  }

  void initializeNewGroups(
      char** groups,
      folly::Range<const vector_size_t*> indices) override {
    setAllNulls(groups, indices);
    for (auto i : indices) {
      new (groups[i] + offset_) TAccumulator();
    }
  }

  void addRawInput(
      char** groups,
      const SelectivityVector& rows,
      const std::vector<VectorPtr>& args,
      bool /* mayPushdown */) override {
    if constexpr (
        std::is_same_v<TAccumulator, RegrAccumulator> ||
        std::is_same_v<TAccumulator, ExtendedRegrAccumulator>) {
      // The args order of linear regression function is (y, x), so we need to
      // swap the order
      decodedX_.decode(*args[1], rows);
      decodedY_.decode(*args[0], rows);
    } else {
      decodedX_.decode(*args[0], rows);
      decodedY_.decode(*args[1], rows);
    }

    rows.applyToSelected([&](auto row) {
      if (decodedX_.isNullAt(row) || decodedY_.isNullAt(row)) {
        return;
      }
      auto* group = groups[row];
      exec::Aggregate::clearNull(group);
      accumulator(group)->update(
          decodedX_.valueAt<T>(row), decodedY_.valueAt<T>(row));
    });
  }

  void addIntermediateResults(
      char** groups,
      const SelectivityVector& rows,
      const std::vector<VectorPtr>& args,
      bool /* mayPushdown */) override {
    decodedPartial_.decode(*args[0], rows);

    auto baseRowVector = static_cast<const RowVector*>(decodedPartial_.base());
    TIntermediateInput input{baseRowVector};

    rows.applyToSelected([&](auto row) {
      if (decodedPartial_.isNullAt(row)) {
        return;
      }
      auto decodedIndex = decodedPartial_.index(row);
      auto* group = groups[row];
      exec::Aggregate::clearNull(group);
      input.mergeInto(*accumulator(group), decodedIndex);
    });
  }

  void addSingleGroupRawInput(
      char* group,
      const SelectivityVector& rows,
      const std::vector<VectorPtr>& args,
      bool /* mayPushdown */) override {
    if constexpr (
        std::is_same_v<TAccumulator, RegrAccumulator> ||
        std::is_same_v<TAccumulator, ExtendedRegrAccumulator>) {
      // The args order of linear regression function is (y, x), so we need to
      // swap the order
      decodedX_.decode(*args[1], rows);
      decodedY_.decode(*args[0], rows);
    } else {
      decodedX_.decode(*args[0], rows);
      decodedY_.decode(*args[1], rows);
    }

    exec::Aggregate::clearNull(group);
    auto* accumulator = this->accumulator(group);

    rows.applyToSelected([&](auto row) {
      if (decodedX_.isNullAt(row) || decodedY_.isNullAt(row)) {
        return;
      }
      accumulator->update(decodedX_.valueAt<T>(row), decodedY_.valueAt<T>(row));
    });
  }

  void addSingleGroupIntermediateResults(
      char* group,
      const SelectivityVector& rows,
      const std::vector<VectorPtr>& args,
      bool /* mayPushdown */) override {
    decodedPartial_.decode(*args[0], rows);

    exec::Aggregate::clearNull(group);
    auto* accumulator = this->accumulator(group);

    auto baseRowVector = static_cast<const RowVector*>(decodedPartial_.base());
    TIntermediateInput input{baseRowVector};

    rows.applyToSelected([&](auto row) {
      if (decodedPartial_.isNullAt(row)) {
        return;
      }
      auto decodedIndex = decodedPartial_.index(row);
      input.mergeInto(*accumulator, decodedIndex);
    });
  }

  void extractValues(char** groups, int32_t numGroups, VectorPtr* result)
      override {
    auto vector = (*result)->as<FlatVector<T>>();
    VELOX_CHECK(vector);
    vector->resize(numGroups);
    uint64_t* rawNulls = getRawNulls(vector);

    T* rawValues = vector->mutableRawValues();
    for (auto i = 0; i < numGroups; ++i) {
      char* group = groups[i];
      if (isNull(group)) {
        vector->setNull(i, true);
      } else {
        auto* accumulator = this->accumulator(group);
        if (TResultAccessor::hasResult(*accumulator)) {
          clearNull(rawNulls, i);
          rawValues[i] = (T)TResultAccessor::result(*accumulator);
        } else {
          vector->setNull(i, true);
        }
      }
    }
  }

  void extractAccumulators(char** groups, int32_t numGroups, VectorPtr* result)
      override {
    auto rowVector = (*result)->as<RowVector>();
    rowVector->resize(numGroups);
    for (auto& child : rowVector->children()) {
      child->resize(numGroups);
    }

    uint64_t* rawNulls = getRawNulls(rowVector);

    TIntermediateResult covarResult{rowVector};

    for (auto i = 0; i < numGroups; ++i) {
      char* group = groups[i];
      if (isNull(group)) {
        rowVector->setNull(i, true);
      } else {
        clearNull(rawNulls, i);
        covarResult.set(i, *accumulator(group));
      }
    }
  }

 private:
  inline TAccumulator* accumulator(char* group) {
    return exec::Aggregate::value<TAccumulator>(group);
  }

  DecodedVector decodedX_;
  DecodedVector decodedY_;
  DecodedVector decodedPartial_;
};

template <
    typename TAccumulator,
    typename TIntermediateInput,
    typename TIntermediateResult,
    typename TResultAccessor>
exec::AggregateRegistrationResult registerCovariance(
    const std::string& name,
    bool withCompanionFunctions) {
  std::vector<std::shared_ptr<exec::AggregateFunctionSignature>> signatures = {
      // (double, double) -> double
      exec::AggregateFunctionSignatureBuilder()
          .returnType("double")
          .intermediateType(TIntermediateResult::type())
          .argumentType("double")
          .argumentType("double")
          .build(),
      // (real, real) -> real
      exec::AggregateFunctionSignatureBuilder()
          .returnType("real")
          .intermediateType(TIntermediateResult::type())
          .argumentType("real")
          .argumentType("real")
          .build(),
  };

  return exec::registerAggregateFunction(
      name,
      std::move(signatures),
      [](core::AggregationNode::Step step,
         const std::vector<TypePtr>& argTypes,
         const TypePtr& resultType,
         const core::QueryConfig& /*config*/)
          -> std::unique_ptr<exec::Aggregate> {
        auto rawInputType = exec::isRawInput(step)
            ? argTypes[0]
            : (exec::isPartialOutput(step) ? DOUBLE() : resultType);
        switch (rawInputType->kind()) {
          case TypeKind::DOUBLE:
            return std::make_unique<CovarianceAggregate<
                double,
                TAccumulator,
                TIntermediateInput,
                TIntermediateResult,
                TResultAccessor>>(resultType);
          case TypeKind::REAL:
            return std::make_unique<CovarianceAggregate<
                float,
                TAccumulator,
                TIntermediateInput,
                TIntermediateResult,
                TResultAccessor>>(resultType);
          default:
            VELOX_UNSUPPORTED(
                "Unsupported raw input type: {}. Expected DOUBLE or REAL.",
                rawInputType->toString())
        }
      },
      withCompanionFunctions);
}

} // namespace

void registerCovarianceAggregates(
    const std::string& prefix,
    bool withCompanionFunctions) {
  registerCovariance<
      CovarAccumulator,
      CovarIntermediateInput,
      CovarIntermediateResult,
      CovarPopResultAccessor>(prefix + kCovarPop, withCompanionFunctions);
  registerCovariance<
      CovarAccumulator,
      CovarIntermediateInput,
      CovarIntermediateResult,
      CovarSampResultAccessor>(prefix + kCovarSamp, withCompanionFunctions);
  registerCovariance<
      CorrAccumulator,
      CorrIntermediateInput,
      CorrIntermediateResult,
      CorrResultAccessor>(prefix + kCorr, withCompanionFunctions);
  registerCovariance<
      RegrAccumulator,
      RegrIntermediateInput,
      RegrIntermediateResult,
      RegrInterceptResultAccessor>(
      prefix + kRegrIntercept, withCompanionFunctions);
  registerCovariance<
      RegrAccumulator,
      RegrIntermediateInput,
      RegrIntermediateResult,
<<<<<<< HEAD
      RegrSlopeResultAccessor>(prefix + kRegrSlop);
  registerCovariance<
      ExtendedRegrAccumulator,
      ExtendedRegrIntermediateInput,
      ExtendedRegrIntermediateResult,
      RegrCountResultAccessor>(prefix + kRegrCount);
  registerCovariance<
      ExtendedRegrAccumulator,
      ExtendedRegrIntermediateInput,
      ExtendedRegrIntermediateResult,
      RegrAvgyResultAccessor>(prefix + kRegrAvgy);
  registerCovariance<
      ExtendedRegrAccumulator,
      ExtendedRegrIntermediateInput,
      ExtendedRegrIntermediateResult,
      RegrAvgxResultAccessor>(prefix + kRegrAvgx);
  registerCovariance<
      ExtendedRegrAccumulator,
      ExtendedRegrIntermediateInput,
      ExtendedRegrIntermediateResult,
      RegrSxyResultAccessor>(prefix + kRegrSxy);
  registerCovariance<
      ExtendedRegrAccumulator,
      ExtendedRegrIntermediateInput,
      ExtendedRegrIntermediateResult,
      RegrSxxResultAccessor>(prefix + kRegrSxx);
  registerCovariance<
      ExtendedRegrAccumulator,
      ExtendedRegrIntermediateInput,
      ExtendedRegrIntermediateResult,
      RegrSyyResultAccessor>(prefix + kRegrSyy);
  registerCovariance<
      ExtendedRegrAccumulator,
      ExtendedRegrIntermediateInput,
      ExtendedRegrIntermediateResult,
      RegrR2ResultAccessor>(prefix + kRegrR2);
=======
      RegrSlopeResultAccessor>(prefix + kRegrSlop, withCompanionFunctions);
>>>>>>> eba938b6
}

} // namespace facebook::velox::aggregate::prestosql<|MERGE_RESOLUTION|>--- conflicted
+++ resolved
@@ -811,46 +811,50 @@
       RegrAccumulator,
       RegrIntermediateInput,
       RegrIntermediateResult,
-<<<<<<< HEAD
-      RegrSlopeResultAccessor>(prefix + kRegrSlop);
+      RegrSlopeResultAccessor>(
+      prefix + kRegrSlop, withCompanionFunctions);
   registerCovariance<
       ExtendedRegrAccumulator,
       ExtendedRegrIntermediateInput,
       ExtendedRegrIntermediateResult,
-      RegrCountResultAccessor>(prefix + kRegrCount);
+      RegrCountResultAccessor>(
+      prefix + kRegrCount, withCompanionFunctions);
   registerCovariance<
       ExtendedRegrAccumulator,
       ExtendedRegrIntermediateInput,
       ExtendedRegrIntermediateResult,
-      RegrAvgyResultAccessor>(prefix + kRegrAvgy);
+      RegrAvgyResultAccessor>(
+      prefix + kRegrAvgy, withCompanionFunctions);
   registerCovariance<
       ExtendedRegrAccumulator,
       ExtendedRegrIntermediateInput,
       ExtendedRegrIntermediateResult,
-      RegrAvgxResultAccessor>(prefix + kRegrAvgx);
+      RegrAvgxResultAccessor>(
+      prefix + kRegrAvgx, withCompanionFunctions);
   registerCovariance<
       ExtendedRegrAccumulator,
       ExtendedRegrIntermediateInput,
       ExtendedRegrIntermediateResult,
-      RegrSxyResultAccessor>(prefix + kRegrSxy);
+      RegrSxyResultAccessor>(
+      prefix + kRegrSxy, withCompanionFunctions);
   registerCovariance<
       ExtendedRegrAccumulator,
       ExtendedRegrIntermediateInput,
       ExtendedRegrIntermediateResult,
-      RegrSxxResultAccessor>(prefix + kRegrSxx);
+      RegrSxxResultAccessor>(
+      prefix + kRegrSxx, withCompanionFunctions);
   registerCovariance<
       ExtendedRegrAccumulator,
       ExtendedRegrIntermediateInput,
       ExtendedRegrIntermediateResult,
-      RegrSyyResultAccessor>(prefix + kRegrSyy);
+      RegrSyyResultAccessor>(
+      prefix + kRegrSyy, withCompanionFunctions);
   registerCovariance<
       ExtendedRegrAccumulator,
       ExtendedRegrIntermediateInput,
       ExtendedRegrIntermediateResult,
-      RegrR2ResultAccessor>(prefix + kRegrR2);
-=======
-      RegrSlopeResultAccessor>(prefix + kRegrSlop, withCompanionFunctions);
->>>>>>> eba938b6
+      RegrR2ResultAccessor>(
+      prefix + kRegrR2, withCompanionFunctions);
 }
 
 } // namespace facebook::velox::aggregate::prestosql