--- conflicted
+++ resolved
@@ -48,12 +48,9 @@
 const char* const kMinBy = "min_by";
 const char* const kRegrIntercept = "regr_intercept";
 const char* const kRegrSlop = "regr_slope";
-<<<<<<< HEAD
-const char* const kSkewness = "skewness";
-=======
 const char* const kSetAgg = "set_agg";
 const char* const kSetUnion = "set_union";
->>>>>>> efb959ca
+const char* const kSkewness = "skewness";
 const char* const kStdDev = "stddev"; // Alias for stddev_samp.
 const char* const kStdDevPop = "stddev_pop";
 const char* const kStdDevSamp = "stddev_samp";
