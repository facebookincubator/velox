--- conflicted
+++ resolved
@@ -24,6 +24,7 @@
 #include "velox/type/Type.h"
 #include "velox/type/tz/TimeZoneMap.h"
 #include <iomanip>
+#include "velox/core/QueryConfig.h"
 
 namespace facebook::velox::functions {
 
@@ -1097,53 +1098,49 @@
   }
 };
 
-<<<<<<< HEAD
-Timestamp parseMysql(
-      const std::string_view& input,
-      const std::string_view& format) {
-    return buildMysqlDateTimeFormatter(format)->parse(input).timestamp;
-  }
-
 template <typename T>
 struct CurrentTimeFunction {
   VELOX_DEFINE_FUNCTION_TYPES(T);
 
   std::shared_ptr<DateTimeFormatter> formatter_;
   const date::time_zone* sessionTimeZone_ = nullptr;
-
-  FOLLY_ALWAYS_INLINE void initialize(
-      const core::QueryConfig& config) {
-      sessionTimeZone_ = getTimeZoneFromConfig(config);
+  std::optional<int64_t> sessionTzID_;
+
+  FOLLY_ALWAYS_INLINE void initialize(const core::QueryConfig& config) {
+    sessionTimeZone_ = getTimeZoneFromConfig(config);
+    formatter_ = buildJodaDateTimeFormatter(
+        std::string_view("HH:mm:ss.SSS"));
   }
 
   FOLLY_ALWAYS_INLINE bool call(
       out_type<Varchar>& result) {
-
-    formatter_ = buildJodaDateTimeFormatter(
-          std::string_view("HH:MM:SS.SSS"));
-
-    auto formatted = formatter_->format(Timestamp::now(), sessionTimeZone_);
-
+    Timestamp ts = Timestamp::now();
+    ts.toTimezone(*sessionTimeZone_);
+    
+    // Time part: HH:mm:ss.SSS
+    std::string timeFormatted = formatter_->format(ts, sessionTimeZone_);
+
+    // Timezone part: zzz
+    // Currently in DateTimeFormatter.cpp: 
+    // Function:format, Expression:  short name time zone is not yet supported
+    // When there is a full map (timezone -> short name time zone), then change implementation here
+    // ex: "America/Los_Angeles -> PDT"
     using namespace std::chrono;
-
     auto now = system_clock::now();
-
-    auto ms = duration_cast<milliseconds>(now.time_since_epoch()) % 1000;
-
     auto timer = system_clock::to_time_t(now);
-
     std::tm bt = *std::localtime(&timer);
 
+    // Time with time zone part: HH:mm:ss.SSS zzz
     std::ostringstream oss;
-
-    oss << std::put_time(&bt, "%H:%M:%S"); // HH:MM:SS
-    oss << '.' << std::setfill('0') << std::setw(3) << ms.count(); // HH:MM:SS.ZZZ
+    oss << timeFormatted;
     oss << " " << std::put_time(&bt, "%Z"); // HH:MM:SS.ZZZ UTC
     result.resize(oss.str().size());
     std::memcpy(result.data(), oss.str().data(), oss.str().size());
 
     return true;
-=======
+  }
+};
+
 template <typename T>
 struct CurrentDateFunction {
   const date::time_zone* timeZone_ = nullptr;
@@ -1188,7 +1185,6 @@
     // Get offset in seconds with GMT and convert to minute
     auto offset = this->getGMTOffsetSec(input);
     result = (offset / 60) % 60;
->>>>>>> 1678f5fd
   }
 };
 
