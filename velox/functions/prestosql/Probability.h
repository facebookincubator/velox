--- conflicted
+++ resolved
@@ -93,7 +93,6 @@
 };
 
 template <typename T>
-<<<<<<< HEAD
 struct WeibullCDFFunction {
   VELOX_DEFINE_FUNCTION_TYPES(T);
 
@@ -110,7 +109,10 @@
       boost::math::weibull_distribution<> dist(a, b);
       result = boost::math::cdf(dist, value);
     }
-=======
+  }
+};
+
+template <typename T>
 struct InverseBetaCDFFunction {
   VELOX_DEFINE_FUNCTION_TYPES(T);
 
@@ -125,7 +127,6 @@
 
     boost::math::beta_distribution<> dist(a, b);
     result = boost::math::quantile(dist, p);
->>>>>>> b414dd4f
   }
 };
 
