/*
 * Copyright (c) Facebook, Inc. and its affiliates.
 *
 * Licensed under the Apache License, Version 2.0 (the "License");
 * you may not use this file except in compliance with the License.
 * You may obtain a copy of the License at
 *
 *     http://www.apache.org/licenses/LICENSE-2.0
 *
 * Unless required by applicable law or agreed to in writing, software
 * distributed under the License is distributed on an "AS IS" BASIS,
 * WITHOUT WARRANTIES OR CONDITIONS OF ANY KIND, either express or implied.
 * See the License for the specific language governing permissions and
 * limitations under the License.
 */
#pragma once

#include "boost/math/distributions/beta.hpp"
#include "boost/math/distributions/binomial.hpp"
#include "velox/common/base/Exceptions.h"
#include "velox/functions/Macros.h"

namespace facebook::velox::functions {

namespace {

template <typename T>
struct BetaCDFFunction {
  VELOX_DEFINE_FUNCTION_TYPES(T);

  FOLLY_ALWAYS_INLINE void
  call(double& result, double a, double b, double value) {
    constexpr double kInf = std::numeric_limits<double>::infinity();

    VELOX_USER_CHECK_GT(a, 0, "a must be > 0");
    VELOX_USER_CHECK_GT(b, 0, "b must be > 0");
    VELOX_USER_CHECK_GE(value, 0, "value must be in the interval [0, 1]");
    VELOX_USER_CHECK_LE(value, 1, "value must be in the interval [0, 1]");

    if ((a == kInf) || (b == kInf)) {
      result = 0.0;
    } else {
      boost::math::beta_distribution<> dist(a, b);
      result = boost::math::cdf(dist, value);
    }
  }
};

template <typename T>
struct NormalCDFFunction {
  VELOX_DEFINE_FUNCTION_TYPES(T);

  // Normal cumulative distribution is computed as per the reference at
  // https://mathworld.wolfram.com/NormalDistribution.html.

  FOLLY_ALWAYS_INLINE void
  call(double& result, double m, double sd, double value) {
    VELOX_USER_CHECK_GT(sd, 0, "standardDeviation must be > 0");

    static const double kSqrtOfTwo = sqrt(2);
    result = 0.5 * (1 + erf((value - m) / (sd * kSqrtOfTwo)));
  }
};

template <typename T>
struct BinomialCDFFunction {
  VELOX_DEFINE_FUNCTION_TYPES(T);

  FOLLY_ALWAYS_INLINE void
  call(double& result, int64_t numOfTrials, double successProb, int64_t value) {
    static constexpr int64_t kInf = std::numeric_limits<int64_t>::max();

    VELOX_USER_CHECK(
        (successProb >= 0) && (successProb <= 1),
        "successProbability must be in the interval [0, 1]");
    VELOX_USER_CHECK_GT(
        numOfTrials, 0, "numberOfTrials must be greater than 0");

    if ((value < 0) || (numOfTrials == kInf)) {
      result = 0.0;
      return;
    }

    if (value == kInf) {
      result = 1.0;
      return;
    }

    boost::math::binomial_distribution<> dist(numOfTrials, successProb);
    result = boost::math::cdf(dist, value);
  }
};

template <typename T>
<<<<<<< HEAD
struct InverseWeibullCDFFunction {
=======
struct InverseBetaCDFFunction {
>>>>>>> b414dd4f
  VELOX_DEFINE_FUNCTION_TYPES(T);

  FOLLY_ALWAYS_INLINE void call(double& result, double a, double b, double p) {
    static constexpr double kInf = std::numeric_limits<double>::infinity();

<<<<<<< HEAD
    VELOX_USER_CHECK((p >= 0) && (p <= 1), "p must be in the interval [0, 1]");
    VELOX_USER_CHECK_GT(a, 0, "a must be greater than 0");
    VELOX_USER_CHECK_GT(b, 0, "b must be greater than 0");

    if ((a == kInf) || (b == kInf)) {
      result = 0.0;
    } else {
      result = b * std::pow(-std::log1p(-p), 1.0 / a);
    }
=======
    VELOX_USER_CHECK(
        (p >= 0) && (p <= 1) && (p != kInf),
        "p must be in the interval [0, 1]");
    VELOX_USER_CHECK((a > 0) && (a != kInf), "a must be > 0");
    VELOX_USER_CHECK((b > 0) && (b != kInf), "b must be > 0");

    boost::math::beta_distribution<> dist(a, b);
    result = boost::math::quantile(dist, p);
>>>>>>> b414dd4f
  }
};

} // namespace
} // namespace facebook::velox::functions<|MERGE_RESOLUTION|>--- conflicted
+++ resolved
@@ -92,27 +92,12 @@
 };
 
 template <typename T>
-<<<<<<< HEAD
-struct InverseWeibullCDFFunction {
-=======
 struct InverseBetaCDFFunction {
->>>>>>> b414dd4f
   VELOX_DEFINE_FUNCTION_TYPES(T);
 
   FOLLY_ALWAYS_INLINE void call(double& result, double a, double b, double p) {
     static constexpr double kInf = std::numeric_limits<double>::infinity();
 
-<<<<<<< HEAD
-    VELOX_USER_CHECK((p >= 0) && (p <= 1), "p must be in the interval [0, 1]");
-    VELOX_USER_CHECK_GT(a, 0, "a must be greater than 0");
-    VELOX_USER_CHECK_GT(b, 0, "b must be greater than 0");
-
-    if ((a == kInf) || (b == kInf)) {
-      result = 0.0;
-    } else {
-      result = b * std::pow(-std::log1p(-p), 1.0 / a);
-    }
-=======
     VELOX_USER_CHECK(
         (p >= 0) && (p <= 1) && (p != kInf),
         "p must be in the interval [0, 1]");
@@ -121,7 +106,27 @@
 
     boost::math::beta_distribution<> dist(a, b);
     result = boost::math::quantile(dist, p);
->>>>>>> b414dd4f
+  }
+};
+
+template <typename T>
+struct InverseWeibullCDFFunction {
+  VELOX_DEFINE_FUNCTION_TYPES(T);
+
+  FOLLY_ALWAYS_INLINE void call(double& result, double a, double b, double p) {
+    static constexpr double kInf = std::numeric_limits<double>::infinity();
+
+    VELOX_USER_CHECK((p >= 0) && (p <= 1), "p must be in the interval [0, 1]");
+    VELOX_USER_CHECK_GT(a, 0, "a must be greater than 0");
+    VELOX_USER_CHECK_GT(b, 0, "b must be greater than 0");
+
+    if ((a == kInf) || (b == kInf)) {
+      result = 0.0;
+    } else {
+      // In Presto it is defined using the formula
+      // https://commons.apache.org/proper/commons-math/javadocs/api-3.6.1/org/apache/commons/math3/distribution/WeibullDistribution.html#inverseCumulativeProbability(double)
+      result = b * std::pow(-std::log1p(-p), 1.0 / a);
+    }
   }
 };
 
