/*
 * Copyright (c) Facebook, Inc. and its affiliates.
 *
 * Licensed under the Apache License, Version 2.0 (the "License");
 * you may not use this file except in compliance with the License.
 * You may obtain a copy of the License at
 *
 *     http://www.apache.org/licenses/LICENSE-2.0
 *
 * Unless required by applicable law or agreed to in writing, software
 * distributed under the License is distributed on an "AS IS" BASIS,
 * WITHOUT WARRANTIES OR CONDITIONS OF ANY KIND, either express or implied.
 * See the License for the specific language governing permissions and
 * limitations under the License.
 */

#include "velox/expression/VectorFunction.h"
#include "velox/functions/Registerer.h"
#include "velox/functions/prestosql/DateTimeFunctions.h"

namespace facebook::velox::functions {
namespace {
void registerSimpleFunctions(const std::string& prefix) {
  // Date time functions.
  registerFunction<ToUnixtimeFunction, double, Timestamp>(
      {prefix + "to_unixtime"});
  registerFunction<ToUnixtimeFunction, double, TimestampWithTimezone>(
      {prefix + "to_unixtime"});
  registerFunction<FromUnixtimeFunction, Timestamp, double>(
      {prefix + "from_unixtime"});
  registerFunction<DateFunction, Date, Varchar>({prefix + "date"});
  registerFunction<DateFunction, Date, Timestamp>({prefix + "date"});
  registerFunction<DateFunction, Date, TimestampWithTimezone>(
      {prefix + "date"});
  registerFunction<TimeZoneHourFunction, int64_t, TimestampWithTimezone>(
      {prefix + "timezone_hour"});

  registerFunction<TimeZoneMinuteFunction, int64_t, TimestampWithTimezone>(
      {prefix + "timezone_minute"});
  registerFunction<YearFunction, int64_t, Timestamp>({prefix + "year"});
  registerFunction<YearFunction, int64_t, Date>({prefix + "year"});
  registerFunction<YearFunction, int64_t, TimestampWithTimezone>(
      {prefix + "year"});
  registerFunction<WeekFunction, int64_t, Timestamp>(
      {prefix + "week", prefix + "week_of_year"});
  registerFunction<WeekFunction, int64_t, Date>(
      {prefix + "week", prefix + "week_of_year"});
  registerFunction<WeekFunction, int64_t, TimestampWithTimezone>(
      {prefix + "week", prefix + "week_of_year"});
  registerFunction<QuarterFunction, int64_t, Timestamp>({prefix + "quarter"});
  registerFunction<QuarterFunction, int64_t, Date>({prefix + "quarter"});
  registerFunction<QuarterFunction, int64_t, TimestampWithTimezone>(
      {prefix + "quarter"});
  registerFunction<MonthFunction, int64_t, Timestamp>({prefix + "month"});
  registerFunction<MonthFunction, int64_t, Date>({prefix + "month"});
  registerFunction<MonthFunction, int64_t, TimestampWithTimezone>(
      {prefix + "month"});
  registerFunction<DayFunction, int64_t, Timestamp>(
      {prefix + "day", prefix + "day_of_month"});
  registerFunction<DayFunction, int64_t, Date>(
      {prefix + "day", prefix + "day_of_month"});
  registerFunction<DateMinusIntervalDayTime, Date, Date, IntervalDayTime>(
      {prefix + "minus"});
  registerFunction<DatePlusIntervalDayTime, Date, Date, IntervalDayTime>(
      {prefix + "plus"});
  registerFunction<
      TimestampMinusIntervalDayTime,
      IntervalDayTime,
      Timestamp,
      Timestamp>({prefix + "minus"});
  registerFunction<DayFunction, int64_t, TimestampWithTimezone>(
      {prefix + "day", prefix + "day_of_month"});
  registerFunction<DayOfWeekFunction, int64_t, Timestamp>(
      {prefix + "dow", prefix + "day_of_week"});
  registerFunction<DayOfWeekFunction, int64_t, Date>(
      {prefix + "dow", prefix + "day_of_week"});
  registerFunction<DayOfWeekFunction, int64_t, TimestampWithTimezone>(
      {prefix + "dow", prefix + "day_of_week"});
  registerFunction<DayOfYearFunction, int64_t, Timestamp>(
      {prefix + "doy", prefix + "day_of_year"});
  registerFunction<DayOfYearFunction, int64_t, Date>(
      {prefix + "doy", prefix + "day_of_year"});
  registerFunction<DayOfYearFunction, int64_t, TimestampWithTimezone>(
      {prefix + "doy", prefix + "day_of_year"});
  registerFunction<YearOfWeekFunction, int64_t, Timestamp>(
      {prefix + "yow", prefix + "year_of_week"});
  registerFunction<YearOfWeekFunction, int64_t, Date>(
      {prefix + "yow", prefix + "year_of_week"});
  registerFunction<YearOfWeekFunction, int64_t, TimestampWithTimezone>(
      {prefix + "yow", prefix + "year_of_week"});
  registerFunction<HourFunction, int64_t, Timestamp>({prefix + "hour"});
  registerFunction<HourFunction, int64_t, Date>({prefix + "hour"});
  registerFunction<HourFunction, int64_t, TimestampWithTimezone>(
      {prefix + "hour"});
  registerFunction<MinuteFunction, int64_t, Timestamp>({prefix + "minute"});
  registerFunction<MinuteFunction, int64_t, Date>({prefix + "minute"});
  registerFunction<MinuteFunction, int64_t, TimestampWithTimezone>(
      {prefix + "minute"});
  registerFunction<SecondFunction, int64_t, Timestamp>({prefix + "second"});
  registerFunction<SecondFunction, int64_t, Date>({prefix + "second"});
  registerFunction<SecondFunction, int64_t, TimestampWithTimezone>(
      {prefix + "second"});
  registerFunction<MillisecondFunction, int64_t, Timestamp>(
      {prefix + "millisecond"});
  registerFunction<MillisecondFunction, int64_t, Date>(
      {prefix + "millisecond"});
  registerFunction<MillisecondFunction, int64_t, TimestampWithTimezone>(
      {prefix + "millisecond"});
  registerFunction<DateTruncFunction, Timestamp, Varchar, Timestamp>(
      {prefix + "date_trunc"});
  registerFunction<DateTruncFunction, Date, Varchar, Date>(
      {prefix + "date_trunc"});
  registerFunction<
      DateTruncFunction,
      TimestampWithTimezone,
      Varchar,
      TimestampWithTimezone>({prefix + "date_trunc"});
  registerFunction<DateAddFunction, Date, Varchar, int64_t, Date>(
      {prefix + "date_add"});
  registerFunction<DateAddFunction, Timestamp, Varchar, int64_t, Timestamp>(
      {prefix + "date_add"});
  registerFunction<DateDiffFunction, int64_t, Varchar, Date, Date>(
      {prefix + "date_diff"});
  registerFunction<DateDiffFunction, int64_t, Varchar, Timestamp, Timestamp>(
      {prefix + "date_diff"});
  registerFunction<
      DateDiffFunction,
      int64_t,
      Varchar,
      TimestampWithTimezone,
      TimestampWithTimezone>({prefix + "date_diff"});
  registerFunction<DateFormatFunction, Varchar, Timestamp, Varchar>(
      {prefix + "date_format"});
  registerFunction<DateFormatFunction, Varchar, TimestampWithTimezone, Varchar>(
      {prefix + "date_format"});
  registerFunction<FormatDateTimeFunction, Varchar, Timestamp, Varchar>(
      {prefix + "format_datetime"});
  registerFunction<
      ParseDateTimeFunction,
      TimestampWithTimezone,
      Varchar,
      Varchar>({prefix + "parse_datetime"});
  registerFunction<DateParseFunction, Timestamp, Varchar, Varchar>(
      {prefix + "date_parse"});
  registerFunction<CurrentTimeStampFunction, TimestampWithTimezone>(
      {prefix + "current_timestamp", prefix + "now"});
<<<<<<< HEAD
=======
  registerFunction<CurrentDateFunction, Date>({prefix + "current_date"});
>>>>>>> 1a5e40c4
}
} // namespace

void registerDateTimeFunctions(const std::string& prefix) {
  registerTimestampWithTimeZoneType();

  registerSimpleFunctions(prefix);
  VELOX_REGISTER_VECTOR_FUNCTION(udf_from_unixtime, prefix + "from_unixtime");
}
} // namespace facebook::velox::functions<|MERGE_RESOLUTION|>--- conflicted
+++ resolved
@@ -144,10 +144,7 @@
       {prefix + "date_parse"});
   registerFunction<CurrentTimeStampFunction, TimestampWithTimezone>(
       {prefix + "current_timestamp", prefix + "now"});
-<<<<<<< HEAD
-=======
   registerFunction<CurrentDateFunction, Date>({prefix + "current_date"});
->>>>>>> 1a5e40c4
 }
 } // namespace
 
