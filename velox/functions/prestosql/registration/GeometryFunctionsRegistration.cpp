/*
 * Copyright (c) Facebook, Inc. and its affiliates.
 *
 * Licensed under the Apache License, Version 2.0 (the "License");
 * you may not use this file except in compliance with the License.
 * You may obtain a copy of the License at
 *
 *     http://www.apache.org/licenses/LICENSE-2.0
 *
 * Unless required by applicable law or agreed to in writing, software
 * distributed under the License is distributed on an "AS IS" BASIS,
 * WITHOUT WARRANTIES OR CONDITIONS OF ANY KIND, either express or implied.
 * See the License for the specific language governing permissions and
 * limitations under the License.
 */

#include <string>
#include "velox/functions/Registerer.h"
#include "velox/functions/prestosql/GeometryFunctions.h"
#include "velox/functions/prestosql/types/BingTileType.h"
#include "velox/functions/prestosql/types/GeometryRegistration.h"

namespace facebook::velox::functions {

namespace {

void registerConstructors(const std::string& prefix) {
  registerFunction<StGeometryFromTextFunction, Geometry, Varchar>(
      {{prefix + "ST_GeometryFromText"}});
  registerFunction<StGeomFromBinaryFunction, Geometry, Varbinary>(
      {{prefix + "ST_GeomFromBinary"}});
  registerFunction<StAsTextFunction, Varchar, Geometry>(
      {{prefix + "ST_AsText"}});
  registerFunction<StAsBinaryFunction, Varbinary, Geometry>(
      {{prefix + "ST_AsBinary"}});
  registerFunction<StPointFunction, Geometry, double, double>(
      {{prefix + "ST_Point"}});
}

void registerRelationPredicates(const std::string& prefix) {
  registerFunction<StRelateFunction, bool, Geometry, Geometry, Varchar>(
      {{prefix + "ST_Relate"}});

  registerFunction<StContainsFunction, bool, Geometry, Geometry>(
      {{prefix + "ST_Contains"}});
  registerFunction<StCrossesFunction, bool, Geometry, Geometry>(
      {{prefix + "ST_Crosses"}});
  registerFunction<StDisjointFunction, bool, Geometry, Geometry>(
      {{prefix + "ST_Disjoint"}});
  registerFunction<StEqualsFunction, bool, Geometry, Geometry>(
      {{prefix + "ST_Equals"}});
  registerFunction<StIntersectsFunction, bool, Geometry, Geometry>(
      {{prefix + "ST_Intersects"}});
  registerFunction<StOverlapsFunction, bool, Geometry, Geometry>(
      {{prefix + "ST_Overlaps"}});
  registerFunction<StTouchesFunction, bool, Geometry, Geometry>(
      {{prefix + "ST_Touches"}});
  registerFunction<StWithinFunction, bool, Geometry, Geometry>(
      {{prefix + "ST_Within"}});
}

void registerOverlayOperations(const std::string& prefix) {
  registerFunction<StBoundaryFunction, Geometry, Geometry>(
      {{prefix + "St_Boundary"}});
  registerFunction<StDifferenceFunction, Geometry, Geometry, Geometry>(
      {{prefix + "ST_Difference"}});
  registerFunction<StIntersectionFunction, Geometry, Geometry, Geometry>(
      {{prefix + "ST_Intersection"}});
  registerFunction<StSymDifferenceFunction, Geometry, Geometry, Geometry>(
      {{prefix + "ST_SymDifference"}});
  registerFunction<StUnionFunction, Geometry, Geometry, Geometry>(
      {{prefix + "ST_Union"}});
  registerFunction<StEnvelopeAsPtsFunction, Array<Geometry>, Geometry>(
      {{prefix + "ST_EnvelopeAsPts"}});
<<<<<<< HEAD
=======
  registerFunction<ExpandEnvelopeFunction, Geometry, Geometry, double>(
      {{prefix + "expand_envelope"}});
>>>>>>> b350409c
}

void registerAccessors(const std::string& prefix) {
  registerFunction<StIsValidFunction, bool, Geometry>(
      {{prefix + "ST_IsValid"}});
  registerFunction<StIsSimpleFunction, bool, Geometry>(
      {{prefix + "ST_IsSimple"}});
  registerFunction<GeometryInvalidReasonFunction, Varchar, Geometry>(
      {{prefix + "geometry_invalid_reason"}});
  registerFunction<SimplifyGeometryFunction, Geometry, Geometry, double>(
      {{prefix + "simplify_geometry"}});

  registerFunction<StAreaFunction, double, Geometry>({{prefix + "ST_Area"}});
  registerFunction<StCentroidFunction, Geometry, Geometry>(
      {{prefix + "ST_Centroid"}});
  registerFunction<StXFunction, double, Geometry>({{prefix + "ST_X"}});
  registerFunction<StYFunction, double, Geometry>({{prefix + "ST_Y"}});
  registerFunction<StXMinFunction, double, Geometry>({{prefix + "ST_XMin"}});
  registerFunction<StYMinFunction, double, Geometry>({{prefix + "ST_YMin"}});
  registerFunction<StXMaxFunction, double, Geometry>({{prefix + "ST_XMax"}});
  registerFunction<StYMaxFunction, double, Geometry>({{prefix + "ST_YMax"}});
  registerFunction<StGeometryTypeFunction, Varchar, Geometry>(
      {{prefix + "ST_GeometryType"}});
  registerFunction<StDistanceFunction, double, Geometry, Geometry>(
      {{prefix + "ST_Distance"}});
  registerFunction<StPolygonFunction, Geometry, Varchar>(
      {{prefix + "ST_Polygon"}});
  registerFunction<StIsClosedFunction, bool, Geometry>(
      {{prefix + "ST_IsClosed"}});
  registerFunction<StIsEmptyFunction, bool, Geometry>(
      {{prefix + "ST_IsEmpty"}});
  registerFunction<StIsRingFunction, bool, Geometry>({{prefix + "ST_IsRing"}});
  registerFunction<StLengthFunction, double, Geometry>(
      {{prefix + "ST_Length"}});
  registerFunction<StPointNFunction, Geometry, Geometry, int32_t>(
      {{prefix + "ST_PointN"}});
  registerFunction<StStartPointFunction, Geometry, Geometry>(
      {{prefix + "ST_StartPoint"}});
  registerFunction<StEndPointFunction, Geometry, Geometry>(
      {{prefix + "ST_EndPoint"}});
  registerFunction<StGeometryNFunction, Geometry, Geometry, int32_t>(
      {{prefix + "ST_GeometryN"}});
  registerFunction<StInteriorRingNFunction, Geometry, Geometry, int32_t>(
      {{prefix + "ST_InteriorRingN"}});
  registerFunction<StNumGeometriesFunction, int32_t, Geometry>(
      {{prefix + "ST_NumGeometries"}});
  registerFunction<StNumInteriorRingFunction, int32_t, Geometry>(
      {{prefix + "ST_NumInteriorRing"}});
  registerFunction<StConvexHullFunction, Geometry, Geometry>(
      {{prefix + "ST_ConvexHull"}});
  registerFunction<StDimensionFunction, int8_t, Geometry>(
      {{prefix + "ST_Dimension"}});
  registerFunction<StExteriorRingFunction, Geometry, Geometry>(
      {{prefix + "ST_ExteriorRing"}});
  registerFunction<StEnvelopeFunction, Geometry, Geometry>(
      {{prefix + "ST_Envelope"}});
  registerFunction<StBufferFunction, Geometry, Geometry, double>(
      {{prefix + "ST_Buffer"}});
<<<<<<< HEAD
=======
  registerFunction<LineLocatePointFunction, double, Geometry, Geometry>(
      {{prefix + "line_locate_point"}});
  registerFunction<LineInterpolatePointFunction, Geometry, Geometry, double>(
      {{prefix + "line_interpolate_point"}});
>>>>>>> b350409c

  velox::exec::registerVectorFunction(
      prefix + "ST_CoordDim",
      StCoordDimFunction::signatures(),
      std::make_unique<StCoordDimFunction>());
  registerFunction<StPointsFunction, Array<Geometry>, Geometry>(
      {{prefix + "ST_Points"}});
  registerFunction<StNumPointsFunction, int32_t, Geometry>(
      {{prefix + "ST_NumPoints"}});
<<<<<<< HEAD
=======
  registerFunction<StInteriorRingsFunction, Array<Geometry>, Geometry>(
      {{prefix + "ST_InteriorRings"}});
  registerFunction<StGeometriesFunction, Array<Geometry>, Geometry>(
      {{prefix + "ST_Geometries"}});
  registerFunction<GeometryAsGeoJsonFunction, Varchar, Geometry>(
      {{prefix + "geometry_as_geojson"}});
  registerFunction<GeometryFromGeoJsonFunction, Geometry, Varchar>(
      {{prefix + "geometry_from_geojson"}});
>>>>>>> b350409c
  registerFunction<
      GeometryNearestPointsFunction,
      Array<Geometry>,
      Geometry,
      Geometry>({{prefix + "geometry_nearest_points"}});
<<<<<<< HEAD
=======
  registerFunction<
      FlattenGeometryCollectionsFunction,
      Array<Geometry>,
      Geometry>({{prefix + "flatten_geometry_collections"}});
}

void registerBingTileGeometryFunctions(const std::string& prefix) {
  registerFunction<BingTilePolygonFunction, Geometry, BingTile>(
      {{prefix + "bing_tile_polygon"}});
>>>>>>> b350409c
}

} // namespace

void registerGeometryFunctions(const std::string& prefix) {
  registerGeometryType();
  registerConstructors(prefix);
  registerRelationPredicates(prefix);
  registerOverlayOperations(prefix);
  registerAccessors(prefix);
  registerBingTileGeometryFunctions(prefix);
}

} // namespace facebook::velox::functions<|MERGE_RESOLUTION|>--- conflicted
+++ resolved
@@ -72,11 +72,8 @@
       {{prefix + "ST_Union"}});
   registerFunction<StEnvelopeAsPtsFunction, Array<Geometry>, Geometry>(
       {{prefix + "ST_EnvelopeAsPts"}});
-<<<<<<< HEAD
-=======
   registerFunction<ExpandEnvelopeFunction, Geometry, Geometry, double>(
       {{prefix + "expand_envelope"}});
->>>>>>> b350409c
 }
 
 void registerAccessors(const std::string& prefix) {
@@ -135,13 +132,10 @@
       {{prefix + "ST_Envelope"}});
   registerFunction<StBufferFunction, Geometry, Geometry, double>(
       {{prefix + "ST_Buffer"}});
-<<<<<<< HEAD
-=======
   registerFunction<LineLocatePointFunction, double, Geometry, Geometry>(
       {{prefix + "line_locate_point"}});
   registerFunction<LineInterpolatePointFunction, Geometry, Geometry, double>(
       {{prefix + "line_interpolate_point"}});
->>>>>>> b350409c
 
   velox::exec::registerVectorFunction(
       prefix + "ST_CoordDim",
@@ -151,8 +145,6 @@
       {{prefix + "ST_Points"}});
   registerFunction<StNumPointsFunction, int32_t, Geometry>(
       {{prefix + "ST_NumPoints"}});
-<<<<<<< HEAD
-=======
   registerFunction<StInteriorRingsFunction, Array<Geometry>, Geometry>(
       {{prefix + "ST_InteriorRings"}});
   registerFunction<StGeometriesFunction, Array<Geometry>, Geometry>(
@@ -161,14 +153,11 @@
       {{prefix + "geometry_as_geojson"}});
   registerFunction<GeometryFromGeoJsonFunction, Geometry, Varchar>(
       {{prefix + "geometry_from_geojson"}});
->>>>>>> b350409c
   registerFunction<
       GeometryNearestPointsFunction,
       Array<Geometry>,
       Geometry,
       Geometry>({{prefix + "geometry_nearest_points"}});
-<<<<<<< HEAD
-=======
   registerFunction<
       FlattenGeometryCollectionsFunction,
       Array<Geometry>,
@@ -178,7 +167,6 @@
 void registerBingTileGeometryFunctions(const std::string& prefix) {
   registerFunction<BingTilePolygonFunction, Geometry, BingTile>(
       {{prefix + "bing_tile_polygon"}});
->>>>>>> b350409c
 }
 
 } // namespace
