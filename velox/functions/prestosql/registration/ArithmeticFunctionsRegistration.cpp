--- conflicted
+++ resolved
@@ -107,15 +107,12 @@
       {prefix + "normal_cdf"});
   registerFunction<BinomialCDFFunction, double, int64_t, double, int64_t>(
       {prefix + "binomial_cdf"});
-<<<<<<< HEAD
+  registerFunction<CauchyCDFFunction, double, double, double, double>(
+      {prefix + "cauchy_cdf"});
+  registerFunction<InverseBetaCDFFunction, double, double, double, double>(
+      {prefix + "inverse_beta_cdf"});
   registerFunction<WeibullCDFFunction, double, double, double, double>(
       {prefix + "weibull_cdf"});
-=======
-  registerFunction<CauchyCDFFunction, double, double, double, double>(
-      {prefix + "cauchy_cdf"});
->>>>>>> 67fdb872
-  registerFunction<InverseBetaCDFFunction, double, double, double, double>(
-      {prefix + "inverse_beta_cdf"});
 }
 
 } // namespace
