--- conflicted
+++ resolved
@@ -98,10 +98,8 @@
       {prefix + "regexp_replace"});
   registerFunction<Re2RegexpReplacePresto, Varchar, Varchar, Varchar, Varchar>(
       {prefix + "regexp_replace"});
-<<<<<<< HEAD
   registerFunction<Re2RegexpSplitPresto, Array<Varchar>, Varchar, Varchar>(
       {prefix + "regexp_split"});
-=======
 
   registerFunction<FromBigEndian32, int32_t, Varbinary>(
       {prefix + "from_big_endian_32"});
@@ -111,7 +109,6 @@
       {prefix + "from_big_endian_64"});
   registerFunction<ToBigEndian64, Varbinary, int64_t>(
       {prefix + "to_big_endian_64"});
->>>>>>> ce0a0b64
 }
 } // namespace
 
