/*
 * Copyright (c) Facebook, Inc. and its affiliates.
 *
 * Licensed under the Apache License, Version 2.0 (the "License");
 * you may not use this file except in compliance with the License.
 * You may obtain a copy of the License at
 *
 *     http://www.apache.org/licenses/LICENSE-2.0
 *
 * Unless required by applicable law or agreed to in writing, software
 * distributed under the License is distributed on an "AS IS" BASIS,
 * WITHOUT WARRANTIES OR CONDITIONS OF ANY KIND, either express or implied.
 * See the License for the specific language governing permissions and
 * limitations under the License.
 */
#include "velox/functions/sparksql/Register.h"

#include "velox/expression/RegisterSpecialForm.h"
#include "velox/expression/RowConstructor.h"
#include "velox/expression/SpecialFormRegistry.h"
#include "velox/functions/lib/ArrayShuffle.h"
#include "velox/functions/lib/IsNull.h"
#include "velox/functions/lib/Re2Functions.h"
#include "velox/functions/lib/RegistrationHelpers.h"
#include "velox/functions/lib/Repeat.h"
#include "velox/functions/prestosql/ArrayFunctions.h"
#include "velox/functions/prestosql/BinaryFunctions.h"
#include "velox/functions/prestosql/DateTimeFunctions.h"
#include "velox/functions/prestosql/StringFunctions.h"
#include "velox/functions/prestosql/URLFunctions.h"
#include "velox/functions/sparksql/ArrayFlattenFunction.h"
#include "velox/functions/sparksql/ArrayInsertFunction.h"
#include "velox/functions/sparksql/ArrayMinMaxFunction.h"
#include "velox/functions/sparksql/ArraySort.h"
#include "velox/functions/sparksql/Bitwise.h"
#include "velox/functions/sparksql/DateTimeFunctions.h"
#include "velox/functions/sparksql/Hash.h"
#include "velox/functions/sparksql/In.h"
#include "velox/functions/sparksql/LeastGreatest.h"
#include "velox/functions/sparksql/MightContain.h"
#include "velox/functions/sparksql/MonotonicallyIncreasingId.h"
#include "velox/functions/sparksql/RaiseError.h"
#include "velox/functions/sparksql/RegexFunctions.h"
#include "velox/functions/sparksql/RegisterArithmetic.h"
#include "velox/functions/sparksql/RegisterCompare.h"
#include "velox/functions/sparksql/Size.h"
#include "velox/functions/sparksql/SparkPartitionId.h"
#include "velox/functions/sparksql/String.h"
#include "velox/functions/sparksql/StringToMap.h"
#include "velox/functions/sparksql/UnscaledValueFunction.h"
#include "velox/functions/sparksql/Uuid.h"
#include "velox/functions/sparksql/specialforms/DecimalRound.h"
#include "velox/functions/sparksql/specialforms/MakeDecimal.h"
#include "velox/functions/sparksql/specialforms/SparkCastExpr.h"

namespace facebook::velox::functions {
extern void registerElementAtFunction(
    const std::string& name,
    bool enableCaching);

template <typename T>
inline void registerArrayRemoveFunctions(const std::string& prefix) {
  registerFunction<ArrayRemoveFunction, Array<T>, Array<T>, T>(
      {prefix + "array_remove"});
}

inline void registerArrayRemoveFunctions(const std::string& prefix) {
  registerArrayRemoveFunctions<int8_t>(prefix);
  registerArrayRemoveFunctions<int16_t>(prefix);
  registerArrayRemoveFunctions<int32_t>(prefix);
  registerArrayRemoveFunctions<int64_t>(prefix);
  registerArrayRemoveFunctions<int128_t>(prefix);
  registerArrayRemoveFunctions<float>(prefix);
  registerArrayRemoveFunctions<double>(prefix);
  registerArrayRemoveFunctions<bool>(prefix);
  registerArrayRemoveFunctions<Timestamp>(prefix);
  registerArrayRemoveFunctions<Date>(prefix);
  registerArrayRemoveFunctions<Varbinary>(prefix);
  registerArrayRemoveFunctions<Generic<T1>>(prefix);
  registerFunction<
      ArrayRemoveFunctionString,
      Array<Varchar>,
      Array<Varchar>,
      Varchar>({prefix + "array_remove"});
}

static void workAroundRegistrationMacro(const std::string& prefix) {
  // VELOX_REGISTER_VECTOR_FUNCTION must be invoked in the same namespace as the
  // vector function definition.
  // Higher order functions.
  VELOX_REGISTER_VECTOR_FUNCTION(udf_transform, prefix + "transform");
  VELOX_REGISTER_VECTOR_FUNCTION(udf_reduce, prefix + "aggregate");
  VELOX_REGISTER_VECTOR_FUNCTION(udf_array_filter, prefix + "filter");
  // Spark and Presto map_filter function has the same definition:
  //   function expression corresponds to body, arguments to signature
  VELOX_REGISTER_VECTOR_FUNCTION(udf_map_filter, prefix + "map_filter");
  // Complex types.
  VELOX_REGISTER_VECTOR_FUNCTION(udf_array_constructor, prefix + "array");
  VELOX_REGISTER_VECTOR_FUNCTION(udf_array_contains, prefix + "array_contains");
  VELOX_REGISTER_VECTOR_FUNCTION(
      udf_array_intersect, prefix + "array_intersect");
  VELOX_REGISTER_VECTOR_FUNCTION(udf_array_distinct, prefix + "array_distinct");
  VELOX_REGISTER_VECTOR_FUNCTION(udf_array_except, prefix + "array_except");
  VELOX_REGISTER_VECTOR_FUNCTION(udf_array_position, prefix + "array_position");
  VELOX_REGISTER_VECTOR_FUNCTION(udf_zip_with, prefix + "zip_with");
  VELOX_REGISTER_VECTOR_FUNCTION(udf_all_match, prefix + "forall");
  VELOX_REGISTER_VECTOR_FUNCTION(udf_any_match, prefix + "exists");
  VELOX_REGISTER_VECTOR_FUNCTION(udf_zip, prefix + "arrays_zip");
  VELOX_REGISTER_VECTOR_FUNCTION(udf_map_entries, prefix + "map_entries");
  VELOX_REGISTER_VECTOR_FUNCTION(udf_map_keys, prefix + "map_keys");
  VELOX_REGISTER_VECTOR_FUNCTION(udf_map_values, prefix + "map_values");
  VELOX_REGISTER_VECTOR_FUNCTION(udf_map_zip_with, prefix + "map_zip_with");

  // This is the semantics of spark.sql.ansi.enabled = false.
  registerElementAtFunction(prefix + "element_at", true);

  VELOX_REGISTER_VECTOR_FUNCTION(
      udf_map_allow_duplicates, prefix + "map_from_arrays");
  VELOX_REGISTER_VECTOR_FUNCTION(
      udf_concat_row, exec::RowConstructorCallToSpecialForm::kRowConstructor);
  // String functions.
  VELOX_REGISTER_VECTOR_FUNCTION(udf_concat, prefix + "concat");
  VELOX_REGISTER_VECTOR_FUNCTION(udf_lower, prefix + "lower");
  VELOX_REGISTER_VECTOR_FUNCTION(udf_upper, prefix + "upper");
  VELOX_REGISTER_VECTOR_FUNCTION(udf_reverse, prefix + "reverse");
  // Logical.
  VELOX_REGISTER_VECTOR_FUNCTION(udf_not, prefix + "not");
  registerIsNullFunction(prefix + "isnull");
  registerIsNotNullFunction(prefix + "isnotnull");
  registerArrayRemoveFunctions(prefix);
}

namespace sparksql {

void registerAllSpecialFormGeneralFunctions() {
  exec::registerFunctionCallToSpecialForms();
  exec::registerFunctionCallToSpecialForm(
      MakeDecimalCallToSpecialForm::kMakeDecimal,
      std::make_unique<MakeDecimalCallToSpecialForm>());
  exec::registerFunctionCallToSpecialForm(
      DecimalRoundCallToSpecialForm::kRoundDecimal,
      std::make_unique<DecimalRoundCallToSpecialForm>());
  registerFunctionCallToSpecialForm(
      "cast", std::make_unique<SparkCastCallToSpecialForm>());
  registerFunctionCallToSpecialForm(
      "try_cast", std::make_unique<SparkTryCastCallToSpecialForm>());
}

namespace {
template <typename T>
inline void registerArrayMinMaxFunctions(const std::string& prefix) {
  registerFunction<ArrayMinFunction, T, Array<T>>({prefix + "array_min"});
  registerFunction<ArrayMaxFunction, T, Array<T>>({prefix + "array_max"});
}

inline void registerArrayMinMaxFunctions(const std::string& prefix) {
  registerArrayMinMaxFunctions<int8_t>(prefix);
  registerArrayMinMaxFunctions<int16_t>(prefix);
  registerArrayMinMaxFunctions<int32_t>(prefix);
  registerArrayMinMaxFunctions<int64_t>(prefix);
  registerArrayMinMaxFunctions<int128_t>(prefix);
  registerArrayMinMaxFunctions<float>(prefix);
  registerArrayMinMaxFunctions<double>(prefix);
  registerArrayMinMaxFunctions<bool>(prefix);
  registerArrayMinMaxFunctions<Varchar>(prefix);
  registerArrayMinMaxFunctions<Timestamp>(prefix);
  registerArrayMinMaxFunctions<Date>(prefix);
}
} // namespace

void registerFunctions(const std::string& prefix) {
  registerAllSpecialFormGeneralFunctions();

  // Register size functions
  registerSize(prefix + "size");

  registerRegexpReplace(prefix);

  // Register string functions.
  registerFunction<sparksql::ChrFunction, Varchar, int64_t>({prefix + "chr"});
  registerFunction<AsciiFunction, int32_t, Varchar>({prefix + "ascii"});
  registerFunction<sparksql::LPadFunction, Varchar, Varchar, int32_t, Varchar>(
      {prefix + "lpad"});
  registerFunction<sparksql::RPadFunction, Varchar, Varchar, int32_t, Varchar>(
      {prefix + "rpad"});
  registerFunction<sparksql::LPadFunction, Varchar, Varchar, int32_t>(
      {prefix + "lpad"});
  registerFunction<sparksql::RPadFunction, Varchar, Varchar, int32_t>(
      {prefix + "rpad"});
  registerFunction<sparksql::SubstrFunction, Varchar, Varchar, int32_t>(
      {prefix + "substring"});
  registerFunction<
      sparksql::SubstrFunction,
      Varchar,
      Varchar,
      int32_t,
      int32_t>({prefix + "substring"});
  registerFunction<
      sparksql::OverlayVarcharFunction,
      Varchar,
      Varchar,
      Varchar,
      int32_t,
      int32_t>({prefix + "overlay"});
  registerFunction<
      sparksql::OverlayVarbinaryFunction,
      Varbinary,
      Varbinary,
      Varbinary,
      int32_t,
      int32_t>({prefix + "overlay"});

  registerFunction<
      sparksql::StringToMapFunction,
      Map<Varchar, Varchar>,
      Varchar,
      Varchar,
      Varchar>({prefix + "str_to_map"});

  registerFunction<sparksql::LeftFunction, Varchar, Varchar, int32_t>(
      {prefix + "left"});

  registerFunction<sparksql::BitLengthFunction, int32_t, Varchar>(
      {prefix + "bit_length"});
  registerFunction<sparksql::BitLengthFunction, int32_t, Varbinary>(
      {prefix + "bit_length"});

  exec::registerStatefulVectorFunction(
      prefix + "instr", instrSignatures(), makeInstr);
  exec::registerStatefulVectorFunction(
      prefix + "length", lengthSignatures(), makeLength);
  registerFunction<SubstringIndexFunction, Varchar, Varchar, Varchar, int32_t>(
      {prefix + "substring_index"});

  registerFunction<Md5Function, Varchar, Varbinary>({prefix + "md5"});
  registerFunction<Sha1HexStringFunction, Varchar, Varbinary>(
      {prefix + "sha1"});
  registerFunction<Sha2HexStringFunction, Varchar, Varbinary, int32_t>(
      {prefix + "sha2"});
  registerFunction<CRC32Function, int64_t, Varbinary>({prefix + "crc32"});

  exec::registerStatefulVectorFunction(
      prefix + "regexp_extract", re2ExtractSignatures(), makeRegexExtract);
  exec::registerStatefulVectorFunction(
      prefix + "regexp_extract_all",
      re2ExtractAllSignatures(),
      makeRe2ExtractAll);
  exec::registerStatefulVectorFunction(
      prefix + "rlike", re2SearchSignatures(), makeRLike);
  exec::registerStatefulVectorFunction(
      prefix + "like", likeSignatures(), makeLike);
  VELOX_REGISTER_VECTOR_FUNCTION(udf_regexp_split, prefix + "split");

  exec::registerStatefulVectorFunction(
      prefix + "least",
      leastSignatures(),
      makeLeast,
      exec::VectorFunctionMetadataBuilder().defaultNullBehavior(false).build());
  exec::registerStatefulVectorFunction(
      prefix + "greatest",
      greatestSignatures(),
      makeGreatest,
      exec::VectorFunctionMetadataBuilder().defaultNullBehavior(false).build());
  exec::registerStatefulVectorFunction(
      prefix + "hash", hashSignatures(), makeHash, hashMetadata());
  exec::registerStatefulVectorFunction(
      prefix + "hash_with_seed",
      hashWithSeedSignatures(),
      makeHashWithSeed,
      hashMetadata());
  exec::registerStatefulVectorFunction(
      prefix + "xxhash64", xxhash64Signatures(), makeXxHash64, hashMetadata());
  exec::registerStatefulVectorFunction(
      prefix + "xxhash64_with_seed",
      xxhash64WithSeedSignatures(),
      makeXxHash64WithSeed,
      hashMetadata());
  VELOX_REGISTER_VECTOR_FUNCTION(udf_map, prefix + "map");

  // Register 'in' functions.
  registerIn(prefix);

  // These vector functions are only accessible via the
  // VELOX_REGISTER_VECTOR_FUNCTION macro, which must be invoked in the same
  // namespace as the function definition.
  workAroundRegistrationMacro(prefix);

  // These groups of functions involve instantiating many templates. They're
  // broken out into a separate compilation unit to improve build latency.
  registerArithmeticFunctions(prefix);
  registerCompareFunctions(prefix);
  registerBitwiseFunctions(prefix);

  // String sreach function
  registerFunction<StartsWithFunction, bool, Varchar, Varchar>(
      {prefix + "startswith"});
  registerFunction<EndsWithFunction, bool, Varchar, Varchar>(
      {prefix + "endswith"});
  registerFunction<ContainsFunction, bool, Varchar, Varchar>(
      {prefix + "contains"});

  registerFunction<TrimSpaceFunction, Varchar, Varchar>({prefix + "trim"});
  registerFunction<TrimFunction, Varchar, Varchar, Varchar>({prefix + "trim"});
  registerFunction<LTrimSpaceFunction, Varchar, Varchar>({prefix + "ltrim"});
  registerFunction<LTrimFunction, Varchar, Varchar, Varchar>(
      {prefix + "ltrim"});
  registerFunction<RTrimSpaceFunction, Varchar, Varchar>({prefix + "rtrim"});
  registerFunction<RTrimFunction, Varchar, Varchar, Varchar>(
      {prefix + "rtrim"});

  registerFunction<TranslateFunction, Varchar, Varchar, Varchar, Varchar>(
      {prefix + "translate"});

  registerFunction<ConvFunction, Varchar, Varchar, int32_t, int32_t>(
      {prefix + "conv"});

  registerFunction<ReplaceFunction, Varchar, Varchar, Varchar>(
      {prefix + "replace"});
  registerFunction<ReplaceFunction, Varchar, Varchar, Varchar, Varchar>(
      {prefix + "replace"});

  registerFunction<FindInSetFunction, int32_t, Varchar, Varchar>(
      {prefix + "find_in_set"});

  registerFunction<UrlEncodeFunction, Varchar, Varchar>(
      {prefix + "url_encode"});
  registerFunction<UrlDecodeFunction, Varchar, Varchar>(
      {prefix + "url_decode"});

  // Register array sort functions.
  exec::registerStatefulVectorFunction(
      prefix + "array_sort", arraySortSignatures(), makeArraySort);
  exec::registerStatefulVectorFunction(
      prefix + "sort_array", sortArraySignatures(), makeSortArray);

  exec::registerStatefulVectorFunction(
      prefix + "array_repeat",
      repeatSignatures(),
      makeRepeatAllowNegativeCount,
      repeatMetadata());

  exec::registerStatefulVectorFunction(
      prefix + "shuffle",
      arrayShuffleWithCustomSeedSignatures(),
      makeArrayShuffleWithCustomSeed,
      getMetadataForArrayShuffle());

  VELOX_REGISTER_VECTOR_FUNCTION(udf_array_get, prefix + "get");

  // Register date functions.
  registerFunction<YearFunction, int32_t, Timestamp>({prefix + "year"});
  registerFunction<YearFunction, int32_t, Date>({prefix + "year"});
  registerFunction<WeekFunction, int32_t, Timestamp>({prefix + "week_of_year"});
  registerFunction<WeekFunction, int32_t, Date>({prefix + "week_of_year"});
  registerFunction<YearOfWeekFunction, int32_t, Date>(
      {prefix + "year_of_week"});

  registerFunction<ToUtcTimestampFunction, Timestamp, Timestamp, Varchar>(
      {prefix + "to_utc_timestamp"});
  registerFunction<FromUtcTimestampFunction, Timestamp, Timestamp, Varchar>(
      {prefix + "from_utc_timestamp"});

  registerFunction<UnixDateFunction, int32_t, Date>({prefix + "unix_date"});

  registerFunction<UnixSecondsFunction, int64_t, Timestamp>(
      {prefix + "unix_seconds"});

  registerFunction<UnixTimestampFunction, int64_t>({prefix + "unix_timestamp"});

  registerFunction<UnixTimestampParseFunction, int64_t, Varchar>(
      {prefix + "unix_timestamp", prefix + "to_unix_timestamp"});
  registerFunction<
      UnixTimestampParseWithFormatFunction,
      int64_t,
      Varchar,
      Varchar>({prefix + "unix_timestamp", prefix + "to_unix_timestamp"});
  registerFunction<FromUnixtimeFunction, Varchar, int64_t, Varchar>(
      {prefix + "from_unixtime"});
  registerFunction<MakeDateFunction, Date, int32_t, int32_t, int32_t>(
      {prefix + "make_date"});
  registerFunction<DateDiffFunction, int32_t, Date, Date>(
      {prefix + "datediff"});
  registerFunction<LastDayFunction, Date, Date>({prefix + "last_day"});
  registerFunction<AddMonthsFunction, Date, Date, int32_t>(
      {prefix + "add_months"});

  registerFunction<DateAddFunction, Date, Date, int8_t>({prefix + "date_add"});
  registerFunction<DateAddFunction, Date, Date, int16_t>({prefix + "date_add"});
  registerFunction<DateAddFunction, Date, Date, int32_t>({prefix + "date_add"});

  registerFunction<DateFromUnixDateFunction, Date, int32_t>(
      {prefix + "date_from_unix_date"});

  registerFunction<DateSubFunction, Date, Date, int8_t>({prefix + "date_sub"});
  registerFunction<DateSubFunction, Date, Date, int16_t>({prefix + "date_sub"});
  registerFunction<DateSubFunction, Date, Date, int32_t>({prefix + "date_sub"});

  registerFunction<DayFunction, int32_t, Date>(
      {prefix + "day", prefix + "dayofmonth"});
  registerFunction<DayOfYearFunction, int32_t, Date>(
      {prefix + "doy", prefix + "dayofyear"});

  registerFunction<DayOfWeekFunction, int32_t, Date>({prefix + "dayofweek"});

  registerFunction<WeekdayFunction, int32_t, Date>({prefix + "weekday"});

  registerFunction<QuarterFunction, int32_t, Date>({prefix + "quarter"});

  registerFunction<MonthFunction, int32_t, Date>({prefix + "month"});

  registerFunction<NextDayFunction, Date, Date, Varchar>({prefix + "next_day"});

  registerFunction<GetTimestampFunction, Timestamp, Varchar, Varchar>(
      {prefix + "get_timestamp"});

  registerFunction<HourFunction, int32_t, Timestamp>({prefix + "hour"});

  registerFunction<MinuteFunction, int32_t, Timestamp>({prefix + "minute"});

  registerFunction<SecondFunction, int32_t, Timestamp>({prefix + "second"});

  registerFunction<MakeYMIntervalFunction, IntervalYearMonth>(
      {prefix + "make_ym_interval"});
  registerFunction<MakeYMIntervalFunction, IntervalYearMonth, int32_t>(
      {prefix + "make_ym_interval"});
  registerFunction<MakeYMIntervalFunction, IntervalYearMonth, int32_t, int32_t>(
      {prefix + "make_ym_interval"});

  VELOX_REGISTER_VECTOR_FUNCTION(udf_make_timestamp, prefix + "make_timestamp");

  registerFunction<TimestampToMicrosFunction, int64_t, Timestamp>(
      {prefix + "unix_micros"});
  registerUnaryIntegralWithTReturn<MicrosToTimestampFunction, Timestamp>(
      {prefix + "timestamp_micros"});
  registerFunction<TimestampToMillisFunction, int64_t, Timestamp>(
      {prefix + "unix_millis"});
  registerUnaryIntegralWithTReturn<MillisToTimestampFunction, Timestamp>(
      {prefix + "timestamp_millis"});

  // Register bloom filter function
  registerFunction<BloomFilterMightContainFunction, bool, Varbinary, int64_t>(
      {prefix + "might_contain"});

  registerArrayMinMaxFunctions(prefix);

  // Register decimal vector functions.
  exec::registerVectorFunction(
      prefix + "unscaled_value",
      unscaledValueSignatures(),
      makeUnscaledValue());

  registerFunction<SparkPartitionIdFunction, int32_t>(
      {prefix + "spark_partition_id"});

  registerFunction<MonotonicallyIncreasingIdFunction, int64_t>(
      {prefix + "monotonically_increasing_id"});

  registerFunction<UuidFunction, Varchar, Constant<int64_t>>({prefix + "uuid"});

  registerFunction<
      ArrayFlattenFunction,
      Array<Generic<T1>>,
      Array<Array<Generic<T1>>>>({prefix + "flatten"});

  registerFunction<SoundexFunction, Varchar, Varchar>({prefix + "soundex"});

  registerFunction<RaiseErrorFunction, UnknownValue, Varchar>(
      {prefix + "raise_error"});

  registerFunction<
<<<<<<< HEAD
      ArrayInsertFunction,
      Array<Generic<T1>>,
      Array<Generic<T1>>,
      int32_t,
      Generic<T1>,
      bool>({prefix + "array_insert"});
=======
      LevenshteinDistanceFunction,
      int32_t,
      Varchar,
      Varchar,
      int32_t>({prefix + "levenshtein"});
  registerFunction<LevenshteinDistanceFunction, int32_t, Varchar, Varchar>(
      {prefix + "levenshtein"});
>>>>>>> 77589a91
}

} // namespace sparksql
} // namespace facebook::velox::functions<|MERGE_RESOLUTION|>--- conflicted
+++ resolved
@@ -468,22 +468,21 @@
       {prefix + "raise_error"});
 
   registerFunction<
-<<<<<<< HEAD
+      LevenshteinDistanceFunction,
+      int32_t,
+      Varchar,
+      Varchar,
+      int32_t>({prefix + "levenshtein"});
+  registerFunction<LevenshteinDistanceFunction, int32_t, Varchar, Varchar>(
+      {prefix + "levenshtein"});
+
+  registerFunction<
       ArrayInsertFunction,
       Array<Generic<T1>>,
       Array<Generic<T1>>,
       int32_t,
       Generic<T1>,
       bool>({prefix + "array_insert"});
-=======
-      LevenshteinDistanceFunction,
-      int32_t,
-      Varchar,
-      Varchar,
-      int32_t>({prefix + "levenshtein"});
-  registerFunction<LevenshteinDistanceFunction, int32_t, Varchar, Varchar>(
-      {prefix + "levenshtein"});
->>>>>>> 77589a91
 }
 
 } // namespace sparksql
