--- conflicted
+++ resolved
@@ -269,14 +269,12 @@
   registerFunction<WeekFunction, int32_t, Timestamp>({prefix + "week_of_year"});
   registerFunction<WeekFunction, int32_t, Date>({prefix + "week_of_year"});
 
-<<<<<<< HEAD
   registerFunction<ToUTCTimestampFunction, Timestamp, Timestamp, Varchar>(
       {prefix + "to_utc_timestamp"});
   registerFunction<FromUTCTimestampFunction, Timestamp, Timestamp, Varchar>(
       {prefix + "from_utc_timestamp"});
-=======
+      
   registerFunction<UnixDateFunction, int32_t, Date>({prefix + "unix_date"});
->>>>>>> e4f33f4b
 
   registerFunction<UnixTimestampFunction, int64_t>({prefix + "unix_timestamp"});
 
