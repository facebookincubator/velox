# Copyright (c) Facebook, Inc. and its affiliates.
#
# Licensed under the Apache License, Version 2.0 (the "License");
# you may not use this file except in compliance with the License.
# You may obtain a copy of the License at
#
#     http://www.apache.org/licenses/LICENSE-2.0
#
# Unless required by applicable law or agreed to in writing, software
# distributed under the License is distributed on an "AS IS" BASIS,
# WITHOUT WARRANTIES OR CONDITIONS OF ANY KIND, either express or implied.
# See the License for the specific language governing permissions and
# limitations under the License.

add_executable(
  velox_functions_spark_test
  ArithmeticTest.cpp
  ArrayAppendTest.cpp
  ArrayConcatTest.cpp
  ArrayFlattenTest.cpp
  ArrayGetTest.cpp
  ArrayInsertTest.cpp
  ArrayMaxTest.cpp
  ArrayMinTest.cpp
  ArrayPrependTest.cpp
  ArraySortTest.cpp
  ArrayShuffleTest.cpp
  ArrayUnionTest.cpp
  ArgTypesGeneratorTest.cpp
  AtLeastNNonNullsTest.cpp
  BitwiseTest.cpp
  ComparisonsTest.cpp
  ConcatWsTest.cpp
  DateTimeFunctionsTest.cpp
  DecimalArithmeticTest.cpp
  DecimalCompareTest.cpp
  DecimalRoundTest.cpp
  DecimalUtilTest.cpp
  ElementAtTest.cpp
  FactorialTest.cpp
  FromJsonTest.cpp
  FromToJsonRoundTripTest.cpp
  GetJsonObjectTest.cpp
  GetStructFieldTest.cpp
  HashTest.cpp
  InTest.cpp
  JsonArrayLengthTest.cpp
  JsonObjectKeysTest.cpp
  LeastGreatestTest.cpp
  LuhnCheckTest.cpp
  MakeDecimalTest.cpp
  MakeTimestampTest.cpp
  MapConcatTest.cpp
  MapTest.cpp
  MaskTest.cpp
  MightContainTest.cpp
  MonotonicallyIncreasingIdTest.cpp
  RaiseErrorTest.cpp
  RandTest.cpp
  RegexFunctionsTest.cpp
  SliceTest.cpp
  SizeTest.cpp
  SortArrayTest.cpp
  SparkCastExprTest.cpp
  SparkPartitionIdTest.cpp
  SplitTest.cpp
  StringTest.cpp
  StringToMapTest.cpp
<<<<<<< HEAD
  ToJsonTest.cpp
=======
  UnBase64Test.cpp
>>>>>>> 50a1af50
  UnscaledValueFunctionTest.cpp
  UpperLowerTest.cpp
  UuidTest.cpp
  VarcharTypeWriteSideCheckTest.cpp
  XxHash64Test.cpp)

add_test(velox_functions_spark_test velox_functions_spark_test)

target_link_libraries(
  velox_functions_spark_test
  velox_functions_spark
  velox_functions_test_lib
  velox_exec_test_lib
  velox_expression_fuzzer_test_utility
  velox_expression_fuzzer
  fmt::fmt
  GTest::gtest
  GTest::gtest_main
  GTest::gmock)

add_executable(velox_spark_function_registry_test RegisterTest.cpp)

add_test(velox_spark_function_registry_test velox_spark_function_registry_test)

target_link_libraries(
  velox_spark_function_registry_test
  velox_expression
  velox_functions_spark
  GTest::gtest
  GTest::gtest_main)<|MERGE_RESOLUTION|>--- conflicted
+++ resolved
@@ -66,11 +66,8 @@
   SplitTest.cpp
   StringTest.cpp
   StringToMapTest.cpp
-<<<<<<< HEAD
   ToJsonTest.cpp
-=======
   UnBase64Test.cpp
->>>>>>> 50a1af50
   UnscaledValueFunctionTest.cpp
   UpperLowerTest.cpp
   UuidTest.cpp
