/*
 * Copyright (c) Facebook, Inc. and its affiliates.
 *
 * Licensed under the Apache License, Version 2.0 (the "License");
 * you may not use this file except in compliance with the License.
 * You may obtain a copy of the License at
 *
 *     http://www.apache.org/licenses/LICENSE-2.0
 *
 * Unless required by applicable law or agreed to in writing, software
 * distributed under the License is distributed on an "AS IS" BASIS,
 * WITHOUT WARRANTIES OR CONDITIONS OF ANY KIND, either express or implied.
 * See the License for the specific language governing permissions and
 * limitations under the License.
 */
#include "velox/functions/sparksql/tests/SparkFunctionBaseTest.h"
#include "velox/type/Type.h"

#include <stdint.h>

namespace facebook::velox::functions::sparksql::test {
namespace {

// This is a five codepoint sequence that renders as a single emoji.
static constexpr char kWomanFacepalmingLightSkinTone[] =
    "\xF0\x9F\xA4\xA6\xF0\x9F\x8F\xBB\xE2\x80\x8D\xE2\x99\x80\xEF\xB8\x8F";

<<<<<<< HEAD
=======
class StringTest : public SparkFunctionBaseTest {
 protected:
  std::optional<int32_t> ascii(std::optional<std::string> arg) {
    return evaluateOnce<int32_t>("ascii(c0)", arg);
  }

  std::optional<std::string> chr(std::optional<int64_t> arg) {
    return evaluateOnce<std::string>("chr(c0)", arg);
  }

  std::optional<int32_t> instr(
      std::optional<std::string> haystack,
      std::optional<std::string> needle) {
    return evaluateOnce<int32_t>("instr(c0, c1)", haystack, needle);
  }

  std::optional<int32_t> length(std::optional<std::string> arg) {
    return evaluateOnce<int32_t>("length(c0)", arg);
  }

  std::optional<int32_t> lengthVarbinary(std::optional<std::string> arg) {
    return evaluateOnce<int32_t, std::string>(
        "length(c0)", {arg}, {VARBINARY()});
  }

  std::optional<std::string> trim(std::optional<std::string> srcStr) {
    return evaluateOnce<std::string>("trim(c0)", srcStr);
  }

  std::optional<std::string> trim(
      std::optional<std::string> trimStr,
      std::optional<std::string> srcStr) {
    return evaluateOnce<std::string>("trim(c0, c1)", trimStr, srcStr);
  }

  std::optional<std::string> ltrim(std::optional<std::string> srcStr) {
    return evaluateOnce<std::string>("ltrim(c0)", srcStr);
  }

  std::optional<std::string> ltrim(
      std::optional<std::string> trimStr,
      std::optional<std::string> srcStr) {
    return evaluateOnce<std::string>("ltrim(c0, c1)", trimStr, srcStr);
  }

  std::optional<std::string> rtrim(std::optional<std::string> srcStr) {
    return evaluateOnce<std::string>("rtrim(c0)", srcStr);
  }

  std::optional<std::string> rtrim(
      std::optional<std::string> trimStr,
      std::optional<std::string> srcStr) {
    return evaluateOnce<std::string>("rtrim(c0, c1)", trimStr, srcStr);
  }

  std::optional<std::string> md5(std::optional<std::string> arg) {
    return evaluateOnce<std::string, std::string>(
        "md5(c0)", {arg}, {VARBINARY()});
  }

  std::optional<std::string> sha1(std::optional<std::string> arg) {
    return evaluateOnce<std::string, std::string>(
        "sha1(c0)", {arg}, {VARBINARY()});
  }

  std::optional<std::string> sha2(
      std::optional<std::string> str,
      std::optional<int32_t> bitLength) {
    return evaluateOnce<std::string, std::string, int32_t>(
        "sha2(cast(c0 as varbinary), c1)", str, bitLength);
  }

  bool compareFunction(
      const std::string& function,
      const std::optional<std::string>& str,
      const std::optional<std::string>& pattern) {
    return evaluateOnce<bool>(function + "(c0, c1)", str, pattern).value();
  }

  std::optional<bool> startsWith(
      const std::optional<std::string>& str,
      const std::optional<std::string>& pattern) {
    return evaluateOnce<bool>("startsWith(c0, c1)", str, pattern);
  }
  std::optional<bool> endsWith(
      const std::optional<std::string>& str,
      const std::optional<std::string>& pattern) {
    return evaluateOnce<bool>("endsWith(c0, c1)", str, pattern);
  }
  std::optional<bool> contains(
      const std::optional<std::string>& str,
      const std::optional<std::string>& pattern) {
    return evaluateOnce<bool>("contains(c0, c1)", str, pattern);
  }

  std::optional<std::string> substring(
      std::optional<std::string> str,
      std::optional<int32_t> start) {
    return evaluateOnce<std::string>("substring(c0, c1)", str, start);
  }

  std::optional<std::string> substring(
      std::optional<std::string> str,
      std::optional<int32_t> start,
      std::optional<int32_t> length) {
    return evaluateOnce<std::string>(
        "substring(c0, c1, c2)", str, start, length);
  }

  std::optional<std::string> left(
      std::optional<std::string> str,
      std::optional<int32_t> length) {
    return evaluateOnce<std::string>("left(c0, c1)", str, length);
  }

  std::optional<std::string> substringIndex(
      const std::string& str,
      const std::string& delim,
      int32_t count) {
    return evaluateOnce<std::string, std::string, std::string, int32_t>(
        "substring_index(c0, c1, c2)", str, delim, count);
  }

  std::optional<std::string> overlay(
      std::optional<std::string> input,
      std::optional<std::string> replace,
      std::optional<int32_t> pos,
      std::optional<int32_t> len) {
    // overlay is a keyword of DuckDB, use double quote avoid parse error.
    return evaluateOnce<std::string>(
        "\"overlay\"(c0, c1, c2, c3)", input, replace, pos, len);
  }

  std::optional<std::string> overlayVarbinary(
      std::optional<std::string> input,
      std::optional<std::string> replace,
      std::optional<int32_t> pos,
      std::optional<int32_t> len) {
    // overlay is a keyword of DuckDB, use double quote avoid parse error.
    return evaluateOnce<std::string>(
        "\"overlay\"(cast(c0 as varbinary), cast(c1 as varbinary), c2, c3)",
        input,
        replace,
        pos,
        len);
  }
  std::optional<std::string> rpad(
      std::optional<std::string> string,
      std::optional<int32_t> size,
      std::optional<std::string> padString) {
    return evaluateOnce<std::string>(
        "rpad(c0, c1, c2)", string, size, padString);
  }

  std::optional<std::string> lpad(
      std::optional<std::string> string,
      std::optional<int32_t> size,
      std::optional<std::string> padString) {
    return evaluateOnce<std::string>(
        "lpad(c0, c1, c2)", string, size, padString);
  }

  std::optional<std::string> rpad(
      std::optional<std::string> string,
      std::optional<int32_t> size) {
    return evaluateOnce<std::string>("rpad(c0, c1)", string, size);
  }

  std::optional<std::string> lpad(
      std::optional<std::string> string,
      std::optional<int32_t> size) {
    return evaluateOnce<std::string>("lpad(c0, c1)", string, size);
  }

  std::optional<std::string> conv(
      std::optional<std::string> str,
      std::optional<int32_t> fromBase,
      std::optional<int32_t> toBase) {
    return evaluateOnce<std::string>("conv(c0, c1, c2)", str, fromBase, toBase);
  }

  std::optional<std::string> replace(
      std::optional<std::string> str,
      std::optional<std::string> replaced) {
    return evaluateOnce<std::string>("replace(c0, c1)", str, replaced);
  }

  std::optional<std::string> replace(
      std::optional<std::string> str,
      std::optional<std::string> replaced,
      std::optional<std::string> replacement) {
    return evaluateOnce<std::string>(
        "replace(c0, c1, c2)", str, replaced, replacement);
  }

  std::optional<int32_t> findInSet(
      std::optional<std::string> str,
      std::optional<std::string> strArray) {
    return evaluateOnce<int32_t>("find_in_set(c0, c1)", str, strArray);
  }
};

>>>>>>> 645d51e8
TEST_F(StringTest, ascii) {
  auto ascii = [&](std::optional<std::string> arg) {
    return evaluateOnce<int32_t>("ascii(c0)", arg);
  };
  EXPECT_EQ(ascii(std::string("\0", 1)), 0);
  EXPECT_EQ(ascii(" "), 32);
  EXPECT_EQ(ascii("😋"), 128523);
  EXPECT_EQ(ascii(""), 0);
  EXPECT_EQ(ascii("¥"), 165);
  EXPECT_EQ(ascii("®"), 174);
  EXPECT_EQ(ascii("©"), 169);
  EXPECT_EQ(ascii("VELOX"), 86);
  EXPECT_EQ(ascii("VIP"), 86);
  EXPECT_EQ(ascii("Viod"), 86);
  EXPECT_EQ(ascii("V®"), 86);
  EXPECT_EQ(ascii("ÇÉµABC"), 199);
  EXPECT_EQ(ascii("Ȼ %($)"), 571);
  EXPECT_EQ(ascii("@£Ɇ123"), 64);
  EXPECT_EQ(ascii(std::nullopt), std::nullopt);
}

TEST_F(StringTest, bitLength) {
  auto bitLength = [&](std::optional<std::string> arg) {
    return evaluateOnce<int32_t>("bit_length(c0)", arg);
  };

  EXPECT_EQ(bitLength(""), 0);
  EXPECT_EQ(bitLength(std::string("\0", 1)), 8);
  EXPECT_EQ(bitLength("1"), 8);
  EXPECT_EQ(bitLength("123"), 24);
  EXPECT_EQ(bitLength("😋"), 32);
  // Consists of five codepoints.
  EXPECT_EQ(bitLength(kWomanFacepalmingLightSkinTone), 136);
  EXPECT_EQ(bitLength("\U0001F408"), 32);
}

TEST_F(StringTest, bitLengthVarbinary) {
  auto bitLength = [&](std::optional<std::string> arg) {
    return evaluateOnce<int32_t, std::string>(
        "bit_length(c0)", {arg}, {VARBINARY()});
  };

  EXPECT_EQ(bitLength(""), 0);
  EXPECT_EQ(bitLength(std::string("\0", 1)), 8);
  EXPECT_EQ(bitLength("1"), 8);
  EXPECT_EQ(bitLength("123"), 24);
  EXPECT_EQ(bitLength("😋"), 32);
  // Consists of five codepoints.
  EXPECT_EQ(bitLength(kWomanFacepalmingLightSkinTone), 136);
  EXPECT_EQ(bitLength("\U0001F408"), 32);
}

TEST_F(StringTest, chr) {
  auto chr = [&](std::optional<int64_t> arg) {
    return evaluateOnce<std::string>("chr(c0)", arg);
  };
  EXPECT_EQ(chr(-16), "");
  EXPECT_EQ(chr(0), std::string("\0", 1));
  EXPECT_EQ(chr(0x100), std::string("\0", 1));
  EXPECT_EQ(chr(0x1100), std::string("\0", 1));
  EXPECT_EQ(chr(0x20), "\x20");
  EXPECT_EQ(chr(0x100 + 0x20), "\x20");
  EXPECT_EQ(chr(0x80), "\xC2\x80");
  EXPECT_EQ(chr(0x100 + 0x80), "\xC2\x80");
  EXPECT_EQ(chr(0xFF), "\xC3\xBF");
  EXPECT_EQ(chr(0x100 + 0xFF), "\xC3\xBF");
  EXPECT_EQ(chr(std::nullopt), std::nullopt);
}

TEST_F(StringTest, instr) {
  auto instr = [&](std::optional<std::string> haystack,
                   std::optional<std::string> needle) {
    return evaluateOnce<int32_t>("instr(c0, c1)", haystack, needle);
  };
  EXPECT_EQ(instr("SparkSQL", "SQL"), 6);
  EXPECT_EQ(instr(std::nullopt, "SQL"), std::nullopt);
  EXPECT_EQ(instr("SparkSQL", std::nullopt), std::nullopt);
  EXPECT_EQ(instr("SparkSQL", "Spark"), 1);
  EXPECT_EQ(instr("SQL", "SparkSQL"), 0);
  EXPECT_EQ(instr("", ""), 1);
  EXPECT_EQ(instr("abdef", "g"), 0);
  EXPECT_EQ(instr("", "a"), 0);
  EXPECT_EQ(instr("abdef", ""), 1);
  EXPECT_EQ(instr("abc😋def", "😋"), 4);
  // Offsets are calculated in terms of codepoints, not characters.
  // kWomanFacepalmingLightSkinTone is five codepoints.
  EXPECT_EQ(
      instr(std::string(kWomanFacepalmingLightSkinTone) + "abc😋def", "😋"), 9);
  EXPECT_EQ(
      instr(std::string(kWomanFacepalmingLightSkinTone) + "abc😋def", "def"),
      10);
}

TEST_F(StringTest, lengthString) {
  auto length = [&](std::optional<std::string> arg) {
    return evaluateOnce<int32_t>("length(c0)", arg);
  };
  EXPECT_EQ(length(""), 0);
  EXPECT_EQ(length(std::string("\0", 1)), 1);
  EXPECT_EQ(length("1"), 1);
  EXPECT_EQ(length("😋"), 1);
  EXPECT_EQ(length("😋😋"), 2);
  // Consists of five codepoints.
  EXPECT_EQ(length(kWomanFacepalmingLightSkinTone), 5);
  EXPECT_EQ(length("1234567890abdef"), 15);
}

TEST_F(StringTest, lengthVarbinary) {
<<<<<<< HEAD
  auto length = [&](std::optional<std::string> arg) {
    return evaluateOnce<int32_t, std::string>(
        "length(c0)", {arg}, {VARBINARY()});
  };
  EXPECT_EQ(length(""), 0);
  EXPECT_EQ(length(std::string("\0", 1)), 1);
  EXPECT_EQ(length("1"), 1);
  EXPECT_EQ(length("😋"), 4);
  EXPECT_EQ(length(kWomanFacepalmingLightSkinTone), 17);
  EXPECT_EQ(length("1234567890abdef"), 15);
=======
  EXPECT_EQ(lengthVarbinary(""), 0);
  EXPECT_EQ(lengthVarbinary(std::string("\0", 1)), 1);
  EXPECT_EQ(lengthVarbinary("1"), 1);
  EXPECT_EQ(lengthVarbinary("😋"), 4);
  EXPECT_EQ(lengthVarbinary(kWomanFacepalmingLightSkinTone), 17);
  EXPECT_EQ(lengthVarbinary("1234567890abdef"), 15);
>>>>>>> 645d51e8
}

TEST_F(StringTest, md5) {
  auto md5 = [&](std::optional<std::string> arg) {
    return evaluateOnce<std::string, std::string>(
        "md5(c0)", {arg}, {VARBINARY()});
  };
  EXPECT_EQ(md5(std::nullopt), std::nullopt);
  EXPECT_EQ(md5(""), "d41d8cd98f00b204e9800998ecf8427e");
  EXPECT_EQ(md5("Infinity"), "eb2ac5b04180d8d6011a016aeb8f75b3");
}

TEST_F(StringTest, sha1) {
  auto sha1 = [&](std::optional<std::string> arg) {
    return evaluateOnce<std::string, std::string>(
        "sha1(c0)", {arg}, {VARBINARY()});
  };

  EXPECT_EQ(sha1(std::nullopt), std::nullopt);
  EXPECT_EQ(sha1(""), "da39a3ee5e6b4b0d3255bfef95601890afd80709");
  EXPECT_EQ(sha1("Spark"), "85f5955f4b27a9a4c2aab6ffe5d7189fc298b92c");
  EXPECT_EQ(
      sha1("0123456789abcdefghijklmnopqrstuvwxyz"),
      "a26704c04fc5f10db5aab58468035531cc542485");
}

TEST_F(StringTest, sha2) {
  auto sha2 = [&](std::optional<std::string> str,
                  std::optional<int32_t> bitLength) {
    return evaluateOnce<std::string, std::string, int32_t>(
        "sha2(cast(c0 as varbinary), c1)", str, bitLength);
  };
  EXPECT_EQ(sha2("Spark", -1), std::nullopt);
  EXPECT_EQ(sha2("Spark", 1), std::nullopt);
  EXPECT_EQ(
      sha2("", 0),
      "e3b0c44298fc1c149afbf4c8996fb92427ae41e4649b934ca495991b7852b855");
  EXPECT_EQ(
      sha2("Spark", 0),
      "529bc3b07127ecb7e53a4dcf1991d9152c24537d919178022b2c42657f79a26b");
  EXPECT_EQ(
      sha2("0123456789abcdefghijklmnopqrstuvwxyz", 0),
      "74e7e5bb9d22d6db26bf76946d40fff3ea9f0346b884fd0694920fccfad15e33");
  EXPECT_EQ(
      sha2("", 224),
      "d14a028c2a3a2bc9476102bb288234c415a2b01f828ea62ac5b3e42f");
  EXPECT_EQ(
      sha2("Spark", 224),
      "dbeab94971678d36af2195851c0f7485775a2a7c60073d62fc04549c");
  EXPECT_EQ(
      sha2("0123456789abcdefghijklmnopqrstuvwxyz", 224),
      "e6e4a6be069cc9bead8b6050856d2b26da6b3f7efa0951e5fb3a54dd");
  EXPECT_EQ(
      sha2("", 256),
      "e3b0c44298fc1c149afbf4c8996fb92427ae41e4649b934ca495991b7852b855");
  EXPECT_EQ(
      sha2("Spark", 256),
      "529bc3b07127ecb7e53a4dcf1991d9152c24537d919178022b2c42657f79a26b");
  EXPECT_EQ(
      sha2("0123456789abcdefghijklmnopqrstuvwxyz", 256),
      "74e7e5bb9d22d6db26bf76946d40fff3ea9f0346b884fd0694920fccfad15e33");
  EXPECT_EQ(
      sha2("", 384),
      "38b060a751ac96384cd9327eb1b1e36a21fdb71114be0743"
      "4c0cc7bf63f6e1da274edebfe76f65fbd51ad2f14898b95b");
  EXPECT_EQ(
      sha2("Spark", 384),
      "1e40b8d06c248a1cc32428c22582b6219d072283078fa140"
      "d9ad297ecadf2cabefc341b857ad36226aa8d6d79f2ab67d");
  EXPECT_EQ(
      sha2("0123456789abcdefghijklmnopqrstuvwxyz", 384),
      "ce6d4ea5442bc6c830bea1942d4860db9f7b96f0e9d2c307"
      "3ffe47a0e1166d95612d840ff15e5efdd23c1f273096da32");
  EXPECT_EQ(
      sha2("", 512),
      "cf83e1357eefb8bdf1542850d66d8007d620e4050b5715dc83f4a921d36ce9ce"
      "47d0d13c5d85f2b0ff8318d2877eec2f63b931bd47417a81a538327af927da3e");
  EXPECT_EQ(
      sha2("Spark", 512),
      "44844a586c54c9a212da1dbfe05c5f1705de1af5fda1f0d36297623249b279fd"
      "8f0ccec03f888f4fb13bf7cd83fdad58591c797f81121a23cfdd5e0897795238");
  EXPECT_EQ(
      sha2("0123456789abcdefghijklmnopqrstuvwxyz", 512),
      "95cadc34aa46b9fdef432f62fe5bad8d9f475bfbecf797d5802bb5f2937a85d9"
      "3ce4857a6262b03834c01c610d74cd1215f9a466dc6ad3dd15078e3309a03a6d");
}

TEST_F(StringTest, startsWith) {
  auto startsWith = [&](const std::optional<std::string>& str,
                        const std::optional<std::string>& pattern) {
    return evaluateOnce<bool>("startsWith(c0, c1)", str, pattern);
  };

  EXPECT_EQ(startsWith("hello", "ello"), false);
  EXPECT_EQ(startsWith("hello", "hell"), true);
  EXPECT_EQ(startsWith("hello", "hello there!"), false);
  EXPECT_EQ(startsWith("hello there!", "hello"), true);
  EXPECT_EQ(startsWith("-- hello there!", "-"), true);
  EXPECT_EQ(startsWith("-- hello there!", ""), true);
  EXPECT_EQ(startsWith("-- hello there!", std::nullopt), std::nullopt);
  EXPECT_EQ(startsWith(std::nullopt, "abc"), std::nullopt);
}

TEST_F(StringTest, contains) {
  auto contains = [&](const std::optional<std::string>& str,
                      const std::optional<std::string>& pattern) {
    return evaluateOnce<bool>("contains(c0, c1)", str, pattern);
  };
  EXPECT_EQ(contains("hello", "ello"), true);
  EXPECT_EQ(contains("hello", "hell"), true);
  EXPECT_EQ(contains("hello", "hello there!"), false);
  EXPECT_EQ(contains("hello there!", "hello"), true);
  EXPECT_EQ(contains("hello there!", ""), true);
  EXPECT_EQ(contains("-- hello there!", std::nullopt), std::nullopt);
  EXPECT_EQ(contains(std::nullopt, "abc"), std::nullopt);
}

TEST_F(StringTest, endsWith) {
  auto endsWith = [&](const std::optional<std::string>& str,
                      const std::optional<std::string>& pattern) {
    return evaluateOnce<bool>("endsWith(c0, c1)", str, pattern);
  };
  EXPECT_EQ(endsWith("hello", "ello"), true);
  EXPECT_EQ(endsWith("hello", "hell"), false);
  EXPECT_EQ(endsWith("hello", "hello there!"), false);
  EXPECT_EQ(endsWith("hello there!", "hello"), false);
  EXPECT_EQ(endsWith("hello there!", "!"), true);
  EXPECT_EQ(endsWith("hello there!", "there!"), true);
  EXPECT_EQ(endsWith("hello there!", "hello there!"), true);
  EXPECT_EQ(endsWith("hello there!", ""), true);
  EXPECT_EQ(endsWith("hello there!", "hello there"), false);
  EXPECT_EQ(endsWith("-- hello there!", "hello there"), false);
  EXPECT_EQ(endsWith("-- hello there!", std::nullopt), std::nullopt);
  EXPECT_EQ(endsWith(std::nullopt, "abc"), std::nullopt);
}

TEST_F(StringTest, substringIndex) {
  auto substringIndex =
      [&](const std::string& str, const std::string& delim, int32_t count) {
        return evaluateOnce<std::string, std::string, std::string, int32_t>(
            "substring_index(c0, c1, c2)", str, delim, count);
      };
  EXPECT_EQ(substringIndex("www.apache.org", ".", 3), "www.apache.org");
  EXPECT_EQ(substringIndex("www.apache.org", ".", 2), "www.apache");
  EXPECT_EQ(substringIndex("www.apache.org", ".", 1), "www");
  EXPECT_EQ(substringIndex("www.apache.org", ".", 0), "");
  EXPECT_EQ(substringIndex("www.apache.org", ".", -1), "org");
  EXPECT_EQ(substringIndex("www.apache.org", ".", -2), "apache.org");
  EXPECT_EQ(substringIndex("www.apache.org", ".", -3), "www.apache.org");
  // Str is empty string.
  EXPECT_EQ(substringIndex("", ".", 1), "");
  // Empty string delim.
  EXPECT_EQ(substringIndex("www.apache.org", "", 1), "");
  // Delim does not exist in str.
  EXPECT_EQ(substringIndex("www.apache.org", "#", 2), "www.apache.org");
  EXPECT_EQ(substringIndex("www.apache.org", "WW", 1), "www.apache.org");
  // Delim is 2 chars.
  EXPECT_EQ(substringIndex("www||apache||org", "||", 2), "www||apache");
  EXPECT_EQ(substringIndex("www||apache||org", "||", -2), "apache||org");
  // Non ascii chars.
  EXPECT_EQ(substringIndex("大千世界大千世界", "千", 2), "大千世界大");

  // Overlapped delim.
  EXPECT_EQ(substringIndex("||||||", "|||", 3), "||");
  EXPECT_EQ(substringIndex("||||||", "|||", -4), "|||");
  EXPECT_EQ(substringIndex("aaaaa", "aa", 2), "a");
  EXPECT_EQ(substringIndex("aaaaa", "aa", -4), "aaa");
  EXPECT_EQ(substringIndex("aaaaa", "aa", 0), "");
  EXPECT_EQ(substringIndex("aaaaa", "aa", 5), "aaaaa");
  EXPECT_EQ(substringIndex("aaaaa", "aa", -5), "aaaaa");
}

TEST_F(StringTest, trim) {
  auto trim = [&](std::optional<std::string> srcStr) {
    return evaluateOnce<std::string>("trim(c0)", srcStr);
  };

  auto trim = [&](std::optional<std::string> trimStr,
                  std::optional<std::string> srcStr) {
    return evaluateOnce<std::string>("trim(c0, c1)", trimStr, srcStr);
  };
  EXPECT_EQ(trim(""), "");
  EXPECT_EQ(trim("  data\t "), "data\t");
  EXPECT_EQ(trim("  data\t"), "data\t");
  EXPECT_EQ(trim("data\t "), "data\t");
  EXPECT_EQ(trim("data\t"), "data\t");
  EXPECT_EQ(trim("  \u6570\u636E\t "), "\u6570\u636E\t");
  EXPECT_EQ(trim("  \u6570\u636E\t"), "\u6570\u636E\t");
  EXPECT_EQ(trim("\u6570\u636E\t "), "\u6570\u636E\t");
  EXPECT_EQ(trim("\u6570\u636E\t"), "\u6570\u636E\t");

  EXPECT_EQ(trim("", ""), "");
  EXPECT_EQ(trim("", "srcStr"), "srcStr");
  EXPECT_EQ(trim("trimStr", ""), "");
  EXPECT_EQ(trim("data!egr< >int", "integer data!"), "");
  EXPECT_EQ(trim("int", "integer data!"), "eger data!");
  EXPECT_EQ(trim("!!at", "integer data!"), "integer d");
  EXPECT_EQ(trim("a", "integer data!"), "integer data!");
  EXPECT_EQ(
      trim("\u6570\u6574!\u6570 \u636E!", "\u6574\u6570 \u6570\u636E!"), "");
  EXPECT_EQ(trim(" \u6574\u6570 ", "\u6574\u6570 \u6570\u636E!"), "\u636E!");
  EXPECT_EQ(trim("! \u6570\u636E!", "\u6574\u6570 \u6570\u636E!"), "\u6574");
  EXPECT_EQ(
      trim("\u6570", "\u6574\u6570 \u6570\u636E!"),
      "\u6574\u6570 \u6570\u636E!");
}

TEST_F(StringTest, ltrim) {
  auto ltrim = [&](std::optional<std::string> srcStr) {
    return evaluateOnce<std::string>("ltrim(c0)", srcStr);
  };

  auto ltrim = [&](std::optional<std::string> trimStr,
                   std::optional<std::string> srcStr) {
    return evaluateOnce<std::string>("ltrim(c0, c1)", trimStr, srcStr);
  };

  EXPECT_EQ(ltrim(""), "");
  EXPECT_EQ(ltrim("  data\t "), "data\t ");
  EXPECT_EQ(ltrim("  data\t"), "data\t");
  EXPECT_EQ(ltrim("data\t "), "data\t ");
  EXPECT_EQ(ltrim("data\t"), "data\t");
  EXPECT_EQ(ltrim("  \u6570\u636E\t "), "\u6570\u636E\t ");
  EXPECT_EQ(ltrim("  \u6570\u636E\t"), "\u6570\u636E\t");
  EXPECT_EQ(ltrim("\u6570\u636E\t "), "\u6570\u636E\t ");
  EXPECT_EQ(ltrim("\u6570\u636E\t"), "\u6570\u636E\t");

  EXPECT_EQ(ltrim("", ""), "");
  EXPECT_EQ(ltrim("", "srcStr"), "srcStr");
  EXPECT_EQ(ltrim("trimStr", ""), "");
  EXPECT_EQ(ltrim("data!egr< >int", "integer data!"), "");
  EXPECT_EQ(ltrim("int", "integer data!"), "eger data!");
  EXPECT_EQ(ltrim("!!at", "integer data!"), "integer data!");
  EXPECT_EQ(ltrim("a", "integer data!"), "integer data!");
  EXPECT_EQ(
      ltrim("\u6570\u6574!\u6570 \u636E!", "\u6574\u6570 \u6570\u636E!"), "");
  EXPECT_EQ(ltrim(" \u6574\u6570 ", "\u6574\u6570 \u6570\u636E!"), "\u636E!");
  EXPECT_EQ(
      ltrim("! \u6570\u636E!", "\u6574\u6570 \u6570\u636E!"),
      "\u6574\u6570 \u6570\u636E!");
  EXPECT_EQ(
      ltrim("\u6570", "\u6574\u6570 \u6570\u636E!"),
      "\u6574\u6570 \u6570\u636E!");
}

TEST_F(StringTest, rtrim) {
  auto rtrim = [&](std::optional<std::string> srcStr) {
    return evaluateOnce<std::string>("rtrim(c0)", srcStr);
  };

  auto rtrim = [&](std::optional<std::string> trimStr,
                   std::optional<std::string> srcStr) {
    return evaluateOnce<std::string>("rtrim(c0, c1)", trimStr, srcStr);
  };
  EXPECT_EQ(rtrim(""), "");
  EXPECT_EQ(rtrim("  data\t "), "  data\t");
  EXPECT_EQ(rtrim("  data\t"), "  data\t");
  EXPECT_EQ(rtrim("data\t "), "data\t");
  EXPECT_EQ(rtrim("data\t"), "data\t");
  EXPECT_EQ(rtrim("  \u6570\u636E\t "), "  \u6570\u636E\t");
  EXPECT_EQ(rtrim("  \u6570\u636E\t"), "  \u6570\u636E\t");
  EXPECT_EQ(rtrim("\u6570\u636E\t "), "\u6570\u636E\t");
  EXPECT_EQ(rtrim("\u6570\u636E\t"), "\u6570\u636E\t");

  EXPECT_EQ(rtrim("", ""), "");
  EXPECT_EQ(rtrim("", "srcStr"), "srcStr");
  EXPECT_EQ(rtrim("trimStr", ""), "");
  EXPECT_EQ(rtrim("data!egr< >int", "integer data!"), "");
  EXPECT_EQ(rtrim("int", "integer data!"), "integer data!");
  EXPECT_EQ(rtrim("!!at", "integer data!"), "integer d");
  EXPECT_EQ(rtrim("a", "integer data!"), "integer data!");
  EXPECT_EQ(
      rtrim("\u6570\u6574!\u6570 \u636E!", "\u6574\u6570 \u6570\u636E!"), "");
  EXPECT_EQ(
      rtrim(" \u6574\u6570 ", "\u6574\u6570 \u6570\u636E!"),
      "\u6574\u6570 \u6570\u636E!");
  EXPECT_EQ(rtrim("! \u6570\u636E!", "\u6574\u6570 \u6570\u636E!"), "\u6574");
  EXPECT_EQ(
      rtrim("\u6570", "\u6574\u6570 \u6570\u636E!"),
      "\u6574\u6570 \u6570\u636E!");
}

TEST_F(StringTest, substring) {
  auto substring = [&](std::optional<std::string> str,
                       std::optional<int32_t> start) {
    return evaluateOnce<std::string>("substring(c0, c1)", str, start);
  };

  auto substring = [&](std::optional<std::string> str,
                       std::optional<int32_t> start,
                       std::optional<int32_t> length) {
    return evaluateOnce<std::string>(
        "substring(c0, c1, c2)", str, start, length);
  };
  EXPECT_EQ(substring("example", 0, 2), "ex");
  EXPECT_EQ(substring("example", 1, -1), "");
  EXPECT_EQ(substring("example", 1, 0), "");
  EXPECT_EQ(substring("example", 1, 2), "ex");
  EXPECT_EQ(substring("example", 1, 7), "example");
  EXPECT_EQ(substring("example", 1, 100), "example");
  EXPECT_EQ(substring("example", 2, 2), "xa");
  EXPECT_EQ(substring("example", 8, 2), "");
  EXPECT_EQ(substring("example", -2, 2), "le");
  EXPECT_EQ(substring("example", -7, 2), "ex");
  EXPECT_EQ(substring("example", -8, 2), "e");
  EXPECT_EQ(substring("example", -9, 2), "");
  EXPECT_EQ(substring("example", -7, 7), "example");
  EXPECT_EQ(substring("example", -9, 9), "example");
  EXPECT_EQ(substring("example", 4, 2147483645), "mple");
  EXPECT_EQ(substring("example", 2147483645, 4), "");
  EXPECT_EQ(substring("example", -2147483648, 1), "");
  EXPECT_EQ(substring("da\u6570\u636Eta", 2, 4), "a\u6570\u636Et");
  EXPECT_EQ(substring("da\u6570\u636Eta", -3, 2), "\u636Et");

  EXPECT_EQ(substring("example", 0), "example");
  EXPECT_EQ(substring("example", 1), "example");
  EXPECT_EQ(substring("example", 2), "xample");
  EXPECT_EQ(substring("example", 8), "");
  EXPECT_EQ(substring("example", 2147483647), "");
  EXPECT_EQ(substring("example", -2), "le");
  EXPECT_EQ(substring("example", -7), "example");
  EXPECT_EQ(substring("example", -8), "example");
  EXPECT_EQ(substring("example", -9), "example");
  EXPECT_EQ(substring("example", -2147483647), "example");
  EXPECT_EQ(substring("da\u6570\u636Eta", 3), "\u6570\u636Eta");
  EXPECT_EQ(substring("da\u6570\u636Eta", -3), "\u636Eta");
}

TEST_F(StringTest, overlayVarchar) {
  auto overlay = [&](std::optional<std::string> input,
                     std::optional<std::string> replace,
                     std::optional<int32_t> pos,
                     std::optional<int32_t> len) {
    // overlay is a keyword of DuckDB, use double quote avoid parse error.
    return evaluateOnce<std::string>(
        "\"overlay\"(c0, c1, c2, c3)", input, replace, pos, len);
  };
  EXPECT_EQ(overlay("Spark\u6570\u636ESQL", "_", 6, -1), "Spark_\u636ESQL");
  EXPECT_EQ(
      overlay("Spark\u6570\u636ESQL", "_", 6, 0), "Spark_\u6570\u636ESQL");
  EXPECT_EQ(overlay("Spark\u6570\u636ESQL", "_", -6, 2), "_\u636ESQL");

  EXPECT_EQ(overlay("Spark SQL", "_", 6, -1), "Spark_SQL");
  EXPECT_EQ(overlay("Spark SQL", "CORE", 7, -1), "Spark CORE");
  EXPECT_EQ(overlay("Spark SQL", "ANSI ", 7, 0), "Spark ANSI SQL");
  EXPECT_EQ(overlay("Spark SQL", "tructured", 2, 4), "Structured SQL");

  EXPECT_EQ(overlay("Spark SQL", "##", 10, -1), "Spark SQL##");
  EXPECT_EQ(overlay("Spark SQL", "##", 10, 4), "Spark SQL##");
  EXPECT_EQ(overlay("Spark SQL", "##", 0, -1), "##park SQL");
  EXPECT_EQ(overlay("Spark SQL", "##", 0, 4), "##rk SQL");
  EXPECT_EQ(overlay("Spark SQL", "##", -10, -1), "##park SQL");
  EXPECT_EQ(overlay("Spark SQL", "##", -10, 4), "##rk SQL");
}

TEST_F(StringTest, overlayVarbinary) {
  auto overlay = [&](std::optional<std::string> input,
                     std::optional<std::string> replace,
                     std::optional<int32_t> pos,
                     std::optional<int32_t> len) {
    // overlay is a keyword of DuckDB, use double quote avoid parse error.
    return evaluateOnce<std::string>(
        "\"overlay\"(cast(c0 as varbinary), cast(c1 as varbinary), c2, c3)",
        input,
        replace,
        pos,
        len);
  };
  EXPECT_EQ(overlay("Spark\x65\x20SQL", "_", 6, -1), "Spark_\x20SQL");
  EXPECT_EQ(overlay("Spark\x65\x20SQL", "_", 6, 0), "Spark_\x65\x20SQL");
  EXPECT_EQ(overlay("Spark\x65\x20SQL", "_", -6, 2), "_\x20SQL");

  EXPECT_EQ(overlay("Spark SQL", "_", 6, -1), "Spark_SQL");
  EXPECT_EQ(overlay("Spark SQL", "CORE", 7, -1), "Spark CORE");
  EXPECT_EQ(overlay("Spark SQL", "ANSI ", 7, 0), "Spark ANSI SQL");
  EXPECT_EQ(overlay("Spark SQL", "tructured", 2, 4), "Structured SQL");

  EXPECT_EQ(overlay("Spark SQL", "##", 10, -1), "Spark SQL##");
  EXPECT_EQ(overlay("Spark SQL", "##", 10, 4), "Spark SQL##");
  EXPECT_EQ(overlay("Spark SQL", "##", 0, -1), "##park SQL");
  EXPECT_EQ(overlay("Spark SQL", "##", 0, 4), "##rk SQL");
  EXPECT_EQ(overlay("Spark SQL", "##", -10, -1), "##park SQL");
  EXPECT_EQ(overlay("Spark SQL", "##", -10, 4), "##rk SQL");
}

TEST_F(StringTest, rpad) {
  const std::string invalidString = "Ψ\xFF\xFFΣΓΔA";
  const std::string invalidPadString = "\xFFΨ\xFF";

  auto rpad = [&](std::optional<std::string> string,
                  std::optional<int32_t> size,
                  std::optional<std::string> padString) {
    return evaluateOnce<std::string>(
        "rpad(c0, c1, c2)", string, size, padString);
  };

  auto rpad = [&](std::optional<std::string> string,
                  std::optional<int32_t> size) {
    return evaluateOnce<std::string>("rpad(c0, c1)", string, size);
  };

  // ASCII strings with various values for size and padString
  EXPECT_EQ("textx", rpad("text", 5, "x"));
  EXPECT_EQ("text", rpad("text", 4, "x"));
  EXPECT_EQ("textxyx", rpad("text", 7, "xy"));
  EXPECT_EQ("text  ", rpad("text", 6));

  // Non-ASCII strings with various values for size and padString
  EXPECT_EQ(
      "\u4FE1\u5FF5 \u7231 \u5E0C\u671B  \u671B\u671B",
      rpad("\u4FE1\u5FF5 \u7231 \u5E0C\u671B  ", 11, "\u671B"));
  EXPECT_EQ(
      "\u4FE1\u5FF5 \u7231 \u5E0C\u671B  \u5E0C\u671B\u5E0C",
      rpad("\u4FE1\u5FF5 \u7231 \u5E0C\u671B  ", 12, "\u5E0C\u671B"));

  // Empty string
  EXPECT_EQ("aaa", rpad("", 3, "a"));

  // Truncating string
  EXPECT_EQ("", rpad("abc", 0, "e"));
  EXPECT_EQ("tex", rpad("text", 3, "xy"));
  EXPECT_EQ(
      "\u4FE1\u5FF5 \u7231 ",
      rpad("\u4FE1\u5FF5 \u7231 \u5E0C\u671B  ", 5, "\u671B"));

  // Invalid UTF-8 chars
  EXPECT_EQ(invalidString + "x", rpad(invalidString, 8, "x"));
  EXPECT_EQ("abc" + invalidPadString, rpad("abc", 6, invalidPadString));
}

TEST_F(StringTest, lpad) {
  std::string invalidString = "Ψ\xFF\xFFΣΓΔA";
  std::string invalidPadString = "\xFFΨ\xFF";

  auto lpad = [&](std::optional<std::string> string,
                  std::optional<int32_t> size,
                  std::optional<std::string> padString) {
    return evaluateOnce<std::string>(
        "lpad(c0, c1, c2)", string, size, padString);
  };

  auto lpad = [&](std::optional<std::string> string,
                  std::optional<int32_t> size) {
    return evaluateOnce<std::string>("lpad(c0, c1)", string, size);
  };

  // ASCII strings with various values for size and padString
  EXPECT_EQ("xtext", lpad("text", 5, "x"));
  EXPECT_EQ("text", lpad("text", 4, "x"));
  EXPECT_EQ("xyxtext", lpad("text", 7, "xy"));
  EXPECT_EQ("  text", lpad("text", 6));

  // Non-ASCII strings with various values for size and padString
  EXPECT_EQ(
      "\u671B\u671B\u4FE1\u5FF5 \u7231 \u5E0C\u671B  ",
      lpad("\u4FE1\u5FF5 \u7231 \u5E0C\u671B  ", 11, "\u671B"));
  EXPECT_EQ(
      "\u5E0C\u671B\u5E0C\u4FE1\u5FF5 \u7231 \u5E0C\u671B  ",
      lpad("\u4FE1\u5FF5 \u7231 \u5E0C\u671B  ", 12, "\u5E0C\u671B"));

  // Empty string
  EXPECT_EQ("aaa", lpad("", 3, "a"));

  // Truncating string
  EXPECT_EQ("", lpad("abc", 0, "e"));
  EXPECT_EQ("tex", lpad("text", 3, "xy"));
  EXPECT_EQ(
      "\u4FE1\u5FF5 \u7231 ",
      lpad("\u4FE1\u5FF5 \u7231 \u5E0C\u671B  ", 5, "\u671B"));

  // Invalid UTF-8 chars
  EXPECT_EQ("x" + invalidString, lpad(invalidString, 8, "x"));
  EXPECT_EQ(invalidPadString + "abc", lpad("abc", 6, invalidPadString));
}

TEST_F(StringTest, left) {
  auto left = [&](std::optional<std::string> str,
                  std::optional<int32_t> length) {
    return evaluateOnce<std::string>("left(c0, c1)", str, length);
  };
  EXPECT_EQ(left("example", -2), "");
  EXPECT_EQ(left("example", 0), "");
  EXPECT_EQ(left("example", 2), "ex");
  EXPECT_EQ(left("example", 7), "example");
  EXPECT_EQ(left("example", 20), "example");

  EXPECT_EQ(left("da\u6570\u636Eta", 2), "da");
  EXPECT_EQ(left("da\u6570\u636Eta", 3), "da\u6570");
  EXPECT_EQ(left("da\u6570\u636Eta", 30), "da\u6570\u636Eta");
}

TEST_F(StringTest, translate) {
  auto testTranslate =
      [&](const std::vector<std::optional<std::string>>& inputs,
          auto& expected) {
        EXPECT_EQ(
            evaluateOnce<std::string>(
                "translate(c0, c1, c2)", inputs[0], inputs[1], inputs[2]),
            expected);
      };

  testTranslate({"ab[cd]", "[]", "##"}, "ab#cd#");
  testTranslate({"ab[cd]", "[]", "#"}, "ab#cd");
  testTranslate({"ab[cd]", "[]", "#@$"}, "ab#cd@");
  testTranslate({"ab[cd]", "[]", "  "}, "ab cd ");
  testTranslate({"ab\u2028", "\u2028", "\u2029"}, "ab\u2029");
  testTranslate({"abcabc", "a", "\u2029"}, "\u2029bc\u2029bc");
  testTranslate({"abc", "", ""}, "abc");
  testTranslate({"translate", "rnlt", "123"}, "1a2s3ae");
  testTranslate({"translate", "rnlt", ""}, "asae");
  testTranslate({"abcd", "aba", "123"}, "12cd");
  // Test null input.
  testTranslate({"abc", std::nullopt, "\u2029"}, std::nullopt);
  testTranslate({"abc", "\u2028", std::nullopt}, std::nullopt);
  testTranslate({std::nullopt, "\u2028", "\u2029"}, std::nullopt);
}

TEST_F(StringTest, translateConstantMatch) {
  auto rowType = ROW({{"c0", VARCHAR()}});
  auto exprSet = compileExpression("translate(c0, 'ab', '12')", rowType);

  auto testTranslate = [&](const auto& input, const auto& expected) {
    auto result = evaluate(*exprSet, makeRowVector({input}));
    velox::test::assertEqualVectors(expected, result);
  };

  // Uses ascii batch as the initial input.
  auto input = makeFlatVector<std::string>({"abcd", "cdab"});
  auto expected = makeFlatVector<std::string>({"12cd", "cd12"});
  testTranslate(input, expected);

  // Uses unicode batch as the next input.
  input = makeFlatVector<std::string>({"abåæçè", "åæçèab"});
  expected = makeFlatVector<std::string>({"12åæçè", "åæçè12"});
  testTranslate(input, expected);
}

TEST_F(StringTest, translateNonconstantMatch) {
  auto rowType = ROW({{"c0", VARCHAR()}, {"c1", VARCHAR()}, {"c2", VARCHAR()}});
  auto exprSet = compileExpression("translate(c0, c1, c2)", rowType);

  auto testTranslate = [&](const std::vector<VectorPtr>& inputs,
                           const auto& expected) {
    auto result = evaluate(*exprSet, makeRowVector(inputs));
    velox::test::assertEqualVectors(expected, result);
  };

  // All inputs are ascii encoded.
  auto input = makeFlatVector<std::string>({"abcd", "cdab"});
  auto match = makeFlatVector<std::string>({"ab", "ca"});
  auto replace = makeFlatVector<std::string>({"#", "@$"});
  auto expected = makeFlatVector<std::string>({"#cd", "@d$b"});
  testTranslate({input, match, replace}, expected);

  // Partial inputs are ascii encoded.
  input = makeFlatVector<std::string>({"abcd", "cdab"});
  match = makeFlatVector<std::string>({"ac", "ab"});
  replace = makeFlatVector<std::string>({"åç", "æ"});
  expected = makeFlatVector<std::string>({"åbçd", "cdæ"});
  testTranslate({input, match, replace}, expected);

  // All inputs are unicode encoded.
  input = makeFlatVector<std::string>({"abåæçè", "åæçèac"});
  match = makeFlatVector<std::string>({"aå", "çc"});
  replace = makeFlatVector<std::string>({"åa", "cç"});
  expected = makeFlatVector<std::string>({"åbaæçè", "åæcèaç"});
  testTranslate({input, match, replace}, expected);
}

TEST_F(StringTest, conv) {
  auto conv = [&](std::optional<std::string> str,
                  std::optional<int32_t> fromBase,
                  std::optional<int32_t> toBase) {
    return evaluateOnce<std::string>("conv(c0, c1, c2)", str, fromBase, toBase);
  };
  EXPECT_EQ(conv("4", 10, 2), "100");
  EXPECT_EQ(conv("110", 2, 10), "6");
  EXPECT_EQ(conv("15", 10, 16), "F");
  EXPECT_EQ(conv("15", 10, -16), "F");
  EXPECT_EQ(conv("big", 36, 16), "3A48");
  EXPECT_EQ(conv("-15", 10, -16), "-F");
  EXPECT_EQ(conv("-10", 16, -10), "-16");

  // Overflow case.
  EXPECT_EQ(
      conv("-9223372036854775809", 10, -2),
      "-111111111111111111111111111111111111111111111111111111111111111");
  EXPECT_EQ(
      conv("-9223372036854775808", 10, -2),
      "-1000000000000000000000000000000000000000000000000000000000000000");
  EXPECT_EQ(
      conv("9223372036854775808", 10, -2),
      "-1000000000000000000000000000000000000000000000000000000000000000");
  EXPECT_EQ(
      conv("8000000000000000", 16, -2),
      "-1000000000000000000000000000000000000000000000000000000000000000");
  EXPECT_EQ(conv("-1", 10, 16), "FFFFFFFFFFFFFFFF");
  EXPECT_EQ(conv("FFFFFFFFFFFFFFFF", 16, -10), "-1");
  EXPECT_EQ(conv("-FFFFFFFFFFFFFFFF", 16, -10), "-1");
  EXPECT_EQ(conv("-FFFFFFFFFFFFFFFF", 16, 10), "18446744073709551615");
  EXPECT_EQ(conv("-15", 10, 16), "FFFFFFFFFFFFFFF1");
  EXPECT_EQ(conv("9223372036854775807", 36, 16), "FFFFFFFFFFFFFFFF");

  // Leading and trailing spaces.
  EXPECT_EQ(conv("15 ", 10, 16), "F");
  EXPECT_EQ(conv(" 15 ", 10, 16), "F");

  // Invalid characters.
  // Only converts "11".
  EXPECT_EQ(conv("11abc", 10, 16), "B");
  // Only converts "F".
  EXPECT_EQ(conv("FH", 16, 10), "15");
  // Discards followed invalid character even though converting to same base.
  EXPECT_EQ(conv("11abc", 10, 10), "11");
  EXPECT_EQ(conv("FH", 16, 16), "F");
  // Begins with invalid character.
  EXPECT_EQ(conv("HF", 16, 10), "0");
  // All are invalid for binary base.
  EXPECT_EQ(conv("2345", 2, 10), "0");

  // Negative symbol only.
  EXPECT_EQ(conv("-", 10, 16), "0");

  // Null result.
  EXPECT_EQ(conv("", 10, 16), std::nullopt);
  EXPECT_EQ(conv(" ", 10, 16), std::nullopt);
  EXPECT_EQ(conv("", std::nullopt, 16), std::nullopt);
  EXPECT_EQ(conv("", 10, std::nullopt), std::nullopt);
}

TEST_F(StringTest, replace) {
  auto replace = [&](std::optional<std::string> str,
                     std::optional<std::string> replaced) {
    return evaluateOnce<std::string>("replace(c0, c1)", str, replaced);
  };

  auto replace = [&](std::optional<std::string> str,
                     std::optional<std::string> replaced,
                     std::optional<std::string> replacement) {
    return evaluateOnce<std::string>(
        "replace(c0, c1, c2)", str, replaced, replacement);
  };
  EXPECT_EQ(replace("aaabaac", "a"), "bc");
  EXPECT_EQ(replace("aaabaac", ""), "aaabaac");
  EXPECT_EQ(replace("aaabaac", "a", "z"), "zzzbzzc");
  EXPECT_EQ(replace("aaabaac", "", "z"), "aaabaac");
  EXPECT_EQ(replace("aaabaac", "a", ""), "bc");
  EXPECT_EQ(replace("aaabaac", "x", "z"), "aaabaac");
  EXPECT_EQ(replace("aaabaac", "aaa", "z"), "zbaac");
  EXPECT_EQ(replace("aaabaac", "a", "xyz"), "xyzxyzxyzbxyzxyzc");
  EXPECT_EQ(replace("aaabaac", "aaabaac", "z"), "z");
  EXPECT_EQ(
      replace("123\u6570\u6570\u636E", "\u6570\u636E", "data"),
      "123\u6570data");
}

TEST_F(StringTest, findInSet) {
  auto findInSet = [&](std::optional<std::string> str,
                       std::optional<std::string> strArray) {
    return evaluateOnce<int32_t>("find_in_set(c0, c1)", str, strArray);
  };
  EXPECT_EQ(findInSet("ab", "abc,b,ab,c,def"), 3);
  EXPECT_EQ(findInSet("abc", "abc,b,ab,c,def"), 1);
  EXPECT_EQ(findInSet("ab,", "abc,b,ab,c,def"), 0);
  EXPECT_EQ(findInSet("ab", "abc,b,ab,ab,ab"), 3);
  EXPECT_EQ(findInSet("abc", "abc,abc,abc,abc,abc"), 1);
  EXPECT_EQ(findInSet("c", "abc,b,ab,c,def"), 4);
  EXPECT_EQ(findInSet("dfg", "abc,b,ab,c,def"), 0);
  EXPECT_EQ(findInSet("dfg", "dfgdsiaq"), 0);
  EXPECT_EQ(findInSet("dfg", "dfgdsiaq, dshadad"), 0);
  EXPECT_EQ(findInSet("", ""), 1);
  EXPECT_EQ(findInSet("", "123"), 0);
  EXPECT_EQ(findInSet("123", ""), 0);
  EXPECT_EQ(findInSet("", "123,"), 2);
  EXPECT_EQ(findInSet("", ",123"), 1);
  EXPECT_EQ(findInSet("dfg", std::nullopt), std::nullopt);
  EXPECT_EQ(findInSet(std::nullopt, "abc"), std::nullopt);
  EXPECT_EQ(findInSet(std::nullopt, std::nullopt), std::nullopt);
  EXPECT_EQ(findInSet("\u0061\u0062", "abc,b,ab,c,def"), 3);
  EXPECT_EQ(findInSet("\u0063", "abc,b,ab,c,def"), 4);
  EXPECT_EQ(findInSet("", "\u002c\u0031\u0032\u0033"), 1);
  EXPECT_EQ(findInSet("123", "\u002c\u0031\u0032\u0033"), 2);
  EXPECT_EQ(findInSet("😊", "🌍,😊"), 2);
  EXPECT_EQ(findInSet("😊", "😊,123"), 1);
  EXPECT_EQ(findInSet("abåæçè", ",abåæçè"), 2);
  EXPECT_EQ(findInSet("abåæçè", "abåæçè,"), 1);
  EXPECT_EQ(findInSet("\u0061\u0062\u00e5\u00e6\u00e7\u00e8", ",abåæçè"), 2);
  EXPECT_EQ(
      findInSet("abåæçè", "\u002c\u0061\u0062\u00e5\u00e6\u00e7\u00e8"), 2);
}
} // namespace
} // namespace facebook::velox::functions::sparksql::test<|MERGE_RESOLUTION|>--- conflicted
+++ resolved
@@ -25,211 +25,6 @@
 static constexpr char kWomanFacepalmingLightSkinTone[] =
     "\xF0\x9F\xA4\xA6\xF0\x9F\x8F\xBB\xE2\x80\x8D\xE2\x99\x80\xEF\xB8\x8F";
 
-<<<<<<< HEAD
-=======
-class StringTest : public SparkFunctionBaseTest {
- protected:
-  std::optional<int32_t> ascii(std::optional<std::string> arg) {
-    return evaluateOnce<int32_t>("ascii(c0)", arg);
-  }
-
-  std::optional<std::string> chr(std::optional<int64_t> arg) {
-    return evaluateOnce<std::string>("chr(c0)", arg);
-  }
-
-  std::optional<int32_t> instr(
-      std::optional<std::string> haystack,
-      std::optional<std::string> needle) {
-    return evaluateOnce<int32_t>("instr(c0, c1)", haystack, needle);
-  }
-
-  std::optional<int32_t> length(std::optional<std::string> arg) {
-    return evaluateOnce<int32_t>("length(c0)", arg);
-  }
-
-  std::optional<int32_t> lengthVarbinary(std::optional<std::string> arg) {
-    return evaluateOnce<int32_t, std::string>(
-        "length(c0)", {arg}, {VARBINARY()});
-  }
-
-  std::optional<std::string> trim(std::optional<std::string> srcStr) {
-    return evaluateOnce<std::string>("trim(c0)", srcStr);
-  }
-
-  std::optional<std::string> trim(
-      std::optional<std::string> trimStr,
-      std::optional<std::string> srcStr) {
-    return evaluateOnce<std::string>("trim(c0, c1)", trimStr, srcStr);
-  }
-
-  std::optional<std::string> ltrim(std::optional<std::string> srcStr) {
-    return evaluateOnce<std::string>("ltrim(c0)", srcStr);
-  }
-
-  std::optional<std::string> ltrim(
-      std::optional<std::string> trimStr,
-      std::optional<std::string> srcStr) {
-    return evaluateOnce<std::string>("ltrim(c0, c1)", trimStr, srcStr);
-  }
-
-  std::optional<std::string> rtrim(std::optional<std::string> srcStr) {
-    return evaluateOnce<std::string>("rtrim(c0)", srcStr);
-  }
-
-  std::optional<std::string> rtrim(
-      std::optional<std::string> trimStr,
-      std::optional<std::string> srcStr) {
-    return evaluateOnce<std::string>("rtrim(c0, c1)", trimStr, srcStr);
-  }
-
-  std::optional<std::string> md5(std::optional<std::string> arg) {
-    return evaluateOnce<std::string, std::string>(
-        "md5(c0)", {arg}, {VARBINARY()});
-  }
-
-  std::optional<std::string> sha1(std::optional<std::string> arg) {
-    return evaluateOnce<std::string, std::string>(
-        "sha1(c0)", {arg}, {VARBINARY()});
-  }
-
-  std::optional<std::string> sha2(
-      std::optional<std::string> str,
-      std::optional<int32_t> bitLength) {
-    return evaluateOnce<std::string, std::string, int32_t>(
-        "sha2(cast(c0 as varbinary), c1)", str, bitLength);
-  }
-
-  bool compareFunction(
-      const std::string& function,
-      const std::optional<std::string>& str,
-      const std::optional<std::string>& pattern) {
-    return evaluateOnce<bool>(function + "(c0, c1)", str, pattern).value();
-  }
-
-  std::optional<bool> startsWith(
-      const std::optional<std::string>& str,
-      const std::optional<std::string>& pattern) {
-    return evaluateOnce<bool>("startsWith(c0, c1)", str, pattern);
-  }
-  std::optional<bool> endsWith(
-      const std::optional<std::string>& str,
-      const std::optional<std::string>& pattern) {
-    return evaluateOnce<bool>("endsWith(c0, c1)", str, pattern);
-  }
-  std::optional<bool> contains(
-      const std::optional<std::string>& str,
-      const std::optional<std::string>& pattern) {
-    return evaluateOnce<bool>("contains(c0, c1)", str, pattern);
-  }
-
-  std::optional<std::string> substring(
-      std::optional<std::string> str,
-      std::optional<int32_t> start) {
-    return evaluateOnce<std::string>("substring(c0, c1)", str, start);
-  }
-
-  std::optional<std::string> substring(
-      std::optional<std::string> str,
-      std::optional<int32_t> start,
-      std::optional<int32_t> length) {
-    return evaluateOnce<std::string>(
-        "substring(c0, c1, c2)", str, start, length);
-  }
-
-  std::optional<std::string> left(
-      std::optional<std::string> str,
-      std::optional<int32_t> length) {
-    return evaluateOnce<std::string>("left(c0, c1)", str, length);
-  }
-
-  std::optional<std::string> substringIndex(
-      const std::string& str,
-      const std::string& delim,
-      int32_t count) {
-    return evaluateOnce<std::string, std::string, std::string, int32_t>(
-        "substring_index(c0, c1, c2)", str, delim, count);
-  }
-
-  std::optional<std::string> overlay(
-      std::optional<std::string> input,
-      std::optional<std::string> replace,
-      std::optional<int32_t> pos,
-      std::optional<int32_t> len) {
-    // overlay is a keyword of DuckDB, use double quote avoid parse error.
-    return evaluateOnce<std::string>(
-        "\"overlay\"(c0, c1, c2, c3)", input, replace, pos, len);
-  }
-
-  std::optional<std::string> overlayVarbinary(
-      std::optional<std::string> input,
-      std::optional<std::string> replace,
-      std::optional<int32_t> pos,
-      std::optional<int32_t> len) {
-    // overlay is a keyword of DuckDB, use double quote avoid parse error.
-    return evaluateOnce<std::string>(
-        "\"overlay\"(cast(c0 as varbinary), cast(c1 as varbinary), c2, c3)",
-        input,
-        replace,
-        pos,
-        len);
-  }
-  std::optional<std::string> rpad(
-      std::optional<std::string> string,
-      std::optional<int32_t> size,
-      std::optional<std::string> padString) {
-    return evaluateOnce<std::string>(
-        "rpad(c0, c1, c2)", string, size, padString);
-  }
-
-  std::optional<std::string> lpad(
-      std::optional<std::string> string,
-      std::optional<int32_t> size,
-      std::optional<std::string> padString) {
-    return evaluateOnce<std::string>(
-        "lpad(c0, c1, c2)", string, size, padString);
-  }
-
-  std::optional<std::string> rpad(
-      std::optional<std::string> string,
-      std::optional<int32_t> size) {
-    return evaluateOnce<std::string>("rpad(c0, c1)", string, size);
-  }
-
-  std::optional<std::string> lpad(
-      std::optional<std::string> string,
-      std::optional<int32_t> size) {
-    return evaluateOnce<std::string>("lpad(c0, c1)", string, size);
-  }
-
-  std::optional<std::string> conv(
-      std::optional<std::string> str,
-      std::optional<int32_t> fromBase,
-      std::optional<int32_t> toBase) {
-    return evaluateOnce<std::string>("conv(c0, c1, c2)", str, fromBase, toBase);
-  }
-
-  std::optional<std::string> replace(
-      std::optional<std::string> str,
-      std::optional<std::string> replaced) {
-    return evaluateOnce<std::string>("replace(c0, c1)", str, replaced);
-  }
-
-  std::optional<std::string> replace(
-      std::optional<std::string> str,
-      std::optional<std::string> replaced,
-      std::optional<std::string> replacement) {
-    return evaluateOnce<std::string>(
-        "replace(c0, c1, c2)", str, replaced, replacement);
-  }
-
-  std::optional<int32_t> findInSet(
-      std::optional<std::string> str,
-      std::optional<std::string> strArray) {
-    return evaluateOnce<int32_t>("find_in_set(c0, c1)", str, strArray);
-  }
-};
-
->>>>>>> 645d51e8
 TEST_F(StringTest, ascii) {
   auto ascii = [&](std::optional<std::string> arg) {
     return evaluateOnce<int32_t>("ascii(c0)", arg);
@@ -338,7 +133,6 @@
 }
 
 TEST_F(StringTest, lengthVarbinary) {
-<<<<<<< HEAD
   auto length = [&](std::optional<std::string> arg) {
     return evaluateOnce<int32_t, std::string>(
         "length(c0)", {arg}, {VARBINARY()});
@@ -349,14 +143,6 @@
   EXPECT_EQ(length("😋"), 4);
   EXPECT_EQ(length(kWomanFacepalmingLightSkinTone), 17);
   EXPECT_EQ(length("1234567890abdef"), 15);
-=======
-  EXPECT_EQ(lengthVarbinary(""), 0);
-  EXPECT_EQ(lengthVarbinary(std::string("\0", 1)), 1);
-  EXPECT_EQ(lengthVarbinary("1"), 1);
-  EXPECT_EQ(lengthVarbinary("😋"), 4);
-  EXPECT_EQ(lengthVarbinary(kWomanFacepalmingLightSkinTone), 17);
-  EXPECT_EQ(lengthVarbinary("1234567890abdef"), 15);
->>>>>>> 645d51e8
 }
 
 TEST_F(StringTest, md5) {
