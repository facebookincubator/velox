--- conflicted
+++ resolved
@@ -225,7 +225,41 @@
   EXPECT_EQ(lastDayFunc(std::nullopt), std::nullopt);
 }
 
-<<<<<<< HEAD
+TEST_F(DateTimeFunctionsTest, dateAdd) {
+  const auto dateAdd = [&](std::optional<int32_t> date,
+                           std::optional<int32_t> value) {
+    return evaluateOnce<int32_t, int32_t>(
+        "date_add(c0, c1)", {date, value}, {DATE(), INTEGER()});
+  };
+
+  // Check null behaviors
+  EXPECT_EQ(std::nullopt, dateAdd(std::nullopt, 1));
+  EXPECT_EQ(std::nullopt, dateAdd(parseDate("2019-02-28"), std::nullopt));
+  EXPECT_EQ(std::nullopt, dateAdd(std::nullopt, std::nullopt));
+
+  // Check simple tests.
+  EXPECT_EQ(parseDate("2019-03-01"), dateAdd(parseDate("2019-03-01"), 0));
+  EXPECT_EQ(parseDate("2019-03-01"), dateAdd(parseDate("2019-02-28"), 1));
+
+  // Account for the last day of a year-month
+  EXPECT_EQ(parseDate("2020-02-29"), dateAdd(parseDate("2019-01-30"), 395));
+  EXPECT_EQ(parseDate("2020-02-29"), dateAdd(parseDate("2019-01-30"), 395));
+
+  // Check for negative intervals
+  EXPECT_EQ(parseDate("2019-02-28"), dateAdd(parseDate("2020-02-29"), -366));
+  EXPECT_EQ(parseDate("2019-02-28"), dateAdd(parseDate("2020-02-29"), -366));
+
+  // Check for minimum and maximum tests.
+  constexpr int32_t kMin = std::numeric_limits<int32_t>::min();
+  constexpr int32_t kMax = std::numeric_limits<int32_t>::max();
+  EXPECT_EQ(parseDate("5881580-07-11"), dateAdd(parseDate("1970-01-01"), kMax));
+  EXPECT_EQ(
+      parseDate("1969-12-31"), dateAdd(parseDate("-5877641-06-23"), kMax));
+  EXPECT_EQ(
+      parseDate("-5877641-06-23"), dateAdd(parseDate("1970-01-01"), kMin));
+  EXPECT_EQ(parseDate("1969-12-31"), dateAdd(parseDate("5881580-07-11"), kMin));
+}
+
 TEST_F(DateTimeFunctionsTest, dateSub) {
   const auto dateSubFunc = [&](std::optional<int32_t> date,
                                std::optional<int32_t> value) {
@@ -247,48 +281,14 @@
 
   // Check for negative intervals.
   EXPECT_EQ(parseDate("2020-02-29"), dateSub("2019-02-28", -366));
-=======
-TEST_F(DateTimeFunctionsTest, dateAdd) {
-  const auto dateAdd = [&](std::optional<int32_t> date,
-                           std::optional<int32_t> value) {
-    return evaluateOnce<int32_t, int32_t>(
-        "date_add(c0, c1)", {date, value}, {DATE(), INTEGER()});
-  };
-
-  // Check null behaviors
-  EXPECT_EQ(std::nullopt, dateAdd(std::nullopt, 1));
-  EXPECT_EQ(std::nullopt, dateAdd(parseDate("2019-02-28"), std::nullopt));
-  EXPECT_EQ(std::nullopt, dateAdd(std::nullopt, std::nullopt));
-
-  // Check simple tests.
-  EXPECT_EQ(parseDate("2019-03-01"), dateAdd(parseDate("2019-03-01"), 0));
-  EXPECT_EQ(parseDate("2019-03-01"), dateAdd(parseDate("2019-02-28"), 1));
-
-  // Account for the last day of a year-month
-  EXPECT_EQ(parseDate("2020-02-29"), dateAdd(parseDate("2019-01-30"), 395));
-  EXPECT_EQ(parseDate("2020-02-29"), dateAdd(parseDate("2019-01-30"), 395));
-
-  // Check for negative intervals
-  EXPECT_EQ(parseDate("2019-02-28"), dateAdd(parseDate("2020-02-29"), -366));
-  EXPECT_EQ(parseDate("2019-02-28"), dateAdd(parseDate("2020-02-29"), -366));
->>>>>>> 24a66e77
 
   // Check for minimum and maximum tests.
   constexpr int32_t kMin = std::numeric_limits<int32_t>::min();
   constexpr int32_t kMax = std::numeric_limits<int32_t>::max();
-<<<<<<< HEAD
   EXPECT_EQ(parseDate("-5877641-06-23"), dateSub("1969-12-31", kMax));
   EXPECT_EQ(parseDate("1970-01-01"), dateSub("5881580-07-11", kMax));
   EXPECT_EQ(parseDate("1970-01-01"), dateSub("-5877641-06-23", kMin));
   EXPECT_EQ(parseDate("5881580-07-11"), dateSub("1969-12-31", kMin));
-=======
-  EXPECT_EQ(parseDate("5881580-07-11"), dateAdd(parseDate("1970-01-01"), kMax));
-  EXPECT_EQ(
-      parseDate("1969-12-31"), dateAdd(parseDate("-5877641-06-23"), kMax));
-  EXPECT_EQ(
-      parseDate("-5877641-06-23"), dateAdd(parseDate("1970-01-01"), kMin));
-  EXPECT_EQ(parseDate("1969-12-31"), dateAdd(parseDate("5881580-07-11"), kMin));
->>>>>>> 24a66e77
 }
 
 } // namespace
