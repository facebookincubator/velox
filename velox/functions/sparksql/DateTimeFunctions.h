/*
 * Copyright (c) Facebook, Inc. and its affiliates.
 *
 * Licensed under the Apache License, Version 2.0 (the "License");
 * you may not use this file except in compliance with the License.
 * You may obtain a copy of the License at
 *
 *     http://www.apache.org/licenses/LICENSE-2.0
 *
 * Unless required by applicable law or agreed to in writing, software
 * distributed under the License is distributed on an "AS IS" BASIS,
 * WITHOUT WARRANTIES OR CONDITIONS OF ANY KIND, either express or implied.
 * See the License for the specific language governing permissions and
 * limitations under the License.
 */

#include "velox/functions/lib/DateTimeFormatter.h"
#include "velox/functions/lib/TimeUtils.h"
#include "velox/functions/prestosql/DateTimeImpl.h"
#include "velox/type/tz/TimeZoneMap.h"

namespace facebook::velox::functions::sparksql {

template <typename T>
struct YearFunction : public InitSessionTimezone<T> {
  VELOX_DEFINE_FUNCTION_TYPES(T);

  FOLLY_ALWAYS_INLINE int32_t getYear(const std::tm& time) {
    return 1900 + time.tm_year;
  }

  FOLLY_ALWAYS_INLINE void call(
      int32_t& result,
      const arg_type<Timestamp>& timestamp) {
    result = getYear(getDateTime(timestamp, this->timeZone_));
  }

  FOLLY_ALWAYS_INLINE void call(int32_t& result, const arg_type<Date>& date) {
    result = getYear(getDateTime(date));
  }
};

template <typename T>
struct WeekFunction : public InitSessionTimezone<T> {
  VELOX_DEFINE_FUNCTION_TYPES(T);

  FOLLY_ALWAYS_INLINE int32_t getWeek(const std::tm& time) {
    // The computation of ISO week from date follows the algorithm here:
    // https://en.wikipedia.org/wiki/ISO_week_date
    int32_t week = floor(
                       10 + (time.tm_yday + 1) -
                       (time.tm_wday ? time.tm_wday : kDaysInWeek)) /
        kDaysInWeek;

    if (week == 0) {
      // Distance in days between the first day of the current year and the
      // Monday of the current week.
      auto mondayOfWeek =
          time.tm_yday + 1 - (time.tm_wday + kDaysInWeek - 1) % kDaysInWeek;
      // Distance in days between the first day and the first Monday of the
      // current year.
      auto firstMondayOfYear =
          1 + (mondayOfWeek + kDaysInWeek - 1) % kDaysInWeek;

      if ((util::isLeapYear(time.tm_year + 1900 - 1) &&
           firstMondayOfYear == 2) ||
          firstMondayOfYear == 3 || firstMondayOfYear == 4) {
        week = 53;
      } else {
        week = 52;
      }
    } else if (week == 53) {
      // Distance in days between the first day of the current year and the
      // Monday of the current week.
      auto mondayOfWeek =
          time.tm_yday + 1 - (time.tm_wday + kDaysInWeek - 1) % kDaysInWeek;
      auto daysInYear = util::isLeapYear(time.tm_year + 1900) ? 366 : 365;
      if (daysInYear - mondayOfWeek < 3) {
        week = 1;
      }
    }

    return week;
  }

  FOLLY_ALWAYS_INLINE void call(
      int32_t& result,
      const arg_type<Timestamp>& timestamp) {
    result = getWeek(getDateTime(timestamp, this->timeZone_));
  }

  FOLLY_ALWAYS_INLINE void call(int32_t& result, const arg_type<Date>& date) {
    result = getWeek(getDateTime(date));
  }
};

template <typename T>
struct UnixTimestampFunction {
  // unix_timestamp();
  // If no parameters, return the current unix timestamp without adjusting
  // timezones.
  FOLLY_ALWAYS_INLINE void call(int64_t& result) {
    result = Timestamp::now().getSeconds();
  }
};

template <typename T>
struct UnixTimestampParseFunction {
  VELOX_DEFINE_FUNCTION_TYPES(T);

  // unix_timestamp(input);
  // If format is not specified, assume kDefaultFormat.
  FOLLY_ALWAYS_INLINE void initialize(
      const core::QueryConfig& config,
      const arg_type<Varchar>* /*input*/) {
    format_ = buildJodaDateTimeFormatter(kDefaultFormat_);
    setTimezone(config);
  }

  FOLLY_ALWAYS_INLINE bool call(
      int64_t& result,
      const arg_type<Varchar>& input) {
    DateTimeResult dateTimeResult;
    try {
      dateTimeResult =
          format_->parse(std::string_view(input.data(), input.size()));
    } catch (const VeloxUserError&) {
      // Return null if could not parse.
      return false;
    }
    dateTimeResult.timestamp.toGMT(getTimezoneId(dateTimeResult));
    result = dateTimeResult.timestamp.getSeconds();
    return true;
  }

 protected:
  void setTimezone(const core::QueryConfig& config) {
    auto sessionTzName = config.sessionTimezone();
    if (!sessionTzName.empty()) {
      sessionTzID_ = util::getTimeZoneID(sessionTzName);
    }
  }

  int16_t getTimezoneId(const DateTimeResult& result) {
    // If timezone was not parsed, fallback to the session timezone. If there's
    // no session timezone, fallback to 0 (GMT).
    return result.timezoneId != -1 ? result.timezoneId
                                   : sessionTzID_.value_or(0);
  }

  // Default if format is not specified, as per Spark documentation.
  constexpr static std::string_view kDefaultFormat_{"yyyy-MM-dd HH:mm:ss"};
  std::shared_ptr<DateTimeFormatter> format_;
  std::optional<int64_t> sessionTzID_;
};

template <typename T>
struct UnixTimestampParseWithFormatFunction
    : public UnixTimestampParseFunction<T> {
  VELOX_DEFINE_FUNCTION_TYPES(T);

  // unix_timestamp(input, format):
  // If format is constant, compile it just once per batch.
  FOLLY_ALWAYS_INLINE void initialize(
      const core::QueryConfig& config,
      const arg_type<Varchar>* /*input*/,
      const arg_type<Varchar>* format) {
    if (format != nullptr) {
      try {
        this->format_ = buildJodaDateTimeFormatter(
            std::string_view(format->data(), format->size()));
      } catch (const VeloxUserError&) {
        invalidFormat_ = true;
      }
      isConstFormat_ = true;
    }
    this->setTimezone(config);
  }

  FOLLY_ALWAYS_INLINE bool call(
      int64_t& result,
      const arg_type<Varchar>& input,
      const arg_type<Varchar>& format) {
    if (invalidFormat_) {
      return false;
    }

    // Format or parsing error returns null.
    try {
      if (!isConstFormat_) {
        this->format_ = buildJodaDateTimeFormatter(
            std::string_view(format.data(), format.size()));
      }

      auto dateTimeResult =
          this->format_->parse(std::string_view(input.data(), input.size()));
      dateTimeResult.timestamp.toGMT(this->getTimezoneId(dateTimeResult));
      result = dateTimeResult.timestamp.getSeconds();
    } catch (const VeloxUserError&) {
      return false;
    }
    return true;
  }

 private:
  bool isConstFormat_{false};
  bool invalidFormat_{false};
};

template <typename T>
struct MakeDateFunction {
  VELOX_DEFINE_FUNCTION_TYPES(T);

  FOLLY_ALWAYS_INLINE void call(
      out_type<Date>& result,
      const int32_t year,
      const int32_t month,
      const int32_t day) {
    auto daysSinceEpoch = util::daysSinceEpochFromDate(year, month, day);
    VELOX_USER_CHECK_EQ(
        daysSinceEpoch,
        (int32_t)daysSinceEpoch,
        "Integer overflow in make_date({}, {}, {})",
        year,
        month,
        day);
    result = daysSinceEpoch;
  }
};

template <typename T>
struct LastDayFunction {
  VELOX_DEFINE_FUNCTION_TYPES(T);

  FOLLY_ALWAYS_INLINE int64_t getYear(const std::tm& time) {
    return 1900 + time.tm_year;
  }

  FOLLY_ALWAYS_INLINE int64_t getMonth(const std::tm& time) {
    return 1 + time.tm_mon;
  }

  FOLLY_ALWAYS_INLINE int64_t getDay(const std::tm& time) {
    return time.tm_mday;
  }

  FOLLY_ALWAYS_INLINE void call(
      out_type<Date>& result,
      const arg_type<Date>& date) {
    auto dateTime = getDateTime(date);
    int32_t year = getYear(dateTime);
    int32_t month = getMonth(dateTime);
    int32_t day = getMonth(dateTime);
    auto lastDay = util::getMaxDayOfMonth(year, month);
    auto daysSinceEpoch = util::daysSinceEpochFromDate(year, month, lastDay);
    VELOX_USER_CHECK_EQ(
        daysSinceEpoch,
        (int32_t)daysSinceEpoch,
        "Integer overflow in last_day({}-{}-{})",
        year,
        month,
        day);
    result = daysSinceEpoch;
  }
};

template <typename T>
<<<<<<< HEAD
struct DateSubFunction {
=======
struct DateAddFunction {
>>>>>>> 24a66e77
  VELOX_DEFINE_FUNCTION_TYPES(T);

  FOLLY_ALWAYS_INLINE void call(
      out_type<Date>& result,
      const arg_type<Date>& date,
      const int32_t value) {
<<<<<<< HEAD
    constexpr int32_t kMin = std::numeric_limits<int32_t>::min();
    if (value > kMin) {
      int32_t subValue = 0 - value;
      result = addToDate(date, DateTimeUnit::kDay, subValue);
    } else {
      // If input values is kMin,  0 - value overflows.
      // Subtract kMin in 2 steps to avoid overflow: -(-(kMin+1)), then -1.
      int32_t subValue = 0 - (kMin + 1);
      result = addToDate(date, DateTimeUnit::kDay, subValue);
      result = addToDate(result, DateTimeUnit::kDay, 1);
    }
  }
};

=======
    result = addToDate(date, DateTimeUnit::kDay, value);
  }
};
>>>>>>> 24a66e77
} // namespace facebook::velox::functions::sparksql<|MERGE_RESOLUTION|>--- conflicted
+++ resolved
@@ -265,18 +265,25 @@
 };
 
 template <typename T>
-<<<<<<< HEAD
-struct DateSubFunction {
-=======
 struct DateAddFunction {
->>>>>>> 24a66e77
   VELOX_DEFINE_FUNCTION_TYPES(T);
 
   FOLLY_ALWAYS_INLINE void call(
       out_type<Date>& result,
       const arg_type<Date>& date,
       const int32_t value) {
-<<<<<<< HEAD
+    result = addToDate(date, DateTimeUnit::kDay, value);
+  }
+};
+
+template <typename T>
+struct DateSubFunction {
+  VELOX_DEFINE_FUNCTION_TYPES(T);
+
+  FOLLY_ALWAYS_INLINE void call(
+      out_type<Date>& result,
+      const arg_type<Date>& date,
+      const int32_t value) {
     constexpr int32_t kMin = std::numeric_limits<int32_t>::min();
     if (value > kMin) {
       int32_t subValue = 0 - value;
@@ -291,9 +298,4 @@
   }
 };
 
-=======
-    result = addToDate(date, DateTimeUnit::kDay, value);
-  }
-};
->>>>>>> 24a66e77
 } // namespace facebook::velox::functions::sparksql