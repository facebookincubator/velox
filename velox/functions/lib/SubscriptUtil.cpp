--- conflicted
+++ resolved
@@ -420,11 +420,7 @@
     // Vector's equalValueAt method, which calls the Types custom comparison
     // operator internally.
     return applyMapComplexType(
-<<<<<<< HEAD
-        rows, mapArg, indexArg, context, triggerCaching, lookupTable_);
-=======
         rows, *decodedMap, indexArg, context, triggerCaching, lookupTable_);
->>>>>>> 8660c1b6
   }
 }
 } // namespace detail
