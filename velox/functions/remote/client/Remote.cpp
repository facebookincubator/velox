/*
 * Copyright (c) Facebook, Inc. and its affiliates.
 *
 * Licensed under the Apache License, Version 2.0 (the "License");
 * you may not use this file except in compliance with the License.
 * You may obtain a copy of the License at
 *
 *     http://www.apache.org/licenses/LICENSE-2.0
 *
 * Unless required by applicable law or agreed to in writing, software
 * distributed under the License is distributed on an "AS IS" BASIS,
 * WITHOUT WARRANTIES OR CONDITIONS OF ANY KIND, either express or implied.
 * See the License for the specific language governing permissions and
 * limitations under the License.
 */

#include "velox/functions/remote/client/Remote.h"

#include <folly/io/async/EventBase.h>
#include "velox/functions/remote/client/RemoteVectorFunction.h"
#include "velox/functions/remote/client/ThriftClient.h"
#include "velox/functions/remote/if/GetSerde.h"
#include "velox/functions/remote/if/gen-cpp2/RemoteFunctionServiceAsyncClient.h"

namespace facebook::velox::functions {
namespace {

class RemoteThriftFunction : public RemoteVectorFunction {
 public:
  RemoteThriftFunction(
      const std::string& functionName,
      const std::vector<exec::VectorFunctionArg>& inputArgs,
<<<<<<< HEAD
      const RemoteVectorFunctionMetadata& metadata)
=======
      const RemoteThriftVectorFunctionMetadata& metadata)
>>>>>>> 8660c1b6
      : RemoteVectorFunction(functionName, inputArgs, metadata),
        location_(metadata.location),
        thriftClient_(getThriftClient(location_, &eventBase_)) {}

  std::unique_ptr<remote::RemoteFunctionResponse> invokeRemoteFunction(
      const remote::RemoteFunctionRequest& request) const override {
    auto remoteResponse = std::make_unique<remote::RemoteFunctionResponse>();
    thriftClient_->sync_invokeFunction(*remoteResponse, request);
    return remoteResponse;
  }

  std::string remoteLocationToString() const override {
    return location_.describe();
  }

 private:
  folly::SocketAddress location_;
  folly::EventBase eventBase_;

  std::unique_ptr<RemoteFunctionClient> thriftClient_;
};

std::shared_ptr<exec::VectorFunction> createRemoteFunction(
    const std::string& name,
    const std::vector<exec::VectorFunctionArg>& inputArgs,
    const core::QueryConfig& /*config*/,
<<<<<<< HEAD
    const RemoteVectorFunctionMetadata& metadata) {
=======
    const RemoteThriftVectorFunctionMetadata& metadata) {
>>>>>>> 8660c1b6
  return std::make_unique<RemoteThriftFunction>(name, inputArgs, metadata);
}

} // namespace

void registerRemoteFunction(
    const std::string& name,
    std::vector<exec::FunctionSignaturePtr> signatures,
    const RemoteThriftVectorFunctionMetadata& metadata,
<<<<<<< HEAD
    bool overwrite) {
  exec::registerStatefulVectorFunction(
      name,
      signatures,
      std::bind(
          createRemoteFunction,
          std::placeholders::_1,
          std::placeholders::_2,
          std::placeholders::_3,
          metadata),
      metadata,
      overwrite);
}

void registerRemoteFunction(
    const std::string& name,
    std::vector<exec::FunctionSignaturePtr> signatures,
    const RemoteVectorFunctionMetadata& metadata,
=======
>>>>>>> 8660c1b6
    bool overwrite) {
  exec::registerStatefulVectorFunction(
      name,
      signatures,
      std::bind(
          createRemoteFunction,
          std::placeholders::_1,
          std::placeholders::_2,
          std::placeholders::_3,
          metadata),
      metadata,
      overwrite);
}

} // namespace facebook::velox::functions<|MERGE_RESOLUTION|>--- conflicted
+++ resolved
@@ -30,11 +30,7 @@
   RemoteThriftFunction(
       const std::string& functionName,
       const std::vector<exec::VectorFunctionArg>& inputArgs,
-<<<<<<< HEAD
-      const RemoteVectorFunctionMetadata& metadata)
-=======
       const RemoteThriftVectorFunctionMetadata& metadata)
->>>>>>> 8660c1b6
       : RemoteVectorFunction(functionName, inputArgs, metadata),
         location_(metadata.location),
         thriftClient_(getThriftClient(location_, &eventBase_)) {}
@@ -61,11 +57,7 @@
     const std::string& name,
     const std::vector<exec::VectorFunctionArg>& inputArgs,
     const core::QueryConfig& /*config*/,
-<<<<<<< HEAD
-    const RemoteVectorFunctionMetadata& metadata) {
-=======
     const RemoteThriftVectorFunctionMetadata& metadata) {
->>>>>>> 8660c1b6
   return std::make_unique<RemoteThriftFunction>(name, inputArgs, metadata);
 }
 
@@ -75,27 +67,6 @@
     const std::string& name,
     std::vector<exec::FunctionSignaturePtr> signatures,
     const RemoteThriftVectorFunctionMetadata& metadata,
-<<<<<<< HEAD
-    bool overwrite) {
-  exec::registerStatefulVectorFunction(
-      name,
-      signatures,
-      std::bind(
-          createRemoteFunction,
-          std::placeholders::_1,
-          std::placeholders::_2,
-          std::placeholders::_3,
-          metadata),
-      metadata,
-      overwrite);
-}
-
-void registerRemoteFunction(
-    const std::string& name,
-    std::vector<exec::FunctionSignaturePtr> signatures,
-    const RemoteVectorFunctionMetadata& metadata,
-=======
->>>>>>> 8660c1b6
     bool overwrite) {
   exec::registerStatefulVectorFunction(
       name,
