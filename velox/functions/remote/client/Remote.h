--- conflicted
+++ resolved
@@ -16,25 +16,17 @@
 
 #pragma once
 
-<<<<<<< HEAD
-=======
 #include <folly/SocketAddress.h>
->>>>>>> 8660c1b6
 #include "velox/functions/remote/client/RemoteVectorFunction.h"
 
 namespace facebook::velox::functions {
 
 struct RemoteThriftVectorFunctionMetadata
     : public RemoteVectorFunctionMetadata {
-<<<<<<< HEAD
-  // TODO: Move `folly::SocketAddress location` and other thrift options here
-  // once call sites are updated.
-=======
   /// Network address of the server to communicate with using a thrift client.
   /// Note that this can hold a network location (ip/port pair) or a unix domain
   /// socket path (see SocketAddress::makeFromPath()).
   folly::SocketAddress location;
->>>>>>> 8660c1b6
 };
 
 /// Registers a new remote function. It will use the meatadata defined in
@@ -49,16 +41,6 @@
     const std::string& name,
     std::vector<exec::FunctionSignaturePtr> signatures,
     const RemoteThriftVectorFunctionMetadata& metadata = {},
-<<<<<<< HEAD
-    bool overwrite = true);
-
-// TODO: Remove once call sites are updated.
-void registerRemoteFunction(
-    const std::string& name,
-    std::vector<exec::FunctionSignaturePtr> signatures,
-    const RemoteVectorFunctionMetadata& metadata = {},
-=======
->>>>>>> 8660c1b6
     bool overwrite = true);
 
 } // namespace facebook::velox::functions