--- conflicted
+++ resolved
@@ -443,7 +443,6 @@
 }
 
 TEST_F(FlatMapVectorTest, toString) {
-<<<<<<< HEAD
   auto vector = maker_.flatMapVectorNullable<int64_t, int64_t>(
       {common::testutil::optionalEmpty,
        std::nullopt,
@@ -452,19 +451,6 @@
            {1, 1}, {2, std::nullopt}},
        std::vector<std::pair<int64_t, std::optional<int64_t>>>{
            {0, 0}, {1, 1}, {2, 2}, {3, 3}, {4, 4}, {5, 5}}});
-=======
-  auto vector = maker_.flatMapVectorNullable<int64_t, int64_t>({
-      std::optional{std::vector<std::pair<int64_t, std::optional<int64_t>>>{}},
-      std::optional<std::vector<std::pair<int64_t, std::optional<int64_t>>>>{
-          std::nullopt},
-      std::optional<std::vector<std::pair<int64_t, std::optional<int64_t>>>>{
-          {{1, {0}}}},
-      std::optional<std::vector<std::pair<int64_t, std::optional<int64_t>>>>{
-          {{1, {1}}, {2, {std::nullopt}}}},
-      std::optional<std::vector<std::pair<int64_t, std::optional<int64_t>>>>{
-          {{0, {0}}, {1, {1}}, {2, {2}}, {3, {3}}, {4, {4}}, {5, {5}}}},
-  });
->>>>>>> 95bd54af
 
   EXPECT_EQ(
       vector->toString(), "[FLAT_MAP MAP<BIGINT,BIGINT>: 5 elements, 1 nulls]");
