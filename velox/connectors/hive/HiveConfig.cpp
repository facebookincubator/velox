--- conflicted
+++ resolved
@@ -222,20 +222,19 @@
   return 10UL << 20;
 }
 
-<<<<<<< HEAD
 uint64_t HiveConfig::directorySizeGuess() const {
   return config_->get<uint64_t>(kDirectorySizeGuess, 1UL << 20);
 }
 
 uint64_t HiveConfig::filePreloadThreshold() const {
   return config_->get<uint64_t>(kFilePreloadThreshold, 8UL << 20);
-=======
+}
+  
 std::string HiveConfig::fileCreateConfig(const Config* session) const {
   if (session->isValueExists(kFileCreateConfig)) {
     return session->get<std::string>(kFileCreateConfig).value();
   }
   return config_->get<std::string>(kFileCreateConfig, "");
->>>>>>> 4466c879
 }
 
 } // namespace facebook::velox::connector::hive