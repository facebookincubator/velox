--- conflicted
+++ resolved
@@ -680,15 +680,12 @@
        {"totalScanTime",
         RuntimeCounter(
             ioStats_->totalScanTime(), RuntimeCounter::Unit::kNanos)},
-<<<<<<< HEAD
-       {"queryThreadIoLatency",
-        RuntimeCounter(ioStats_->queryThreadIoLatency().count())}});
-=======
        {"ioWaitNanos",
         RuntimeCounter(
             ioStats_->queryThreadIoLatency().sum() * 1000,
-            RuntimeCounter::Unit::kNanos)}});
->>>>>>> a4f02d27
+            RuntimeCounter::Unit::kNanos)},
+       {"queryThreadIoLatency",
+        RuntimeCounter(ioStats_->queryThreadIoLatency().count())}});
   return res;
 }
 
