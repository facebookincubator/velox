/*
 * Copyright (c) Facebook, Inc. and its affiliates.
 *
 * Licensed under the Apache License, Version 2.0 (the "License");
 * you may not use this file except in compliance with the License.
 * You may obtain a copy of the License at
 *
 *     http://www.apache.org/licenses/LICENSE-2.0
 *
 * Unless required by applicable law or agreed to in writing, software
 * distributed under the License is distributed on an "AS IS" BASIS,
 * WITHOUT WARRANTIES OR CONDITIONS OF ANY KIND, either express or implied.
 * See the License for the specific language governing permissions and
 * limitations under the License.
 */

#include <gtest/gtest.h>
#include "velox/exec/tests/utils/HiveConnectorTestBase.h"

#include "velox/common/base/tests/GTestUtils.h"
#include "velox/connectors/hive/HiveConfig.h"
#include "velox/connectors/hive/HiveConnectorUtil.h"
#include "velox/connectors/hive/HiveDataSource.h"
#include "velox/expression/ExprToSubfieldFilter.h"

namespace facebook::velox::connector::hive {
namespace {

using namespace facebook::velox::common;
using namespace facebook::velox::exec::test;

class HiveConnectorTest : public exec::test::HiveConnectorTestBase {
 protected:
  std::shared_ptr<memory::MemoryPool> pool_ =
      memory::memoryManager()->addLeafPool();
};

void validateNullConstant(const ScanSpec& spec, const Type& type) {
  ASSERT_TRUE(spec.isConstant());
  auto constant = spec.constantValue();
  ASSERT_TRUE(constant->isConstantEncoding());
  ASSERT_EQ(*constant->type(), type);
  ASSERT_TRUE(constant->isNullAt(0));
}

std::vector<Subfield> makeSubfields(const std::vector<std::string>& paths) {
  std::vector<Subfield> subfields;
  for (auto& path : paths) {
    subfields.emplace_back(path);
  }
  return subfields;
}

folly::F14FastMap<std::string, std::vector<const common::Subfield*>>
groupSubfields(const std::vector<Subfield>& subfields) {
  folly::F14FastMap<std::string, std::vector<const common::Subfield*>> grouped;
  for (auto& subfield : subfields) {
    auto& name =
        static_cast<const common::Subfield::NestedField&>(*subfield.path()[0])
            .name();
    grouped[name].push_back(&subfield);
  }
  return grouped;
}

TEST_F(HiveConnectorTest, hiveConfig) {
  ASSERT_EQ(
      HiveConfig::insertExistingPartitionsBehaviorString(
          HiveConfig::InsertExistingPartitionsBehavior::kError),
      "ERROR");
  ASSERT_EQ(
      HiveConfig::insertExistingPartitionsBehaviorString(
          HiveConfig::InsertExistingPartitionsBehavior::kOverwrite),
      "OVERWRITE");
  ASSERT_EQ(
      HiveConfig::insertExistingPartitionsBehaviorString(
          static_cast<HiveConfig::InsertExistingPartitionsBehavior>(100)),
      "UNKNOWN BEHAVIOR 100");
}

TEST_F(HiveConnectorTest, makeScanSpec_requiredSubfields_multilevel) {
  auto columnType = ROW(
      {{"c0c0", BIGINT()},
       {"c0c1",
        ARRAY(MAP(
            VARCHAR(), ROW({{"c0c1c0", BIGINT()}, {"c0c1c1", BIGINT()}})))}});
  auto rowType = ROW({{"c0", columnType}});
  auto subfields = makeSubfields({"c0.c0c1[3][\"foo\"].c0c1c0"});
<<<<<<< HEAD
  auto scanSpec = HiveDataSource::makeScanSpec(
      rowType, groupSubfields(subfields), {}, nullptr, {}, {}, pool_.get());
=======
  auto scanSpec = makeScanSpec(
      rowType, groupSubfields(subfields), {}, nullptr, {}, pool_.get());
>>>>>>> 7df71555
  auto* c0c0 = scanSpec->childByName("c0")->childByName("c0c0");
  validateNullConstant(*c0c0, *BIGINT());
  auto* c0c1 = scanSpec->childByName("c0")->childByName("c0c1");
  ASSERT_EQ(c0c1->maxArrayElementsCount(), 3);
  auto* elements = c0c1->childByName(ScanSpec::kArrayElementsFieldName);
  auto* keysFilter =
      elements->childByName(ScanSpec::kMapKeysFieldName)->filter();
  ASSERT_TRUE(keysFilter);
  ASSERT_TRUE(applyFilter(*keysFilter, "foo"_sv));
  ASSERT_FALSE(applyFilter(*keysFilter, "bar"_sv));
  ASSERT_FALSE(keysFilter->testNull());
  auto* values = elements->childByName(ScanSpec::kMapValuesFieldName);
  auto* c0c1c0 = values->childByName("c0c1c0");
  ASSERT_FALSE(c0c1c0->isConstant());
  ASSERT_FALSE(c0c1c0->filter());
  validateNullConstant(*values->childByName("c0c1c1"), *BIGINT());
}

TEST_F(HiveConnectorTest, makeScanSpec_requiredSubfields_mergeFields) {
  auto columnType = ROW(
      {{"c0c0",
        ROW(
            {{"c0c0c0", BIGINT()},
             {"c0c0c1", BIGINT()},
             {"c0c0c2", BIGINT()}})},
       {"c0c1", ROW({{"c0c1c0", BIGINT()}, {"c0c1c1", BIGINT()}})}});
  auto rowType = ROW({{"c0", columnType}});
  auto scanSpec = makeScanSpec(
      rowType,
      groupSubfields(makeSubfields(
          {"c0.c0c0.c0c0c0", "c0.c0c0.c0c0c2", "c0.c0c1", "c0.c0c1.c0c1c0"})),
      {},
      nullptr,
      {},
      {},
      pool_.get());
  auto* c0c0 = scanSpec->childByName("c0")->childByName("c0c0");
  ASSERT_FALSE(c0c0->childByName("c0c0c0")->isConstant());
  ASSERT_FALSE(c0c0->childByName("c0c0c2")->isConstant());
  validateNullConstant(*c0c0->childByName("c0c0c1"), *BIGINT());
  auto* c0c1 = scanSpec->childByName("c0")->childByName("c0c1");
  ASSERT_FALSE(c0c1->isConstant());
  ASSERT_FALSE(c0c1->hasFilter());
  ASSERT_FALSE(c0c1->childByName("c0c1c0")->isConstant());
  ASSERT_FALSE(c0c1->childByName("c0c1c1")->isConstant());
}

TEST_F(HiveConnectorTest, makeScanSpec_requiredSubfields_mergeArray) {
  auto columnType =
      ARRAY(ROW({{"c0c0", BIGINT()}, {"c0c1", BIGINT()}, {"c0c2", BIGINT()}}));
  auto rowType = ROW({{"c0", columnType}});
  auto scanSpec = makeScanSpec(
      rowType,
      groupSubfields(makeSubfields({"c0[1].c0c0", "c0[2].c0c2"})),
      {},
      nullptr,
      {},
      {},
      pool_.get());
  auto* c0 = scanSpec->childByName("c0");
  ASSERT_EQ(c0->maxArrayElementsCount(), 2);
  auto* elements = c0->childByName(ScanSpec::kArrayElementsFieldName);
  ASSERT_FALSE(elements->childByName("c0c0")->isConstant());
  ASSERT_FALSE(elements->childByName("c0c2")->isConstant());
  validateNullConstant(*elements->childByName("c0c1"), *BIGINT());
}

TEST_F(HiveConnectorTest, makeScanSpec_requiredSubfields_mergeArrayNegative) {
  auto columnType =
      ARRAY(ROW({{"c0c0", BIGINT()}, {"c0c1", BIGINT()}, {"c0c2", BIGINT()}}));
  auto rowType = ROW({{"c0", columnType}});
  auto subfields = makeSubfields({"c0[1].c0c0", "c0[-1].c0c2"});
  auto groupedSubfields = groupSubfields(subfields);
  VELOX_ASSERT_USER_THROW(
<<<<<<< HEAD
      HiveDataSource::makeScanSpec(
          rowType, groupedSubfields, {}, nullptr, {}, {}, pool_.get()),
=======
      makeScanSpec(rowType, groupedSubfields, {}, nullptr, {}, pool_.get()),
>>>>>>> 7df71555
      "Non-positive array subscript cannot be push down");
}

TEST_F(HiveConnectorTest, makeScanSpec_requiredSubfields_mergeMap) {
  auto columnType =
      MAP(BIGINT(),
          ROW({{"c0c0", BIGINT()}, {"c0c1", BIGINT()}, {"c0c2", BIGINT()}}));
  auto rowType = ROW({{"c0", columnType}});
  auto scanSpec = makeScanSpec(
      rowType,
      groupSubfields(makeSubfields({"c0[10].c0c0", "c0[20].c0c2"})),
      {},
      nullptr,
      {},
      {},
      pool_.get());
  auto* c0 = scanSpec->childByName("c0");
  auto* keysFilter = c0->childByName(ScanSpec::kMapKeysFieldName)->filter();
  ASSERT_TRUE(keysFilter);
  ASSERT_TRUE(applyFilter(*keysFilter, 10));
  ASSERT_TRUE(applyFilter(*keysFilter, 20));
  ASSERT_FALSE(applyFilter(*keysFilter, 15));
  auto* values = c0->childByName(ScanSpec::kMapValuesFieldName);
  ASSERT_FALSE(values->childByName("c0c0")->isConstant());
  ASSERT_FALSE(values->childByName("c0c2")->isConstant());
  validateNullConstant(*values->childByName("c0c1"), *BIGINT());
}

TEST_F(HiveConnectorTest, makeScanSpec_requiredSubfields_allSubscripts) {
  auto columnType =
      MAP(BIGINT(), ARRAY(ROW({{"c0c0", BIGINT()}, {"c0c1", BIGINT()}})));
  auto rowType = ROW({{"c0", columnType}});
  for (auto* path : {"c0", "c0[*]", "c0[*][*]"}) {
    SCOPED_TRACE(path);
    auto scanSpec = makeScanSpec(
        rowType,
        groupSubfields(makeSubfields({path})),
        {},
        nullptr,
        {},
        {},
        pool_.get());
    auto* c0 = scanSpec->childByName("c0");
    ASSERT_FALSE(c0->childByName(ScanSpec::kMapKeysFieldName)->filter());
    auto* values = c0->childByName(ScanSpec::kMapValuesFieldName);
    ASSERT_EQ(
        values->maxArrayElementsCount(),
        std::numeric_limits<vector_size_t>::max());
    auto* elements = values->childByName(ScanSpec::kArrayElementsFieldName);
    ASSERT_FALSE(elements->hasFilter());
    ASSERT_FALSE(elements->childByName("c0c0")->isConstant());
    ASSERT_FALSE(elements->childByName("c0c1")->isConstant());
  }
  auto scanSpec = makeScanSpec(
      rowType,
      groupSubfields(makeSubfields({"c0[*][*].c0c0"})),
      {},
      nullptr,
      {},
      {},
      pool_.get());
  auto* c0 = scanSpec->childByName("c0");
  ASSERT_FALSE(c0->childByName(ScanSpec::kMapKeysFieldName)->filter());
  auto* values = c0->childByName(ScanSpec::kMapValuesFieldName);
  ASSERT_EQ(
      values->maxArrayElementsCount(),
      std::numeric_limits<vector_size_t>::max());
  auto* elements = values->childByName(ScanSpec::kArrayElementsFieldName);
  ASSERT_FALSE(elements->hasFilter());
  ASSERT_FALSE(elements->childByName("c0c0")->isConstant());
  validateNullConstant(*elements->childByName("c0c1"), *BIGINT());
}

TEST_F(HiveConnectorTest, makeScanSpec_requiredSubfields_doubleMapKey) {
  auto rowType =
      ROW({{"c0", MAP(REAL(), BIGINT())}, {"c1", MAP(DOUBLE(), BIGINT())}});
  auto scanSpec = makeScanSpec(
      rowType,
      groupSubfields(makeSubfields({"c0[0]", "c1[-1]"})),
      {},
      nullptr,
      {},
      {},
      pool_.get());
  auto* keysFilter = scanSpec->childByName("c0")
                         ->childByName(ScanSpec::kMapKeysFieldName)
                         ->filter();
  ASSERT_TRUE(keysFilter);
  ASSERT_TRUE(applyFilter(*keysFilter, 0.0f));
  ASSERT_TRUE(applyFilter(*keysFilter, 0.99f));
  ASSERT_FALSE(applyFilter(*keysFilter, 1.0f));
  ASSERT_TRUE(applyFilter(*keysFilter, -0.99f));
  ASSERT_FALSE(applyFilter(*keysFilter, -1.0f));
  keysFilter = scanSpec->childByName("c1")
                   ->childByName(ScanSpec::kMapKeysFieldName)
                   ->filter();
  ASSERT_TRUE(keysFilter);
  ASSERT_FALSE(applyFilter(*keysFilter, 0.0));
  ASSERT_TRUE(applyFilter(*keysFilter, -1.0));
  ASSERT_TRUE(applyFilter(*keysFilter, -1.99));
  ASSERT_FALSE(applyFilter(*keysFilter, -2.0));

  // Integer min and max means infinities.
  scanSpec = makeScanSpec(
      rowType,
      groupSubfields(makeSubfields(
          {"c0[-9223372036854775808]", "c1[9223372036854775807]"})),
      {},
      nullptr,
      {},
      {},
      pool_.get());
  keysFilter = scanSpec->childByName("c0")
                   ->childByName(ScanSpec::kMapKeysFieldName)
                   ->filter();
  ASSERT_TRUE(applyFilter(*keysFilter, -1e30f));
  ASSERT_FALSE(applyFilter(*keysFilter, -9223370000000000000.0f));
  keysFilter = scanSpec->childByName("c1")
                   ->childByName(ScanSpec::kMapKeysFieldName)
                   ->filter();
  ASSERT_TRUE(applyFilter(*keysFilter, 1e100));
  ASSERT_FALSE(applyFilter(*keysFilter, 9223372036854700000.0));
  scanSpec = makeScanSpec(
      rowType,
      groupSubfields(makeSubfields(
          {"c0[9223372036854775807]", "c0[-9223372036854775808]"})),
      {},
      nullptr,
      {},
      {},
      pool_.get());
  keysFilter = scanSpec->childByName("c0")
                   ->childByName(ScanSpec::kMapKeysFieldName)
                   ->filter();
  ASSERT_TRUE(applyFilter(*keysFilter, -1e30f));
  ASSERT_FALSE(applyFilter(*keysFilter, 0.0f));
  ASSERT_TRUE(applyFilter(*keysFilter, 1e30f));

  // Unrepresentable values.
  scanSpec = makeScanSpec(
      rowType,
      groupSubfields(makeSubfields({"c0[-100000000]", "c0[100000000]"})),
      {},
      nullptr,
      {},
      {},
      pool_.get());
  keysFilter = scanSpec->childByName("c0")
                   ->childByName(ScanSpec::kMapKeysFieldName)
                   ->filter();
  ASSERT_TRUE(applyFilter(*keysFilter, -100000000.0f));
  ASSERT_FALSE(applyFilter(*keysFilter, -100000008.0f));
  ASSERT_FALSE(applyFilter(*keysFilter, 0.0f));
  ASSERT_TRUE(applyFilter(*keysFilter, 100000000.0f));
  ASSERT_FALSE(applyFilter(*keysFilter, 100000008.0f));
}

TEST_F(HiveConnectorTest, makeScanSpec_filtersNotInRequiredSubfields) {
  auto c0Type = ROW({
      {"c0c0", BIGINT()},
      {"c0c1", VARCHAR()},
      {"c0c2", ROW({{"c0c2c0", BIGINT()}})},
      {"c0c3", ROW({{"c0c3c0", BIGINT()}})},
      {"c0c4", BIGINT()},
  });
  auto c1c1Type = ROW({{"c1c1c0", BIGINT()}, {"c1c1c1", BIGINT()}});
  auto c1Type = ROW({
      {"c1c0", ROW({{"c1c0c0", BIGINT()}, {"c1c0c1", BIGINT()}})},
      {"c1c1", c1c1Type},
  });
  SubfieldFilters filters;
  filters.emplace(Subfield("c0.c0c0"), exec::equal(42));
  filters.emplace(Subfield("c0.c0c2"), exec::isNotNull());
  filters.emplace(Subfield("c0.c0c3"), exec::isNotNull());
  filters.emplace(Subfield("c1.c1c0.c1c0c0"), exec::equal(43));
  auto scanSpec = makeScanSpec(
      ROW({{"c0", c0Type}}),
      groupSubfields(makeSubfields({"c0.c0c1", "c0.c0c3"})),
      filters,
      ROW({{"c0", c0Type}, {"c1", c1Type}}),
      {},
      {},
      pool_.get());
  auto c0 = scanSpec->childByName("c0");
  ASSERT_FALSE(c0->isConstant());
  ASSERT_TRUE(c0->projectOut());
  // Filter only.
  auto* c0c0 = scanSpec->childByName("c0")->childByName("c0c0");
  ASSERT_FALSE(c0c0->isConstant());
  ASSERT_TRUE(c0c0->filter());
  // Project output.
  auto* c0c1 = scanSpec->childByName("c0")->childByName("c0c1");
  ASSERT_FALSE(c0c1->isConstant());
  ASSERT_FALSE(c0c1->filter());
  // Filter on struct, no children.
  auto* c0c2 = scanSpec->childByName("c0")->childByName("c0c2");
  ASSERT_FALSE(c0c2->isConstant());
  ASSERT_TRUE(c0c2->filter());
  validateNullConstant(*c0c2->childByName("c0c2c0"), *BIGINT());
  // Filtered and project out.
  auto* c0c3 = scanSpec->childByName("c0")->childByName("c0c3");
  ASSERT_FALSE(c0c3->isConstant());
  ASSERT_TRUE(c0c3->filter());
  ASSERT_FALSE(c0c3->childByName("c0c3c0")->isConstant());
  // Filter only, column not projected out.
  auto* c1 = scanSpec->childByName("c1");
  ASSERT_FALSE(c1->isConstant());
  ASSERT_FALSE(c1->projectOut());
  auto* c1c0 = c1->childByName("c1c0");
  ASSERT_FALSE(c1c0->childByName("c1c0c0")->isConstant());
  ASSERT_TRUE(c1c0->childByName("c1c0c0"));
  validateNullConstant(*c1c0->childByName("c1c0c1"), *BIGINT());
  validateNullConstant(*c1->childByName("c1c1"), *c1c1Type);
}

TEST_F(HiveConnectorTest, makeScanSpec_duplicateSubfields) {
  auto c0Type = MAP(BIGINT(), MAP(BIGINT(), BIGINT()));
  auto c1Type = MAP(VARCHAR(), MAP(BIGINT(), BIGINT()));
  auto rowType = ROW({{"c0", c0Type}, {"c1", c1Type}});
  auto scanSpec = makeScanSpec(
      rowType,
      groupSubfields(makeSubfields(
          {"c0[10][1]", "c0[10][2]", "c1[\"foo\"][1]", "c1[\"foo\"][2]"})),
      {},
      nullptr,
      {},
      {},
      pool_.get());
  auto* c0 = scanSpec->childByName("c0");
  ASSERT_EQ(c0->children().size(), 2);
  auto* c1 = scanSpec->childByName("c1");
  ASSERT_EQ(c1->children().size(), 2);
}

// For TEXTFILE, partition key is not included in data columns.
TEST_F(HiveConnectorTest, makeScanSpec_filterPartitionKey) {
  auto rowType = ROW({{"c0", BIGINT()}});
  SubfieldFilters filters;
  filters.emplace(Subfield("ds"), exec::equal("2023-10-13"));
<<<<<<< HEAD
  auto scanSpec = HiveDataSource::makeScanSpec(
      rowType, {}, filters, rowType, {{"ds", nullptr}}, {}, pool_.get());
=======
  auto scanSpec = makeScanSpec(
      rowType, {}, filters, rowType, {{"ds", nullptr}}, pool_.get());
>>>>>>> 7df71555
  ASSERT_TRUE(scanSpec->childByName("c0")->projectOut());
  ASSERT_FALSE(scanSpec->childByName("ds")->projectOut());
}

TEST_F(HiveConnectorTest, extractFiltersFromRemainingFilter) {
  core::QueryCtx queryCtx;
  exec::SimpleExpressionEvaluator evaluator(&queryCtx, pool_.get());
  auto rowType = ROW({"c0", "c1", "c2"}, {BIGINT(), BIGINT(), DECIMAL(20, 0)});

  auto expr = parseExpr("not (c0 > 0 or c1 > 0)", rowType);
  SubfieldFilters filters;
  auto remaining = HiveDataSource::extractFiltersFromRemainingFilter(
      expr, &evaluator, false, filters);
  ASSERT_FALSE(remaining);
  ASSERT_EQ(filters.size(), 2);
  ASSERT_GT(filters.count(Subfield("c0")), 0);
  ASSERT_GT(filters.count(Subfield("c1")), 0);

  expr = parseExpr("not (c0 > 0 or c1 > c0)", rowType);
  filters.clear();
  remaining = HiveDataSource::extractFiltersFromRemainingFilter(
      expr, &evaluator, false, filters);
  ASSERT_EQ(filters.size(), 1);
  ASSERT_GT(filters.count(Subfield("c0")), 0);
  ASSERT_TRUE(remaining);
  ASSERT_EQ(remaining->toString(), "not(gt(ROW[\"c1\"],ROW[\"c0\"]))");

  expr = parseExpr(
      "not (c2 > 1::decimal(20, 0) or c2 < 0::decimal(20, 0))", rowType);
  filters.clear();
  remaining = HiveDataSource::extractFiltersFromRemainingFilter(
      expr, &evaluator, false, filters);
  ASSERT_GT(filters.count(Subfield("c2")), 0);
  // Change these once HUGEINT filter merge is fixed.
  ASSERT_TRUE(remaining);
  ASSERT_EQ(
      remaining->toString(), "not(lt(ROW[\"c2\"],cast 0 as DECIMAL(20, 0)))");
}

} // namespace
} // namespace facebook::velox::connector::hive<|MERGE_RESOLUTION|>--- conflicted
+++ resolved
@@ -86,13 +86,8 @@
             VARCHAR(), ROW({{"c0c1c0", BIGINT()}, {"c0c1c1", BIGINT()}})))}});
   auto rowType = ROW({{"c0", columnType}});
   auto subfields = makeSubfields({"c0.c0c1[3][\"foo\"].c0c1c0"});
-<<<<<<< HEAD
-  auto scanSpec = HiveDataSource::makeScanSpec(
+  auto scanSpec = makeScanSpec(
       rowType, groupSubfields(subfields), {}, nullptr, {}, {}, pool_.get());
-=======
-  auto scanSpec = makeScanSpec(
-      rowType, groupSubfields(subfields), {}, nullptr, {}, pool_.get());
->>>>>>> 7df71555
   auto* c0c0 = scanSpec->childByName("c0")->childByName("c0c0");
   validateNullConstant(*c0c0, *BIGINT());
   auto* c0c1 = scanSpec->childByName("c0")->childByName("c0c1");
@@ -167,12 +162,8 @@
   auto subfields = makeSubfields({"c0[1].c0c0", "c0[-1].c0c2"});
   auto groupedSubfields = groupSubfields(subfields);
   VELOX_ASSERT_USER_THROW(
-<<<<<<< HEAD
-      HiveDataSource::makeScanSpec(
+      makeScanSpec(
           rowType, groupedSubfields, {}, nullptr, {}, {}, pool_.get()),
-=======
-      makeScanSpec(rowType, groupedSubfields, {}, nullptr, {}, pool_.get()),
->>>>>>> 7df71555
       "Non-positive array subscript cannot be push down");
 }
 
@@ -412,13 +403,8 @@
   auto rowType = ROW({{"c0", BIGINT()}});
   SubfieldFilters filters;
   filters.emplace(Subfield("ds"), exec::equal("2023-10-13"));
-<<<<<<< HEAD
-  auto scanSpec = HiveDataSource::makeScanSpec(
+  auto scanSpec = makeScanSpec(
       rowType, {}, filters, rowType, {{"ds", nullptr}}, {}, pool_.get());
-=======
-  auto scanSpec = makeScanSpec(
-      rowType, {}, filters, rowType, {{"ds", nullptr}}, pool_.get());
->>>>>>> 7df71555
   ASSERT_TRUE(scanSpec->childByName("c0")->projectOut());
   ASSERT_FALSE(scanSpec->childByName("ds")->projectOut());
 }
