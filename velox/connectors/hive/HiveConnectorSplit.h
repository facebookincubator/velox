/*
 * Copyright (c) Facebook, Inc. and its affiliates.
 *
 * Licensed under the Apache License, Version 2.0 (the "License");
 * you may not use this file except in compliance with the License.
 * You may obtain a copy of the License at
 *
 *     http://www.apache.org/licenses/LICENSE-2.0
 *
 * Unless required by applicable law or agreed to in writing, software
 * distributed under the License is distributed on an "AS IS" BASIS,
 * WITHOUT WARRANTIES OR CONDITIONS OF ANY KIND, either express or implied.
 * See the License for the specific language governing permissions and
 * limitations under the License.
 */
#pragma once

#include <optional>
#include <unordered_map>
#include "velox/connectors/Connector.h"
#include "velox/connectors/hive/FileProperties.h"
#include "velox/connectors/hive/TableHandle.h"
#include "velox/dwio/common/Options.h"

namespace facebook::velox::connector::hive {

/// A bucket conversion that should happen on the split.  This happens when we
/// increase the bucket count of a table, but the old partitions are still
/// generated using the old bucket count, so that multiple new buckets can exist
/// in the same file, and we need to apply extra filter when we read these files
/// to make sure we read the rows corresponding to the selected bucket number
/// only.
struct HiveBucketConversion {
  int32_t tableBucketCount;
  int32_t partitionBucketCount;
  std::vector<std::shared_ptr<HiveColumnHandle>> bucketColumnHandles;
};

struct RowIdProperties {
  int64_t metadataVersion;
  int64_t partitionId;
  std::string tableGuid;
};

struct HiveConnectorSplit : public connector::ConnectorSplit {
  const std::string filePath;
  dwio::common::FileFormat fileFormat;
  const uint64_t start;
  const uint64_t length;

  /// Mapping from partition keys to values. Values are specified as strings
  /// formatted the same way as CAST(x as VARCHAR). Null values are specified as
  /// std::nullopt. Date values must be formatted using ISO 8601 as YYYY-MM-DD.
  /// All scalar types and date type are supported.
  const std::unordered_map<std::string, std::optional<std::string>>
      partitionKeys;
  std::optional<int32_t> tableBucketNumber;
  std::unordered_map<std::string, std::string> customSplitInfo;
  std::shared_ptr<std::string> extraFileInfo;
  // Parameters that are provided as the serialization options.
  std::unordered_map<std::string, std::string> serdeParameters;
  // Parameters that are provided as the physical storage properties.
  std::unordered_map<std::string, std::string> storageParameters;

  /// These represent columns like $file_size, $file_modified_time that are
  /// associated with the HiveSplit.
  std::unordered_map<std::string, std::string> infoColumns;

  /// These represent file properties like file size that are used while opening
  /// the file handle.
  std::optional<FileProperties> properties;

  std::optional<RowIdProperties> rowIdProperties;

<<<<<<< HEAD
  std::optional<HiveBucketConversion> bucketConversion;
=======
#ifdef VELOX_ENABLE_BACKWARD_COMPATIBILITY
  HiveConnectorSplit(
      const std::string& connectorId,
      const std::string& _filePath,
      dwio::common::FileFormat _fileFormat,
      uint64_t _start,
      uint64_t _length,
      const std::unordered_map<std::string, std::optional<std::string>>&
          _partitionKeys,
      std::optional<int32_t> _tableBucketNumber,
      const std::unordered_map<std::string, std::string>& _customSplitInfo,
      const std::shared_ptr<std::string>& _extraFileInfo,
      const std::unordered_map<std::string, std::string>& _serdeParameters,
      int64_t splitWeight,
      bool cacheable = true,
      const std::unordered_map<std::string, std::string>& _infoColumns = {},
      std::optional<FileProperties> _properties = std::nullopt,
      std::optional<RowIdProperties> _rowIdProperties = std::nullopt)
      : ConnectorSplit(connectorId, splitWeight, cacheable),
        filePath(_filePath),
        fileFormat(_fileFormat),
        start(_start),
        length(_length),
        partitionKeys(_partitionKeys),
        tableBucketNumber(_tableBucketNumber),
        customSplitInfo(_customSplitInfo),
        extraFileInfo(_extraFileInfo),
        serdeParameters(_serdeParameters),
        storageParameters({}),
        infoColumns(_infoColumns),
        properties(_properties),
        rowIdProperties(_rowIdProperties) {}
#endif
>>>>>>> 8ca7f33f

  HiveConnectorSplit(
      const std::string& connectorId,
      const std::string& _filePath,
      dwio::common::FileFormat _fileFormat,
      uint64_t _start = 0,
      uint64_t _length = std::numeric_limits<uint64_t>::max(),
      const std::unordered_map<std::string, std::optional<std::string>>&
          _partitionKeys = {},
      std::optional<int32_t> _tableBucketNumber = std::nullopt,
      const std::unordered_map<std::string, std::string>& _customSplitInfo = {},
      const std::shared_ptr<std::string>& _extraFileInfo = {},
      const std::unordered_map<std::string, std::string>& _serdeParameters = {},
      const std::unordered_map<std::string, std::string>& _storageParameters =
          {},
      int64_t splitWeight = 0,
      bool cacheable = true,
      const std::unordered_map<std::string, std::string>& _infoColumns = {},
      std::optional<FileProperties> _properties = std::nullopt,
      std::optional<RowIdProperties> _rowIdProperties = std::nullopt,
      const std::optional<HiveBucketConversion>& _bucketConversion =
          std::nullopt)
      : ConnectorSplit(connectorId, splitWeight, cacheable),
        filePath(_filePath),
        fileFormat(_fileFormat),
        start(_start),
        length(_length),
        partitionKeys(_partitionKeys),
        tableBucketNumber(_tableBucketNumber),
        customSplitInfo(_customSplitInfo),
        extraFileInfo(_extraFileInfo),
        serdeParameters(_serdeParameters),
        storageParameters(_storageParameters),
        infoColumns(_infoColumns),
        properties(_properties),
        rowIdProperties(_rowIdProperties),
        bucketConversion(_bucketConversion) {}

  std::string toString() const override;

  std::string getFileName() const;

  folly::dynamic serialize() const override;

  static std::shared_ptr<HiveConnectorSplit> create(const folly::dynamic& obj);

  static void registerSerDe();
};

class HiveConnectorSplitBuilder {
 public:
  explicit HiveConnectorSplitBuilder(std::string filePath)
      : filePath_{std::move(filePath)} {
    infoColumns_["$path"] = filePath_;
  }

  HiveConnectorSplitBuilder& start(uint64_t start) {
    start_ = start;
    return *this;
  }

  HiveConnectorSplitBuilder& length(uint64_t length) {
    length_ = length;
    return *this;
  }

  HiveConnectorSplitBuilder& splitWeight(int64_t splitWeight) {
    splitWeight_ = splitWeight;
    return *this;
  }

  HiveConnectorSplitBuilder& cacheable(bool cacheable) {
    cacheable_ = cacheable;
    return *this;
  }

  HiveConnectorSplitBuilder& fileFormat(dwio::common::FileFormat format) {
    fileFormat_ = format;
    return *this;
  }

  HiveConnectorSplitBuilder& infoColumn(
      const std::string& name,
      const std::string& value) {
    infoColumns_.emplace(std::move(name), std::move(value));
    return *this;
  }

  HiveConnectorSplitBuilder& partitionKey(
      std::string name,
      std::optional<std::string> value) {
    partitionKeys_.emplace(std::move(name), std::move(value));
    return *this;
  }

  HiveConnectorSplitBuilder& tableBucketNumber(int32_t bucket) {
    tableBucketNumber_ = bucket;
    infoColumns_["$bucket"] = std::to_string(bucket);
    return *this;
  }

  HiveConnectorSplitBuilder& bucketConversion(
      const HiveBucketConversion& bucketConversion) {
    bucketConversion_ = bucketConversion;
    return *this;
  }

  HiveConnectorSplitBuilder& customSplitInfo(
      const std::unordered_map<std::string, std::string>& customSplitInfo) {
    customSplitInfo_ = customSplitInfo;
    return *this;
  }

  HiveConnectorSplitBuilder& extraFileInfo(
      const std::shared_ptr<std::string>& extraFileInfo) {
    extraFileInfo_ = extraFileInfo;
    return *this;
  }

  HiveConnectorSplitBuilder& serdeParameters(
      const std::unordered_map<std::string, std::string>& serdeParameters) {
    serdeParameters_ = serdeParameters;
    return *this;
  }

  HiveConnectorSplitBuilder& storageParameters(
      const std::unordered_map<std::string, std::string>& storageParameters) {
    storageParameters_ = storageParameters;
    return *this;
  }

  HiveConnectorSplitBuilder& connectorId(const std::string& connectorId) {
    connectorId_ = connectorId;
    return *this;
  }

  HiveConnectorSplitBuilder& fileProperties(FileProperties fileProperties) {
    fileProperties_ = fileProperties;
    return *this;
  }

  HiveConnectorSplitBuilder& rowIdProperties(
      const RowIdProperties& rowIdProperties) {
    rowIdProperties_ = rowIdProperties;
    return *this;
  }

  std::shared_ptr<connector::hive::HiveConnectorSplit> build() const {
    return std::make_shared<connector::hive::HiveConnectorSplit>(
        connectorId_,
        filePath_,
        fileFormat_,
        start_,
        length_,
        partitionKeys_,
        tableBucketNumber_,
        customSplitInfo_,
        extraFileInfo_,
        serdeParameters_,
        storageParameters_,
        splitWeight_,
        cacheable_,
        infoColumns_,
        fileProperties_,
        rowIdProperties_,
        bucketConversion_);
  }

 private:
  const std::string filePath_;
  dwio::common::FileFormat fileFormat_{dwio::common::FileFormat::DWRF};
  uint64_t start_{0};
  uint64_t length_{std::numeric_limits<uint64_t>::max()};
  std::unordered_map<std::string, std::optional<std::string>> partitionKeys_;
  std::optional<int32_t> tableBucketNumber_;
  std::optional<HiveBucketConversion> bucketConversion_;
  std::unordered_map<std::string, std::string> customSplitInfo_ = {};
  std::shared_ptr<std::string> extraFileInfo_ = {};
  std::unordered_map<std::string, std::string> serdeParameters_ = {};
  std::unordered_map<std::string, std::string> storageParameters_ = {};
  std::unordered_map<std::string, std::string> infoColumns_ = {};
  std::string connectorId_;
  int64_t splitWeight_{0};
  bool cacheable_{true};
  std::optional<FileProperties> fileProperties_;
  std::optional<RowIdProperties> rowIdProperties_ = std::nullopt;
};

} // namespace facebook::velox::connector::hive<|MERGE_RESOLUTION|>--- conflicted
+++ resolved
@@ -72,9 +72,8 @@
 
   std::optional<RowIdProperties> rowIdProperties;
 
-<<<<<<< HEAD
   std::optional<HiveBucketConversion> bucketConversion;
-=======
+
 #ifdef VELOX_ENABLE_BACKWARD_COMPATIBILITY
   HiveConnectorSplit(
       const std::string& connectorId,
@@ -108,7 +107,6 @@
         properties(_properties),
         rowIdProperties(_rowIdProperties) {}
 #endif
->>>>>>> 8ca7f33f
 
   HiveConnectorSplit(
       const std::string& connectorId,
