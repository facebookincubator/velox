/*
 * Copyright (c) Facebook, Inc. and its affiliates.
 *
 * Licensed under the Apache License, Version 2.0 (the "License");
 * you may not use this file except in compliance with the License.
 * You may obtain a copy of the License at
 *
 *     http://www.apache.org/licenses/LICENSE-2.0
 *
 * Unless required by applicable law or agreed to in writing, software
 * distributed under the License is distributed on an "AS IS" BASIS,
 * WITHOUT WARRANTIES OR CONDITIONS OF ANY KIND, either express or implied.
 * See the License for the specific language governing permissions and
 * limitations under the License.
 */

#pragma once

#include "velox/common/file/File.h"

namespace facebook::velox::config {
class ConfigBase;
}

namespace facebook::velox::filesystems {
class AbfsReadFile final : public ReadFile {
 public:
  explicit AbfsReadFile(
      std::string_view path,
      const config::ConfigBase& config);

  void initialize(const FileOptions& options);

  std::string_view pread(
      uint64_t offset,
      uint64_t length,
      void* buf,
<<<<<<< HEAD
      File::IoStats* stats = nullptr,
      const folly::F14FastMap<std::string, std::string>& fileReadOps = {})
      const final;
=======
      const FileStorageContext& fileStorageContext = {}) const final;
>>>>>>> 8660c1b6

  std::string pread(
      uint64_t offset,
      uint64_t length,
<<<<<<< HEAD
      File::IoStats* stats = nullptr,
      const folly::F14FastMap<std::string, std::string>& fileReadOps = {})
      const final;
=======
      const FileStorageContext& fileStorageContext = {}) const final;
>>>>>>> 8660c1b6

  uint64_t preadv(
      uint64_t offset,
      const std::vector<folly::Range<char*>>& buffers,
<<<<<<< HEAD
      File::IoStats* stats = nullptr,
      const folly::F14FastMap<std::string, std::string>& fileReadOps = {})
      const final;
=======
      const FileStorageContext& fileStorageContext = {}) const final;
>>>>>>> 8660c1b6

  uint64_t preadv(
      folly::Range<const common::Region*> regions,
      folly::Range<folly::IOBuf*> iobufs,
<<<<<<< HEAD
      File::IoStats* stats = nullptr,
      const folly::F14FastMap<std::string, std::string>& fileReadOps = {})
      const final;
=======
      const FileStorageContext& fileStorageContext = {}) const final;
>>>>>>> 8660c1b6

  uint64_t size() const final;

  uint64_t memoryUsage() const final;

  bool shouldCoalesce() const final;

  std::string getName() const final;

  uint64_t getNaturalReadSize() const final;

 protected:
  class Impl;
  std::shared_ptr<Impl> impl_;
};
} // namespace facebook::velox::filesystems<|MERGE_RESOLUTION|>--- conflicted
+++ resolved
@@ -35,46 +35,22 @@
       uint64_t offset,
       uint64_t length,
       void* buf,
-<<<<<<< HEAD
-      File::IoStats* stats = nullptr,
-      const folly::F14FastMap<std::string, std::string>& fileReadOps = {})
-      const final;
-=======
       const FileStorageContext& fileStorageContext = {}) const final;
->>>>>>> 8660c1b6
 
   std::string pread(
       uint64_t offset,
       uint64_t length,
-<<<<<<< HEAD
-      File::IoStats* stats = nullptr,
-      const folly::F14FastMap<std::string, std::string>& fileReadOps = {})
-      const final;
-=======
       const FileStorageContext& fileStorageContext = {}) const final;
->>>>>>> 8660c1b6
 
   uint64_t preadv(
       uint64_t offset,
       const std::vector<folly::Range<char*>>& buffers,
-<<<<<<< HEAD
-      File::IoStats* stats = nullptr,
-      const folly::F14FastMap<std::string, std::string>& fileReadOps = {})
-      const final;
-=======
       const FileStorageContext& fileStorageContext = {}) const final;
->>>>>>> 8660c1b6
 
   uint64_t preadv(
       folly::Range<const common::Region*> regions,
       folly::Range<folly::IOBuf*> iobufs,
-<<<<<<< HEAD
-      File::IoStats* stats = nullptr,
-      const folly::F14FastMap<std::string, std::string>& fileReadOps = {})
-      const final;
-=======
       const FileStorageContext& fileStorageContext = {}) const final;
->>>>>>> 8660c1b6
 
   uint64_t size() const final;
 
