/*
 * Copyright (c) Facebook, Inc. and its affiliates.
 *
 * Licensed under the Apache License, Version 2.0 (the "License");
 * you may not use this file except in compliance with the License.
 * You may obtain a copy of the License at
 *
 *     http://www.apache.org/licenses/LICENSE-2.0
 *
 * Unless required by applicable law or agreed to in writing, software
 * distributed under the License is distributed on an "AS IS" BASIS,
 * WITHOUT WARRANTIES OR CONDITIONS OF ANY KIND, either express or implied.
 * See the License for the specific language governing permissions and
 * limitations under the License.
 */

#include <gtest/gtest.h>
#include <atomic>
#include <filesystem>
#include <random>

#include "velox/common/base/tests/GTestUtils.h"
#include "velox/common/file/File.h"
#include "velox/common/file/FileSystems.h"
#include "velox/connectors/hive/FileHandle.h"
#include "velox/connectors/hive/HiveConfig.h"
#include "velox/connectors/hive/storage_adapters/abfs/AbfsFileSystem.h"
#include "velox/connectors/hive/storage_adapters/abfs/AbfsReadFile.h"
#include "velox/connectors/hive/storage_adapters/abfs/AbfsWriteFile.h"
#include "velox/connectors/hive/storage_adapters/abfs/tests/AzuriteServer.h"
#include "velox/connectors/hive/storage_adapters/abfs/tests/MockBlobStorageFileClient.h"
#include "velox/exec/tests/utils/PortUtil.h"
#include "velox/exec/tests/utils/TempFilePath.h"

using namespace facebook::velox;
using namespace facebook::velox::filesystems::abfs;
using ::facebook::velox::common::Region;

constexpr int kOneMB = 1 << 20;
static const std::string filePath = "test_file.txt";
static const std::string fullFilePath =
    filesystems::test::AzuriteABFSEndpoint + filePath;

class AbfsFileSystemTest : public testing::Test {
 public:
  static std::shared_ptr<const Config> hiveConfig(
      const std::unordered_map<std::string, std::string> configOverride = {}) {
    std::unordered_map<std::string, std::string> config({});

    // Update the default config map with the supplied configOverride map
    for (const auto& item : configOverride) {
      config[item.first] = item.second;
      std::cout << "config " + item.first + " value " + item.second
                << std::endl;
    }

    return std::make_shared<const core::MemConfig>(std::move(config));
  }

 public:
  std::shared_ptr<filesystems::test::AzuriteServer> azuriteServer;

  void SetUp() override {
    auto port = facebook::velox::exec::test::getFreePort();
    azuriteServer = std::make_shared<filesystems::test::AzuriteServer>(port);
    azuriteServer->start();
    auto tempFile = createFile();
    azuriteServer->addFile(tempFile->path, filePath);
  }

  void TearDown() override {
    azuriteServer->stop();
  }

  std::unique_ptr<WriteFile> openFileForWrite(
      std::string_view path,
      std::shared_ptr<filesystems::test::MockBlobStorageFileClient> client) {
    auto abfsfile = std::make_unique<AbfsWriteFile>(
        std::string(path), azuriteServer->connectionStr());
    abfsfile->testingSetFileClient(client);
    abfsfile->initialize();
    return abfsfile;
  }

  static std::string generateRandomData(int size) {
    static const char charset[] =
        "abcdefghijklmnopqrstuvwxyzABCDEFGHIJKLMNOPQRSTUVWXYZ";

    std::string data(size, ' ');

    for (int i = 0; i < size; ++i) {
      int index = rand() % (sizeof(charset) - 1);
      data[i] = charset[index];
    }

    return data;
  }

 private:
  static std::shared_ptr<::exec::test::TempFilePath> createFile(
      uint64_t size = -1) {
    auto tempFile = ::exec::test::TempFilePath::create();
    if (size == -1) {
      tempFile->append("aaaaa");
      tempFile->append("bbbbb");
      tempFile->append(std::string(kOneMB, 'c'));
      tempFile->append("ddddd");
    } else {
      const uint64_t totalSize = size * 1024 * 1024;
      const uint64_t chunkSize = 5 * 1024 * 1024;
      uint64_t remainingSize = totalSize;
      while (remainingSize > 0) {
        uint64_t dataSize = std::min(remainingSize, chunkSize);
        std::string randomData = generateRandomData(dataSize);
        tempFile->append(randomData);
        remainingSize -= dataSize;
      }
    }
    return tempFile;
  }
};

void readData(ReadFile* readFile) {
  ASSERT_EQ(readFile->size(), 15 + kOneMB);
  char buffer1[5];
  ASSERT_EQ(readFile->pread(10 + kOneMB, 5, &buffer1), "ddddd");
  char buffer2[10];
  ASSERT_EQ(readFile->pread(0, 10, &buffer2), "aaaaabbbbb");
  auto buffer3 = new char[kOneMB];
  ASSERT_EQ(readFile->pread(10, kOneMB, buffer3), std::string(kOneMB, 'c'));
  delete[] buffer3;
  ASSERT_EQ(readFile->size(), 15 + kOneMB);
  char buffer4[10];
  const std::string_view arf = readFile->pread(5, 10, &buffer4);
  const std::string zarf = readFile->pread(kOneMB, 15);
  auto buf = std::make_unique<char[]>(8);
  const std::string_view warf = readFile->pread(4, 8, buf.get());
  const std::string_view warfFromBuf(buf.get(), 8);
  ASSERT_EQ(arf, "bbbbbccccc");
  ASSERT_EQ(zarf, "ccccccccccddddd");
  ASSERT_EQ(warf, "abbbbbcc");
  ASSERT_EQ(warfFromBuf, "abbbbbcc");

  char buff1[10];
  char buff2[10];
  std::vector<folly::Range<char*>> buffers = {
      folly::Range<char*>(buff1, 10),
      folly::Range<char*>(nullptr, kOneMB - 5),
      folly::Range<char*>(buff2, 10)};
  ASSERT_EQ(10 + kOneMB - 5 + 10, readFile->preadv(0, buffers));
  ASSERT_EQ(std::string_view(buff1, sizeof(buff1)), "aaaaabbbbb");
  ASSERT_EQ(std::string_view(buff2, sizeof(buff2)), "cccccddddd");

  std::vector<folly::IOBuf> iobufs(2);
  std::vector<Region> regions = {{0, 10}, {10, 5}};
  readFile->preadv(
      {regions.data(), regions.size()}, {iobufs.data(), iobufs.size()});
  ASSERT_EQ(
      std::string_view(
          reinterpret_cast<const char*>(iobufs[0].writableData()),
          iobufs[0].length()),
      "aaaaabbbbb");
  ASSERT_EQ(
      std::string_view(
          reinterpret_cast<const char*>(iobufs[1].writableData()),
          iobufs[1].length()),
      "ccccc");
}

TEST_F(AbfsFileSystemTest, readFile) {
  auto hiveConfig = AbfsFileSystemTest::hiveConfig(
      {{"fs.azure.account.key.test.dfs.core.windows.net",
        azuriteServer->connectionStr()}});
  auto abfs = std::make_shared<filesystems::abfs::AbfsFileSystem>(hiveConfig);
  auto readFile = abfs->openFileForRead(fullFilePath);
  readData(readFile.get());
}

TEST_F(AbfsFileSystemTest, multipleThreadsWithReadFile) {
  std::atomic<bool> startThreads = false;
  auto hiveConfig = AbfsFileSystemTest::hiveConfig(
      {{"fs.azure.account.key.test.dfs.core.windows.net",
        azuriteServer->connectionStr()}});
  auto abfs = std::make_shared<filesystems::abfs::AbfsFileSystem>(hiveConfig);

  std::vector<std::thread> threads;
  std::mt19937 generator(std::random_device{}());
  std::vector<int> sleepTimesInMicroseconds = {0, 500, 5000};
  std::uniform_int_distribution<std::size_t> distribution(
      0, sleepTimesInMicroseconds.size() - 1);
  for (int i = 0; i < 10; i++) {
    auto thread = std::thread([&] {
      int index = distribution(generator);
      while (!startThreads) {
        std::this_thread::yield();
      }
      std::this_thread::sleep_for(
          std::chrono::microseconds(sleepTimesInMicroseconds[index]));
      auto readFile = abfs->openFileForRead(fullFilePath);
      readData(readFile.get());
    });
    threads.emplace_back(std::move(thread));
  }
  startThreads = true;
  for (auto& thread : threads) {
    thread.join();
  }
}

TEST_F(AbfsFileSystemTest, missingFile) {
<<<<<<< HEAD
  try {
    auto hiveConfig = AbfsFileSystemTest::hiveConfig(
        {{"fs.azure.account.key.test.dfs.core.windows.net",
          azuriteServer->connectionStr()}});
    const std::string abfsFile =
        filesystems::test::AzuriteABFSEndpoint + "test.txt";
    auto abfs = std::make_shared<filesystems::abfs::AbfsFileSystem>(hiveConfig);
    auto readFile = abfs->openFileForRead(abfsFile);
    FAIL() << "Expected VeloxException";
  } catch (VeloxException const& err) {
    EXPECT_TRUE(err.message().find("404") != std::string::npos);
  }
=======
  auto hiveConfig = AbfsFileSystemTest::hiveConfig(
      {{"fs.azure.account.key.test.dfs.core.windows.net",
        azuriteServer->connectionStr()}});
  const std::string abfsFile =
      facebook::velox::filesystems::test::AzuriteABFSEndpoint + "test.txt";
  auto abfs = std::make_shared<filesystems::abfs::AbfsFileSystem>(hiveConfig);
  VELOX_ASSERT_RUNTIME_THROW_CODE(
      abfs->openFileForRead(abfsFile), error_code::kFileNotFound, "404");
>>>>>>> 5940dd37
}

TEST_F(AbfsFileSystemTest, OpenFileForWriteTest) {
  const std::string abfsFile =
      filesystems::test::AzuriteABFSEndpoint + "writetest.txt";
  auto mockClient =
      std::make_shared<filesystems::test::MockBlobStorageFileClient>(
          filesystems::test::MockBlobStorageFileClient());
  auto abfsWriteFile = openFileForWrite(abfsFile, mockClient);
  EXPECT_EQ(abfsWriteFile->size(), 0);
  std::string dataContent = "";
  uint64_t totalSize = 0;
  std::string randomData =
      AbfsFileSystemTest::generateRandomData(1 * 1024 * 1024);
  for (int i = 0; i < 8; ++i) {
    abfsWriteFile->append(randomData);
    dataContent += randomData;
  }
  totalSize = randomData.size() * 8;
  abfsWriteFile->flush();
  EXPECT_EQ(abfsWriteFile->size(), totalSize);

  randomData = AbfsFileSystemTest::generateRandomData(9 * 1024 * 1024);
  dataContent += randomData;
  abfsWriteFile->append(randomData);
  totalSize += randomData.size();
  randomData = AbfsFileSystemTest::generateRandomData(2 * 1024 * 1024);
  dataContent += randomData;
  totalSize += randomData.size();
  abfsWriteFile->append(randomData);
  abfsWriteFile->flush();
  EXPECT_EQ(abfsWriteFile->size(), totalSize);
  abfsWriteFile->flush();
  abfsWriteFile->close();
  VELOX_ASSERT_THROW(abfsWriteFile->append("abc"), "File is not open");
  VELOX_ASSERT_THROW(
      openFileForWrite(abfsFile, mockClient), "File already exists");
  std::string fileContent = mockClient->readContent();
  ASSERT_EQ(fileContent.size(), dataContent.size());
  ASSERT_EQ(fileContent, dataContent);
}

TEST_F(AbfsFileSystemTest, renameNotImplemented) {
  auto hiveConfig = AbfsFileSystemTest::hiveConfig(
      {{"fs.azure.account.key.test.dfs.core.windows.net",
        azuriteServer->connectionStr()}});
  auto abfs = std::make_shared<filesystems::abfs::AbfsFileSystem>(hiveConfig);
  VELOX_ASSERT_THROW(
      abfs->rename("text", "text2"), "rename for abfs not implemented");
}

TEST_F(AbfsFileSystemTest, removeNotImplemented) {
  auto hiveConfig = AbfsFileSystemTest::hiveConfig(
      {{"fs.azure.account.key.test.dfs.core.windows.net",
        azuriteServer->connectionStr()}});
  auto abfs = std::make_shared<filesystems::abfs::AbfsFileSystem>(hiveConfig);
  VELOX_ASSERT_THROW(abfs->remove("text"), "remove for abfs not implemented");
}

TEST_F(AbfsFileSystemTest, existsNotImplemented) {
  auto hiveConfig = AbfsFileSystemTest::hiveConfig(
      {{"fs.azure.account.key.test.dfs.core.windows.net",
        azuriteServer->connectionStr()}});
  auto abfs = std::make_shared<filesystems::abfs::AbfsFileSystem>(hiveConfig);
  VELOX_ASSERT_THROW(abfs->exists("text"), "exists for abfs not implemented");
}

TEST_F(AbfsFileSystemTest, listNotImplemented) {
  auto hiveConfig = AbfsFileSystemTest::hiveConfig(
      {{"fs.azure.account.key.test.dfs.core.windows.net",
        azuriteServer->connectionStr()}});
  auto abfs = std::make_shared<filesystems::abfs::AbfsFileSystem>(hiveConfig);
  VELOX_ASSERT_THROW(abfs->list("dir"), "list for abfs not implemented");
}

TEST_F(AbfsFileSystemTest, mkdirNotImplemented) {
  auto hiveConfig = AbfsFileSystemTest::hiveConfig(
      {{"fs.azure.account.key.test.dfs.core.windows.net",
        azuriteServer->connectionStr()}});
  auto abfs = std::make_shared<filesystems::abfs::AbfsFileSystem>(hiveConfig);
  VELOX_ASSERT_THROW(abfs->mkdir("dir"), "mkdir for abfs not implemented");
}

TEST_F(AbfsFileSystemTest, rmdirNotImplemented) {
  auto hiveConfig = AbfsFileSystemTest::hiveConfig(
      {{"fs.azure.account.key.test.dfs.core.windows.net",
        azuriteServer->connectionStr()}});
  auto abfs = std::make_shared<filesystems::abfs::AbfsFileSystem>(hiveConfig);
  VELOX_ASSERT_THROW(abfs->rmdir("dir"), "rmdir for abfs not implemented");
}

TEST_F(AbfsFileSystemTest, credNotFOund) {
  const std::string abfsFile =
      std::string("abfs://test@test1.dfs.core.windows.net/test");
  auto hiveConfig = AbfsFileSystemTest::hiveConfig({});
  auto abfs = std::make_shared<filesystems::abfs::AbfsFileSystem>(hiveConfig);
  VELOX_ASSERT_THROW(
      abfs->openFileForRead(abfsFile), "Failed to find storage credentials");
}<|MERGE_RESOLUTION|>--- conflicted
+++ resolved
@@ -208,20 +208,6 @@
 }
 
 TEST_F(AbfsFileSystemTest, missingFile) {
-<<<<<<< HEAD
-  try {
-    auto hiveConfig = AbfsFileSystemTest::hiveConfig(
-        {{"fs.azure.account.key.test.dfs.core.windows.net",
-          azuriteServer->connectionStr()}});
-    const std::string abfsFile =
-        filesystems::test::AzuriteABFSEndpoint + "test.txt";
-    auto abfs = std::make_shared<filesystems::abfs::AbfsFileSystem>(hiveConfig);
-    auto readFile = abfs->openFileForRead(abfsFile);
-    FAIL() << "Expected VeloxException";
-  } catch (VeloxException const& err) {
-    EXPECT_TRUE(err.message().find("404") != std::string::npos);
-  }
-=======
   auto hiveConfig = AbfsFileSystemTest::hiveConfig(
       {{"fs.azure.account.key.test.dfs.core.windows.net",
         azuriteServer->connectionStr()}});
@@ -230,7 +216,6 @@
   auto abfs = std::make_shared<filesystems::abfs::AbfsFileSystem>(hiveConfig);
   VELOX_ASSERT_RUNTIME_THROW_CODE(
       abfs->openFileForRead(abfsFile), error_code::kFileNotFound, "404");
->>>>>>> 5940dd37
 }
 
 TEST_F(AbfsFileSystemTest, OpenFileForWriteTest) {
