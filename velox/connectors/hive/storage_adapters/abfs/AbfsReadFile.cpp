--- conflicted
+++ resolved
@@ -57,12 +57,7 @@
       uint64_t offset,
       uint64_t length,
       void* buffer,
-<<<<<<< HEAD
-      File::IoStats* stats,
-      const folly::F14FastMap<std::string, std::string>& fileReadOps) const {
-=======
-      const FileStorageContext& fileStorageContext) const {
->>>>>>> 8660c1b6
+      const FileStorageContext& fileStorageContext) const {
     preadInternal(offset, length, static_cast<char*>(buffer));
     return {static_cast<char*>(buffer), length};
   }
@@ -70,12 +65,7 @@
   std::string pread(
       uint64_t offset,
       uint64_t length,
-<<<<<<< HEAD
-      File::IoStats* stats,
-      const folly::F14FastMap<std::string, std::string>& fileReadOps) const {
-=======
-      const FileStorageContext& fileStorageContext) const {
->>>>>>> 8660c1b6
+      const FileStorageContext& fileStorageContext) const {
     std::string result(length, 0);
     preadInternal(offset, length, result.data());
     return result;
@@ -84,12 +74,7 @@
   uint64_t preadv(
       uint64_t offset,
       const std::vector<folly::Range<char*>>& buffers,
-<<<<<<< HEAD
-      File::IoStats* stats,
-      const folly::F14FastMap<std::string, std::string>& fileReadOps) const {
-=======
-      const FileStorageContext& fileStorageContext) const {
->>>>>>> 8660c1b6
+      const FileStorageContext& fileStorageContext) const {
     size_t length = 0;
     auto size = buffers.size();
     for (auto& range : buffers) {
@@ -111,12 +96,7 @@
   uint64_t preadv(
       folly::Range<const common::Region*> regions,
       folly::Range<folly::IOBuf*> iobufs,
-<<<<<<< HEAD
-      File::IoStats* stats,
-      const folly::F14FastMap<std::string, std::string>& fileReadOps) const {
-=======
-      const FileStorageContext& fileStorageContext) const {
->>>>>>> 8660c1b6
+      const FileStorageContext& fileStorageContext) const {
     size_t length = 0;
     VELOX_CHECK_EQ(regions.size(), iobufs.size());
     for (size_t i = 0; i < regions.size(); ++i) {
@@ -127,12 +107,7 @@
           region.offset,
           region.length,
           output.writableData(),
-<<<<<<< HEAD
-          stats,
-          fileReadOps);
-=======
           fileStorageContext);
->>>>>>> 8660c1b6
       output.append(region.length);
       length += region.length;
     }
@@ -193,53 +168,29 @@
     uint64_t offset,
     uint64_t length,
     void* buffer,
-<<<<<<< HEAD
-    File::IoStats* stats,
-    const folly::F14FastMap<std::string, std::string>& fileReadOps) const {
-  return impl_->pread(offset, length, buffer, stats, {});
-=======
     const FileStorageContext& fileStorageContext) const {
   return impl_->pread(offset, length, buffer, fileStorageContext);
->>>>>>> 8660c1b6
 }
 
 std::string AbfsReadFile::pread(
     uint64_t offset,
     uint64_t length,
-<<<<<<< HEAD
-    File::IoStats* stats,
-    const folly::F14FastMap<std::string, std::string>& fileReadOps) const {
-  return impl_->pread(offset, length, stats, {});
-=======
     const FileStorageContext& fileStorageContext) const {
   return impl_->pread(offset, length, fileStorageContext);
->>>>>>> 8660c1b6
 }
 
 uint64_t AbfsReadFile::preadv(
     uint64_t offset,
     const std::vector<folly::Range<char*>>& buffers,
-<<<<<<< HEAD
-    File::IoStats* stats,
-    const folly::F14FastMap<std::string, std::string>& fileReadOps) const {
-  return impl_->preadv(offset, buffers, stats, {});
-=======
     const FileStorageContext& fileStorageContext) const {
   return impl_->preadv(offset, buffers, fileStorageContext);
->>>>>>> 8660c1b6
 }
 
 uint64_t AbfsReadFile::preadv(
     folly::Range<const common::Region*> regions,
     folly::Range<folly::IOBuf*> iobufs,
-<<<<<<< HEAD
-    File::IoStats* stats,
-    const folly::F14FastMap<std::string, std::string>& fileReadOps) const {
-  return impl_->preadv(regions, iobufs, stats, {});
-=======
     const FileStorageContext& fileStorageContext) const {
   return impl_->preadv(regions, iobufs, fileStorageContext);
->>>>>>> 8660c1b6
 }
 
 uint64_t AbfsReadFile::size() const {
