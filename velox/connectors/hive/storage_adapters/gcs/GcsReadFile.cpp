--- conflicted
+++ resolved
@@ -59,12 +59,7 @@
       uint64_t length,
       void* buffer,
       std::atomic<uint64_t>& bytesRead,
-<<<<<<< HEAD
-      filesystems::File::IoStats* stats,
-      const folly::F14FastMap<std::string, std::string>& fileReadOps) const {
-=======
       const FileStorageContext& fileStorageContext) const {
->>>>>>> 8660c1b6
     preadInternal(offset, length, static_cast<char*>(buffer), bytesRead);
     return {static_cast<char*>(buffer), length};
   }
@@ -73,12 +68,7 @@
       uint64_t offset,
       uint64_t length,
       std::atomic<uint64_t>& bytesRead,
-<<<<<<< HEAD
-      filesystems::File::IoStats* stats,
-      const folly::F14FastMap<std::string, std::string>& fileReadOps) const {
-=======
       const FileStorageContext& fileStorageContext) const {
->>>>>>> 8660c1b6
     std::string result(length, 0);
     char* position = result.data();
     preadInternal(offset, length, position, bytesRead);
@@ -89,12 +79,7 @@
       uint64_t offset,
       const std::vector<folly::Range<char*>>& buffers,
       std::atomic<uint64_t>& bytesRead,
-<<<<<<< HEAD
-      filesystems::File::IoStats* stats,
-      const folly::F14FastMap<std::string, std::string>& fileReadOps) const {
-=======
       const FileStorageContext& fileStorageContext) const {
->>>>>>> 8660c1b6
     // 'buffers' contains Ranges(data, size)  with some gaps (data = nullptr) in
     // between. This call must populate the ranges (except gap ranges)
     // sequentially starting from 'offset'. If a range pointer is nullptr, the
@@ -173,39 +158,21 @@
     uint64_t offset,
     uint64_t length,
     void* buffer,
-<<<<<<< HEAD
-    filesystems::File::IoStats* stats,
-    const folly::F14FastMap<std::string, std::string>& fileReadOps) const {
-  return impl_->pread(offset, length, buffer, bytesRead_, stats, {});
-=======
     const FileStorageContext& fileStorageContext) const {
   return impl_->pread(offset, length, buffer, bytesRead_, fileStorageContext);
->>>>>>> 8660c1b6
 }
 
 std::string GcsReadFile::pread(
     uint64_t offset,
     uint64_t length,
-<<<<<<< HEAD
-    filesystems::File::IoStats* stats,
-    const folly::F14FastMap<std::string, std::string>& fileReadOps) const {
-  return impl_->pread(offset, length, bytesRead_, stats, {});
-=======
     const FileStorageContext& fileStorageContext) const {
   return impl_->pread(offset, length, bytesRead_, fileStorageContext);
->>>>>>> 8660c1b6
 }
 uint64_t GcsReadFile::preadv(
     uint64_t offset,
     const std::vector<folly::Range<char*>>& buffers,
-<<<<<<< HEAD
-    filesystems::File::IoStats* stats,
-    const folly::F14FastMap<std::string, std::string>& fileReadOps) const {
-  return impl_->preadv(offset, buffers, bytesRead_, stats, {});
-=======
     const FileStorageContext& fileStorageContext) const {
   return impl_->preadv(offset, buffers, bytesRead_, fileStorageContext);
->>>>>>> 8660c1b6
 }
 
 uint64_t GcsReadFile::size() const {
