/*
 * Copyright (c) Facebook, Inc. and its affiliates.
 *
 * Licensed under the Apache License, Version 2.0 (the "License");
 * you may not use this file except in compliance with the License.
 * You may obtain a copy of the License at
 *
 *     http://www.apache.org/licenses/LICENSE-2.0
 *
 * Unless required by applicable law or agreed to in writing, software
 * distributed under the License is distributed on an "AS IS" BASIS,
 * WITHOUT WARRANTIES OR CONDITIONS OF ANY KIND, either express or implied.
 * See the License for the specific language governing permissions and
 * limitations under the License.
 */

#include "velox/connectors/hive/SplitReader.h"

#include "velox/common/caching/CacheTTLController.h"
#include "velox/connectors/hive/HiveConfig.h"
#include "velox/connectors/hive/HiveConnectorSplit.h"
#include "velox/connectors/hive/HiveConnectorUtil.h"
#include "velox/connectors/hive/TableHandle.h"
#include "velox/connectors/hive/iceberg/IcebergSplitReader.h"
#include "velox/dwio/common/CachedBufferedInput.h"
#include "velox/dwio/common/ReaderFactory.h"

namespace facebook::velox::connector::hive {
namespace {
template <TypeKind kind>
VectorPtr newConstantFromString(
    const TypePtr& type,
    const std::optional<std::string>& value,
    vector_size_t size,
    velox::memory::MemoryPool* pool) {
  using T = typename TypeTraits<kind>::NativeType;
  if (!value.has_value()) {
    return std::make_shared<ConstantVector<T>>(pool, size, true, type, T());
  }

  if (type->isDate()) {
    auto copy =
        util::castFromDateString(StringView(value.value()), true /*isIso8601*/);
    return std::make_shared<ConstantVector<int32_t>>(
        pool, size, false, type, std::move(copy));
  }

  if constexpr (std::is_same_v<T, StringView>) {
    return std::make_shared<ConstantVector<StringView>>(
        pool, size, false, type, StringView(value.value()));
  } else {
    auto copy = velox::util::Converter<kind>::cast(value.value());
    if constexpr (kind == TypeKind::TIMESTAMP) {
      copy.toGMT(Timestamp::defaultTimezone());
    }
    return std::make_shared<ConstantVector<T>>(
        pool, size, false, type, std::move(copy));
  }
}
} // namespace

std::unique_ptr<SplitReader> SplitReader::create(
    const std::shared_ptr<hive::HiveConnectorSplit>& hiveSplit,
    const std::shared_ptr<const HiveTableHandle>& hiveTableHandle,
    const std::unordered_map<std::string, std::shared_ptr<HiveColumnHandle>>*
        partitionKeys,
    const ConnectorQueryCtx* connectorQueryCtx,
    const std::shared_ptr<const HiveConfig>& hiveConfig,
    const RowTypePtr& readerOutputType,
    const std::shared_ptr<io::IoStatistics>& ioStats,
    FileHandleFactory* fileHandleFactory,
    folly::Executor* executor,
    const std::shared_ptr<common::ScanSpec>& scanSpec) {
  //  Create the SplitReader based on hiveSplit->customSplitInfo["table_format"]
  if (hiveSplit->customSplitInfo.count("table_format") > 0 &&
      hiveSplit->customSplitInfo["table_format"] == "hive-iceberg") {
    return std::make_unique<iceberg::IcebergSplitReader>(
        hiveSplit,
        hiveTableHandle,
        partitionKeys,
        connectorQueryCtx,
        hiveConfig,
        readerOutputType,
        ioStats,
        fileHandleFactory,
        executor,
        scanSpec);
  } else {
    return std::make_unique<SplitReader>(
        hiveSplit,
        hiveTableHandle,
        partitionKeys,
        connectorQueryCtx,
        hiveConfig,
        readerOutputType,
        ioStats,
        fileHandleFactory,
        executor,
        scanSpec);
  }
}

SplitReader::SplitReader(
    const std::shared_ptr<const hive::HiveConnectorSplit>& hiveSplit,
    const std::shared_ptr<const HiveTableHandle>& hiveTableHandle,
    const std::unordered_map<std::string, std::shared_ptr<HiveColumnHandle>>*
        partitionKeys,
    const ConnectorQueryCtx* connectorQueryCtx,
    const std::shared_ptr<const HiveConfig>& hiveConfig,
    const RowTypePtr& readerOutputType,
    const std::shared_ptr<io::IoStatistics>& ioStats,
    FileHandleFactory* fileHandleFactory,
    folly::Executor* executor,
    const std::shared_ptr<common::ScanSpec>& scanSpec)
    : hiveSplit_(hiveSplit),
      hiveTableHandle_(hiveTableHandle),
      partitionKeys_(partitionKeys),
      connectorQueryCtx_(connectorQueryCtx),
      hiveConfig_(hiveConfig),
      readerOutputType_(readerOutputType),
      ioStats_(ioStats),
      fileHandleFactory_(fileHandleFactory),
      executor_(executor),
      pool_(connectorQueryCtx->memoryPool()),
      scanSpec_(scanSpec),
      baseReaderOpts_(connectorQueryCtx->memoryPool()),
      emptySplit_(false) {}

void SplitReader::configureReaderOptions(
    std::shared_ptr<velox::random::RandomSkipTracker> randomSkip) {
  hive::configureReaderOptions(
      baseReaderOpts_,
      hiveConfig_,
      connectorQueryCtx_->sessionProperties(),
      hiveTableHandle_,
      hiveSplit_);
  baseReaderOpts_.setRandomSkip(std::move(randomSkip));
}

void SplitReader::prepareSplit(
    std::shared_ptr<common::MetadataFilter> metadataFilter,
    dwio::common::RuntimeStatistics& runtimeStats) {
  createReader();

  if (checkIfSplitIsEmpty(runtimeStats)) {
    VELOX_CHECK(emptySplit_);
    return;
  }

  createRowReader(metadataFilter);
}

uint64_t SplitReader::next(uint64_t size, VectorPtr& output) {
  if (!baseReaderOpts_.randomSkip()) {
    return baseRowReader_->next(size, output);
  }
  dwio::common::Mutation mutation;
  mutation.randomSkip = baseReaderOpts_.randomSkip().get();
  return baseRowReader_->next(size, output, &mutation);
}

void SplitReader::resetFilterCaches() {
  if (baseRowReader_) {
    baseRowReader_->resetFilterCaches();
  }
}

bool SplitReader::emptySplit() const {
  return emptySplit_;
}

void SplitReader::resetSplit() {
  hiveSplit_.reset();
}

int64_t SplitReader::estimatedRowSize() const {
  if (!baseRowReader_) {
    return DataSource::kUnknownRowSize;
  }

  const auto size = baseRowReader_->estimatedRowSize();
  return size.value_or(DataSource::kUnknownRowSize);
}

void SplitReader::updateRuntimeStats(
    dwio::common::RuntimeStatistics& stats) const {
  if (baseRowReader_) {
    baseRowReader_->updateRuntimeStats(stats);
  }
}

bool SplitReader::allPrefetchIssued() const {
  return baseRowReader_ && baseRowReader_->allPrefetchIssued();
}

std::string SplitReader::toString() const {
  std::string partitionKeys;
  std::for_each(
      partitionKeys_->begin(),
      partitionKeys_->end(),
      [&](std::pair<const std::string, std::shared_ptr<const HiveColumnHandle>>
              column) { partitionKeys += " " + column.second->toString(); });
  return fmt::format(
      "SplitReader: hiveSplit_{} scanSpec_{} readerOutputType_{} partitionKeys_{} reader{} rowReader{}",
      hiveSplit_->toString(),
      scanSpec_->toString(),
      readerOutputType_->toString(),
      partitionKeys,
      static_cast<const void*>(baseReader_.get()),
      static_cast<const void*>(baseRowReader_.get()));
}

void SplitReader::createReader() {
  VELOX_CHECK_NE(
      baseReaderOpts_.getFileFormat(), dwio::common::FileFormat::UNKNOWN);

  std::shared_ptr<FileHandle> fileHandle;
  try {
    fileHandle = fileHandleFactory_->generate(hiveSplit_->filePath).second;
  } catch (const VeloxRuntimeError& e) {
    if (e.errorCode() == error_code::kFileNotFound &&
        hiveConfig_->ignoreMissingFiles(
            connectorQueryCtx_->sessionProperties())) {
      emptySplit_ = true;
      return;
    } else {
      throw;
    }
  }

  // Here we keep adding new entries to CacheTTLController when new fileHandles
  // are generated, if CacheTTLController was created. Creator of
  // CacheTTLController needs to make sure a size control strategy was available
  // such as removing aged out entries.
  if (auto* cacheTTLController = cache::CacheTTLController::getInstance()) {
    cacheTTLController->addOpenFileInfo(fileHandle->uuid.id());
  }
  auto baseFileInput = createBufferedInput(
      *fileHandle, baseReaderOpts_, connectorQueryCtx_, ioStats_, executor_);

  baseReader_ = dwio::common::getReaderFactory(baseReaderOpts_.getFileFormat())
                    ->createReader(std::move(baseFileInput), baseReaderOpts_);
}

bool SplitReader::checkIfSplitIsEmpty(
    dwio::common::RuntimeStatistics& runtimeStats) {
  // emptySplit_ may already be set if the data file is not found. In this case
  // we don't need to test further.
  if (emptySplit_) {
    return true;
  }

  // Note that this doesn't apply to Hudi tables.
  if (!baseReader_ || baseReader_->numberOfRows() == 0) {
    emptySplit_ = true;
  } else {
    // Check filters and see if the whole split can be skipped. Note that this
    // doesn't apply to Hudi tables.
    if (!testFilters(
            scanSpec_.get(),
            baseReader_.get(),
            hiveSplit_->filePath,
            hiveSplit_->partitionKeys,
            *partitionKeys_)) {
      ++runtimeStats.skippedSplits;
      runtimeStats.skippedSplitBytes += hiveSplit_->length;
      emptySplit_ = true;
    }
  }

<<<<<<< HEAD
  auto fileType = baseReader_->rowType();
=======
  return emptySplit_;
}

void SplitReader::createRowReader(
    std::shared_ptr<common::MetadataFilter> metadataFilter) {
  auto& fileType = baseReader_->rowType();
>>>>>>> d4f8d855
  auto columnTypes = adaptColumns(fileType, baseReaderOpts_.getFileSchema());
  auto columnNames = fileType->names();

  setRowIndexColumnInfoIfNeed(fileType, columnNames, columnTypes);
  configureRowReaderOptions(
      baseRowReaderOpts_,
      hiveTableHandle_->tableParameters(),
      scanSpec_,
      metadataFilter,
      ROW(std::vector<std::string>(columnNames), std::move(columnTypes)),
      hiveSplit_);
  // NOTE: we firstly reset the finished 'baseRowReader_' of previous split
  // before setting up for the next one to avoid doubling the peak memory usage.
  baseRowReader_.reset();
  baseRowReader_ = baseReader_->createRowReader(baseRowReaderOpts_);
}

void SplitReader::setRowIndexColumnInfoIfNeed(
    const RowTypePtr& fileType,
    std::vector<std::string>& columnNames,
    std::vector<facebook::velox::TypePtr>& columnTypes) {
  auto rowIndexMetaColIdx =
      readerOutputType_->getChildIdxIfExists(kSparkReservedTmpMetaRowIndex);
  if (rowIndexMetaColIdx.has_value() &&
      !fileType->containsChild(kSparkReservedTmpMetaRowIndex) &&
      hiveSplit_->partitionKeys.find(kSparkReservedTmpMetaRowIndex) ==
          hiveSplit_->partitionKeys.end()) {
    dwio::common::RowNumberColumnInfo rowNumberColumnInfo;
    rowNumberColumnInfo.insertPosition = rowIndexMetaColIdx.value();
    rowNumberColumnInfo.name = kSparkReservedTmpMetaRowIndex;
    baseRowReaderOpts_.setRowNumberColumnInfo(rowNumberColumnInfo);
    auto rowIndexColumnScanSpec =
        scanSpec_->childByName(kSparkReservedTmpMetaRowIndex);
    if (rowIndexColumnScanSpec) {
      scanSpec_->removeChild(rowIndexColumnScanSpec);
    }
  }
}

std::vector<TypePtr> SplitReader::adaptColumns(
    const RowTypePtr& fileType,
    const std::shared_ptr<const velox::RowType>& tableSchema) {
  // Keep track of schema types for columns in file, used by ColumnSelector.
  std::vector<TypePtr> columnTypes = fileType->children();

  auto& childrenSpecs = scanSpec_->children();
  for (size_t i = 0; i < childrenSpecs.size(); ++i) {
    auto* childSpec = childrenSpecs[i].get();
    const std::string& fieldName = childSpec->fieldName();

    if (auto it = hiveSplit_->partitionKeys.find(fieldName);
        it != hiveSplit_->partitionKeys.end()) {
      setPartitionValue(childSpec, fieldName, it->second);
    } else if (fieldName == kPath) {
      auto constantVec = std::make_shared<ConstantVector<StringView>>(
          connectorQueryCtx_->memoryPool(),
          1,
          false,
          VARCHAR(),
          StringView(hiveSplit_->filePath));
      childSpec->setConstantValue(constantVec);
    } else if (fieldName == kBucket) {
      if (hiveSplit_->tableBucketNumber.has_value()) {
        int32_t bucket = hiveSplit_->tableBucketNumber.value();
        auto constantVec = std::make_shared<ConstantVector<int32_t>>(
            connectorQueryCtx_->memoryPool(),
            1,
            false,
            INTEGER(),
            std::move(bucket));
        childSpec->setConstantValue(constantVec);
      }
    } else if (auto iter = hiveSplit_->infoColumns.find(fieldName);
               iter != hiveSplit_->infoColumns.end()) {
      auto infoColumnType =
          readerOutputType_->childAt(readerOutputType_->getChildIdx(fieldName));
      auto constant = VELOX_DYNAMIC_SCALAR_TYPE_DISPATCH_ALL(
          newConstantFromString,
          infoColumnType->kind(),
          infoColumnType,
          iter->second,
          1,
          connectorQueryCtx_->memoryPool());
      childSpec->setConstantValue(constant);
    } else {
      auto fileTypeIdx = fileType->getChildIdxIfExists(fieldName);
      if (!fileTypeIdx.has_value()) {
        if (fieldName != kSparkReservedTmpMetaRowIndex) {
          // Column is missing. Most likely due to schema evolution.
          VELOX_CHECK(tableSchema);
          childSpec->setConstantValue(BaseVector::createNullConstant(
              tableSchema->findChild(fieldName),
              1,
              connectorQueryCtx_->memoryPool()));
        }
      } else {
        // Column no longer missing, reset constant value set on the spec.
        childSpec->setConstantValue(nullptr);
        auto outputTypeIdx = readerOutputType_->getChildIdxIfExists(fieldName);
        if (outputTypeIdx.has_value()) {
          // We know the fieldName exists in the file, make the type at that
          // position match what we expect in the output.
          columnTypes[fileTypeIdx.value()] =
              readerOutputType_->childAt(*outputTypeIdx);
        }
      }
    }
  }

  scanSpec_->resetCachedValues(false);

  return columnTypes;
}

void SplitReader::setPartitionValue(
    common::ScanSpec* spec,
    const std::string& partitionKey,
    const std::optional<std::string>& value) const {
  auto it = partitionKeys_->find(partitionKey);
  VELOX_CHECK(
      it != partitionKeys_->end(),
      "ColumnHandle is missing for partition key {}",
      partitionKey);
  auto type = it->second->dataType();
  auto constant = VELOX_DYNAMIC_SCALAR_TYPE_DISPATCH_ALL(
      newConstantFromString,
      type->kind(),
      type,
      value,
      1,
      connectorQueryCtx_->memoryPool());
  spec->setConstantValue(constant);
}

} // namespace facebook::velox::connector::hive

template <>
struct fmt::formatter<facebook::velox::dwio::common::FileFormat>
    : formatter<std::string> {
  auto format(
      facebook::velox::dwio::common::FileFormat fmt,
      format_context& ctx) {
    return formatter<std::string>::format(
        facebook::velox::dwio::common::toString(fmt), ctx);
  }
};<|MERGE_RESOLUTION|>--- conflicted
+++ resolved
@@ -268,16 +268,12 @@
     }
   }
 
-<<<<<<< HEAD
-  auto fileType = baseReader_->rowType();
-=======
   return emptySplit_;
 }
 
 void SplitReader::createRowReader(
     std::shared_ptr<common::MetadataFilter> metadataFilter) {
   auto& fileType = baseReader_->rowType();
->>>>>>> d4f8d855
   auto columnTypes = adaptColumns(fileType, baseReaderOpts_.getFileSchema());
   auto columnNames = fileType->names();
 
