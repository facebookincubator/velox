--- conflicted
+++ resolved
@@ -156,15 +156,20 @@
 }
 
 namespace {
-
 template <TypeKind ToKind>
-velox::variant convertFromString(const std::optional<std::string>& value) {
+velox::variant convertFromString(
+    const std::optional<std::string>& value,
+    const TypePtr& toType) {
   if (value.has_value()) {
     if constexpr (ToKind == TypeKind::VARCHAR) {
       return velox::variant(value.value());
     }
     if constexpr (ToKind == TypeKind::VARBINARY) {
       return velox::variant::binary((value.value()));
+    }
+    if (toType->isDate()) {
+      return velox::variant(util::castFromDateString(
+          StringView(value.value()), true /*isIso8601*/));
     }
     auto result = velox::util::Converter<ToKind>::cast(value.value());
     if constexpr (ToKind == TypeKind::TIMESTAMP) {
@@ -198,7 +203,8 @@
       auto constValue = VELOX_DYNAMIC_SCALAR_TYPE_DISPATCH(
           convertFromString,
           metadataColumnOutputType->kind(),
-          std::make_optional(metadataColumn->second));
+          std::make_optional(metadataColumn->second),
+          metadataColumnOutputType);
       setConstantValue(childSpec, metadataColumnOutputType, constValue);
     } else if (fieldName == kPath) {
       setConstantValue(
@@ -291,37 +297,6 @@
       type, 1, connectorQueryCtx_->memoryPool()));
 }
 
-<<<<<<< HEAD
-=======
-namespace {
-
-template <TypeKind ToKind>
-velox::variant convertFromString(
-    const std::optional<std::string>& value,
-    const TypePtr& toType) {
-  if (value.has_value()) {
-    if constexpr (ToKind == TypeKind::VARCHAR) {
-      return velox::variant(value.value());
-    }
-    if constexpr (ToKind == TypeKind::VARBINARY) {
-      return velox::variant::binary((value.value()));
-    }
-    if (toType->isDate()) {
-      return velox::variant(util::castFromDateString(
-          StringView(value.value()), true /*isIso8601*/));
-    }
-    auto result = velox::util::Converter<ToKind>::cast(value.value());
-    if constexpr (ToKind == TypeKind::TIMESTAMP) {
-      result.toGMT(Timestamp::defaultTimezone());
-    }
-    return velox::variant(result);
-  }
-  return velox::variant(ToKind);
-}
-
-} // namespace
-
->>>>>>> 6a8f16f3
 void SplitReader::setPartitionValue(
     common::ScanSpec* spec,
     const std::string& partitionKey,
