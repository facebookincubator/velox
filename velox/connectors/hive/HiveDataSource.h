/*
 * Copyright (c) Facebook, Inc. and its affiliates.
 *
 * Licensed under the Apache License, Version 2.0 (the "License");
 * you may not use this file except in compliance with the License.
 * You may obtain a copy of the License at
 *
 *     http://www.apache.org/licenses/LICENSE-2.0
 *
 * Unless required by applicable law or agreed to in writing, software
 * distributed under the License is distributed on an "AS IS" BASIS,
 * WITHOUT WARRANTIES OR CONDITIONS OF ANY KIND, either express or implied.
 * See the License for the specific language governing permissions and
 * limitations under the License.
 */
#pragma once

#include "velox/common/io/IoStatistics.h"
#include "velox/connectors/Connector.h"
#include "velox/connectors/hive/FileHandle.h"
#include "velox/connectors/hive/HiveConnectorSplit.h"
#include "velox/connectors/hive/SplitReader.h"
#include "velox/connectors/hive/TableHandle.h"
#include "velox/dwio/common/Statistics.h"
#include "velox/exec/OperatorUtils.h"
#include "velox/expression/Expr.h"

namespace facebook::velox::connector::hive {

class HiveConfig;

using SubfieldFilters =
    std::unordered_map<common::Subfield, std::unique_ptr<common::Filter>>;

class HiveDataSource : public DataSource {
 public:
  HiveDataSource(
      const RowTypePtr& outputType,
      const std::shared_ptr<connector::ConnectorTableHandle>& tableHandle,
      const std::unordered_map<
          std::string,
          std::shared_ptr<connector::ColumnHandle>>& columnHandles,
      FileHandleFactory* fileHandleFactory,
      folly::Executor* executor,
      const ConnectorQueryCtx* connectorQueryCtx,
      const std::shared_ptr<HiveConfig>& hiveConfig);

  void addSplit(std::shared_ptr<ConnectorSplit> split) override;

  std::optional<RowVectorPtr> next(uint64_t size, velox::ContinueFuture& future)
      override;

  void addDynamicFilter(
      column_index_t outputChannel,
      const std::shared_ptr<common::Filter>& filter) override;

  uint64_t getCompletedBytes() override {
    return ioStats_->rawBytesRead();
  }

  uint64_t getCompletedRows() override {
    return completedRows_;
  }

  std::unordered_map<std::string, RuntimeCounter> runtimeStats() override;

  bool allPrefetchIssued() const override {
    return splitReader_ && splitReader_->allPrefetchIssued();
  }

  void setFromDataSource(std::unique_ptr<DataSource> sourceUnique) override;

  int64_t estimatedRowSize() override;

  // Internal API, made public to be accessible in unit tests.  Do not use in
  // other places.
<<<<<<< HEAD
  static std::shared_ptr<common::ScanSpec> makeScanSpec(
      const RowTypePtr& rowType,
      const folly::F14FastMap<
          std::string,
          std::vector<const common::Subfield*>>& outputSubfields,
      const SubfieldFilters& filters,
      const RowTypePtr& dataColumns,
      const std::unordered_map<std::string, std::shared_ptr<HiveColumnHandle>>&
          partitionKeys,
      const std::unordered_map<std::string, std::shared_ptr<HiveColumnHandle>>&
          metadataColumns,
      memory::MemoryPool* pool);

  // Internal API, made public to be accessible in unit tests.  Do not use in
  // other places.
=======
>>>>>>> 7df71555
  static core::TypedExprPtr extractFiltersFromRemainingFilter(
      const core::TypedExprPtr& expr,
      core::ExpressionEvaluator* evaluator,
      bool negated,
      SubfieldFilters& filters);

 protected:
  virtual std::unique_ptr<SplitReader> createSplitReader();

  std::shared_ptr<HiveConnectorSplit> split_;
  std::shared_ptr<HiveTableHandle> hiveTableHandle_;
  memory::MemoryPool* pool_;
  std::shared_ptr<common::ScanSpec> scanSpec_;
  VectorPtr output_;
  std::unique_ptr<SplitReader> splitReader_;

  // Output type from file reader.  This is different from outputType_ that it
  // contains column names before assignment, and columns that only used in
  // remaining filter.
  RowTypePtr readerOutputType_;

  // Column handles for the partition key columns keyed on partition key column
  // name.
  std::unordered_map<std::string, std::shared_ptr<HiveColumnHandle>>
      partitionKeys_;

<<<<<<< HEAD
  // Column handles for the metadata columns keyed on metadata column
  // name.
  std::unordered_map<std::string, std::shared_ptr<HiveColumnHandle>>
      metadataColumns_;
=======
  FileHandleFactory* const fileHandleFactory_;
  folly::Executor* const executor_;
  const ConnectorQueryCtx* const connectorQueryCtx_;
  const std::shared_ptr<HiveConfig> hiveConfig_;
  std::shared_ptr<io::IoStatistics> ioStats_;
>>>>>>> 7df71555

 private:
  // Evaluates remainingFilter_ on the specified vector. Returns number of rows
  // passed. Populates filterEvalCtx_.selectedIndices and selectedBits if only
  // some rows passed the filter. If none or all rows passed
  // filterEvalCtx_.selectedIndices and selectedBits are not updated.
  vector_size_t evaluateRemainingFilter(RowVectorPtr& rowVector);

  // Clear split_ after split has been fully processed.  Keep readers around to
  // hold adaptation.
  void resetSplit();

  const RowVectorPtr& getEmptyOutput() {
    if (!emptyOutput_) {
      emptyOutput_ = RowVector::createEmpty(outputType_, pool_);
    }
    return emptyOutput_;
  }

  // The row type for the data source output, not including filter-only columns
  const RowTypePtr outputType_;
  std::shared_ptr<common::MetadataFilter> metadataFilter_;
  std::unique_ptr<exec::ExprSet> remainingFilterExprSet_;
  RowVectorPtr emptyOutput_;
  dwio::common::RuntimeStatistics runtimeStats_;
  std::atomic<uint64_t> totalRemainingFilterTime_{0};
  core::ExpressionEvaluator* expressionEvaluator_;
  uint64_t completedRows_ = 0;

  // Reusable memory for remaining filter evaluation.
  VectorPtr filterResult_;
  SelectivityVector filterRows_;
  exec::FilterEvalCtx filterEvalCtx_;
};

} // namespace facebook::velox::connector::hive<|MERGE_RESOLUTION|>--- conflicted
+++ resolved
@@ -74,24 +74,6 @@
 
   // Internal API, made public to be accessible in unit tests.  Do not use in
   // other places.
-<<<<<<< HEAD
-  static std::shared_ptr<common::ScanSpec> makeScanSpec(
-      const RowTypePtr& rowType,
-      const folly::F14FastMap<
-          std::string,
-          std::vector<const common::Subfield*>>& outputSubfields,
-      const SubfieldFilters& filters,
-      const RowTypePtr& dataColumns,
-      const std::unordered_map<std::string, std::shared_ptr<HiveColumnHandle>>&
-          partitionKeys,
-      const std::unordered_map<std::string, std::shared_ptr<HiveColumnHandle>>&
-          metadataColumns,
-      memory::MemoryPool* pool);
-
-  // Internal API, made public to be accessible in unit tests.  Do not use in
-  // other places.
-=======
->>>>>>> 7df71555
   static core::TypedExprPtr extractFiltersFromRemainingFilter(
       const core::TypedExprPtr& expr,
       core::ExpressionEvaluator* evaluator,
@@ -118,18 +100,16 @@
   std::unordered_map<std::string, std::shared_ptr<HiveColumnHandle>>
       partitionKeys_;
 
-<<<<<<< HEAD
   // Column handles for the metadata columns keyed on metadata column
   // name.
   std::unordered_map<std::string, std::shared_ptr<HiveColumnHandle>>
       metadataColumns_;
-=======
+
   FileHandleFactory* const fileHandleFactory_;
   folly::Executor* const executor_;
   const ConnectorQueryCtx* const connectorQueryCtx_;
   const std::shared_ptr<HiveConfig> hiveConfig_;
   std::shared_ptr<io::IoStatistics> ioStats_;
->>>>>>> 7df71555
 
  private:
   // Evaluates remainingFilter_ on the specified vector. Returns number of rows
