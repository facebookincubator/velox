--- conflicted
+++ resolved
@@ -30,19 +30,6 @@
   ExpressionBenchmarkBuilder benchmarkBuilder;
   const vector_size_t vectorSize = 1000;
   auto vectorMaker = benchmarkBuilder.vectorMaker();
-<<<<<<< HEAD
-  auto emptyInput = vectorMaker.flatVector<facebook::velox::StringView>({""});
-  auto validInput = vectorMaker.flatVector<facebook::velox::StringView>({""});
-  auto nanInput = vectorMaker.flatVector<facebook::velox::StringView>({""});
-  auto integerInput = vectorMaker.flatVector<int32_t>(
-      vectorSize, [&](auto j) { return 12345 * j; }, nullptr);
-  auto bigintInput = vectorMaker.flatVector<int64_t>(
-      vectorSize,
-      [&](auto j) {
-        return facebook::velox::HugeInt::build(12345 * j, 56789 * j + 12345);
-      },
-      nullptr);
-=======
   auto emptyInput = vectorMaker.flatVector<std::string>(
       vectorSize, [](auto /*row*/) { return ""; });
   auto validInput = vectorMaker.flatVector<std::string>(
@@ -61,7 +48,14 @@
       vectorSize, [](auto /*row*/) { return "infinity"; });
   auto spaceInput = vectorMaker.flatVector<std::string>(
       vectorSize, [](auto /*row*/) { return "   "; });
->>>>>>> 55931e79
+  auto integerInput = vectorMaker.flatVector<int32_t>(
+      vectorSize, [&](auto j) { return 12345 * j; }, nullptr);
+  auto bigintInput = vectorMaker.flatVector<int64_t>(
+      vectorSize,
+      [&](auto j) {
+        return facebook::velox::HugeInt::build(12345 * j, 56789 * j + 12345);
+      },
+      nullptr);
   auto decimalInput = vectorMaker.flatVector<int64_t>(
       vectorSize, [&](auto j) { return 12345 * j; }, nullptr, DECIMAL(9, 2));
   auto shortDecimalInput = vectorMaker.flatVector<int64_t>(
@@ -161,13 +155,9 @@
           vectorMaker.rowVector(
               {"valid",
                "empty",
-<<<<<<< HEAD
-               "nan",
+               "invalid",
                "integer",
                "bigint",
-=======
-               "invalid",
->>>>>>> 55931e79
                "decimal",
                "short_decimal",
                "long_decimal",
@@ -177,13 +167,9 @@
                "large_double"},
               {validInput,
                emptyInput,
-<<<<<<< HEAD
-               nanInput,
+               invalidInput,
                integerInput,
                bigintInput,
-=======
-               invalidInput,
->>>>>>> 55931e79
                decimalInput,
                shortDecimalInput,
                longDecimalInput,
