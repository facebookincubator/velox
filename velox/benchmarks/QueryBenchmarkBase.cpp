/*
 * Copyright (c) Facebook, Inc. and its affiliates.
 *
 * Licensed under the Apache License, Version 2.0 (the "License");
 * you may not use this file except in compliance with the License.
 * You may obtain a copy of the License at
 *
 *     http://www.apache.org/licenses/LICENSE-2.0
 *
 * Unless required by applicable law or agreed to in writing, software
 * distributed under the License is distributed on an "AS IS" BASIS,
 * WITHOUT WARRANTIES OR CONDITIONS OF ANY KIND, either express or implied.
 * See the License for the specific language governing permissions and
 * limitations under the License.
 */

#include "velox/benchmarks/QueryBenchmarkBase.h"

#include "velox/experimental/cudf/connectors/parquet/ParquetConfig.h"
#include "velox/experimental/cudf/connectors/parquet/ParquetConnector.h"
<<<<<<< HEAD
#include "velox/experimental/cudf/exec/ToCudf.h"
=======
>>>>>>> 08e2d68c
#include "velox/experimental/cudf/exec/Utilities.h"
#include "velox/experimental/cudf/tests/utils/ParquetConnectorTestBase.h"

DEFINE_string(data_format, "parquet", "Data format");

DEFINE_validator(
    data_format,
    &facebook::velox::QueryBenchmarkBase::validateDataFormat);

DEFINE_bool(
    include_custom_stats,
    false,
    "Include custom statistics along with execution statistics");
DEFINE_bool(include_results, false, "Include results in the output");
DEFINE_int32(num_drivers, 4, "Number of drivers");

DEFINE_int32(num_splits_per_file, 10, "Number of splits per file");
DEFINE_int32(
    cache_gb,
    0,
    "GB of process memory for cache and query.. if "
    "non-0, uses mmap to allocator and in-process data cache.");
DEFINE_int32(num_repeats, 1, "Number of times to run each query");
DEFINE_int32(num_io_threads, 8, "Threads for speculative IO");
DEFINE_string(
    test_flags_file,
    "",
    "Path to a file containing gflafs and "
    "values to try. Produces results for each flag combination "
    "sorted on performance");
DEFINE_bool(
    full_sorted_stats,
    true,
    "Add full stats to the report on  --test_flags_file");

DEFINE_string(ssd_path, "", "Directory for local SSD cache");
DEFINE_int32(ssd_cache_gb, 0, "Size of local SSD cache in GB");
DEFINE_int32(
    ssd_checkpoint_interval_gb,
    8,
    "Checkpoint every n "
    "GB new data in cache");
DEFINE_bool(
    clear_ram_cache,
    false,
    "Clear RAM cache before each query."
    "Flushes in process and OS file system cache (if root on Linux)");
DEFINE_bool(
    clear_ssd_cache,
    false,
    "Clears SSD cache before "
    "each query");

DEFINE_bool(
    warmup_after_clear,
    false,
    "Runs one warmup of the query before "
    "measured run. Use to run warm after clearing caches.");

DEFINE_int64(
    max_coalesced_bytes,
    128 << 20,
    "Maximum size of single coalesced IO");

DEFINE_string(
    max_coalesced_distance_bytes,
    "512kB",
    "Maximum distance in bytes in which coalesce will combine requests");

DEFINE_int32(
    parquet_prefetch_rowgroups,
    1,
    "Number of next row groups to "
    "prefetch. 1 means prefetch the next row group before decoding "
    "the current one");

DEFINE_uint64(
    cudf_chunk_read_limit,
    0,
    "Output table chunk read limit for cudf::parquet_chunked_reader.");

DEFINE_uint64(
    cudf_pass_read_limit,
    0,
    "Pass read limit for cudf::parquet_chunked_reader.");

<<<<<<< HEAD
=======
DEFINE_bool(
    use_arrow_schema,
    true,
    "Use arrow schema when reading parquet with cudf.");

>>>>>>> 08e2d68c
DEFINE_int32(split_preload_per_driver, 1, "Prefetch split metadata");

DEFINE_int64(
    preferred_output_batch_bytes,
    10 << 20,
    "Preferred output batch size in bytes");

DEFINE_int32(
    preferred_output_batch_rows,
    1024,
    "Preferred output batch size in rows");

DEFINE_int32(max_output_batch_rows, 10'000, "Max output batch size in rows");

using namespace facebook::velox::exec;
using namespace facebook::velox::exec::test;
using namespace facebook::velox::dwio::common;

namespace facebook::velox {

//  static
bool QueryBenchmarkBase::validateDataFormat(
    const char* flagname,
    const std::string& value) {
  if ((value.compare("parquet") == 0) || (value.compare("dwrf") == 0)) {
    return true;
  }
  std::cout
      << fmt::format(
             "Invalid value for --{}: {}. Allowed values are [\"parquet\", \"dwrf\"]",
             flagname,
             value)
      << std::endl;
  return false;
}

// static
void QueryBenchmarkBase::ensureTaskCompletion(exec::Task* task) {
  // ASSERT_TRUE requires a function with return type void.
  ASSERT_TRUE(exec::test::waitForTaskCompletion(task));
}

// static
void QueryBenchmarkBase::printResults(
    const std::vector<RowVectorPtr>& results,
    std::ostream& out) {
  out << "Results:" << std::endl;
  bool printType = true;
  for (const auto& vector : results) {
    // Print RowType only once.
    if (printType) {
      out << vector->type()->asRow().toString() << std::endl;
      printType = false;
    }
    for (vector_size_t i = 0; i < vector->size(); ++i) {
      out << vector->toString(i) << std::endl;
    }
  }
}

void QueryBenchmarkBase::initialize() {
  if (FLAGS_cache_gb) {
    memory::MemoryManagerOptions options;
    int64_t memoryBytes = FLAGS_cache_gb * (1LL << 30);
    options.useMmapAllocator = true;
    options.allocatorCapacity = memoryBytes;
    options.useMmapArena = true;
    options.mmapArenaCapacityRatio = 1;
    memory::MemoryManager::testingSetInstance(options);
    std::unique_ptr<cache::SsdCache> ssdCache;
    if (FLAGS_ssd_cache_gb) {
      constexpr int32_t kNumSsdShards = 16;
      cacheExecutor_ =
          std::make_unique<folly::IOThreadPoolExecutor>(kNumSsdShards);
      const cache::SsdCache::Config config(
          FLAGS_ssd_path,
          static_cast<uint64_t>(FLAGS_ssd_cache_gb) << 30,
          kNumSsdShards,
          cacheExecutor_.get(),
          static_cast<uint64_t>(FLAGS_ssd_checkpoint_interval_gb) << 30);
      ssdCache = std::make_unique<cache::SsdCache>(config);
    }

    cache_ = cache::AsyncDataCache::create(
        memory::memoryManager()->allocator(), std::move(ssdCache));
    cache::AsyncDataCache::setInstance(cache_.get());
  } else {
    memory::MemoryManager::testingSetInstance({});
  }
  functions::prestosql::registerAllScalarFunctions();
  aggregate::prestosql::registerAllAggregateFunctions();
  parse::registerTypeResolver();
  filesystems::registerLocalFileSystem();

  ioExecutor_ =
      std::make_unique<folly::IOThreadPoolExecutor>(FLAGS_num_io_threads);

  // Add new values into the hive configuration...
  auto configurationValues = std::unordered_map<std::string, std::string>();
  configurationValues[connector::hive::HiveConfig::kMaxCoalescedBytes] =
      std::to_string(FLAGS_max_coalesced_bytes);
  configurationValues[connector::hive::HiveConfig::kMaxCoalescedDistance] =
      FLAGS_max_coalesced_distance_bytes;
  configurationValues[connector::hive::HiveConfig::kPrefetchRowGroups] =
      std::to_string(FLAGS_parquet_prefetch_rowgroups);
  auto properties = std::make_shared<const config::ConfigBase>(
      std::move(configurationValues));

  // Create hive connector with config...
  connector::registerConnectorFactory(
      std::make_shared<connector::hive::HiveConnectorFactory>());
  auto hiveConnector =
      connector::getConnectorFactory(
          connector::hive::HiveConnectorFactory::kHiveConnectorName)
          ->newConnector(kHiveConnectorId, properties, ioExecutor_.get());
  connector::registerConnector(hiveConnector);
  parquet::registerParquetReaderFactory();
  dwrf::registerDwrfReaderFactory();

  // Add new values into the parquet configuration...
  auto parquetConfigurationValues =
      std::unordered_map<std::string, std::string>();
  parquetConfigurationValues
      [cudf_velox::connector::parquet::ParquetConfig::kMaxChunkReadLimit] =
          std::to_string(FLAGS_cudf_chunk_read_limit);
  parquetConfigurationValues
      [cudf_velox::connector::parquet::ParquetConfig::kMaxPassReadLimit] =
          std::to_string(FLAGS_cudf_pass_read_limit);
<<<<<<< HEAD
=======
  parquetConfigurationValues
      [cudf_velox::connector::parquet::ParquetConfig::kUseArrowSchema] =
          std::to_string(FLAGS_use_arrow_schema);
>>>>>>> 08e2d68c
  parquetConfigurationValues[cudf_velox::connector::parquet::ParquetConfig::
                                 kAllowMismatchedParquetSchemas] =
      std::to_string(true);
  auto parquetProperties = std::make_shared<const config::ConfigBase>(
      std::move(parquetConfigurationValues));

  // Create parquet connector with config...
  connector::registerConnectorFactory(
      std::make_shared<
          cudf_velox::connector::parquet::ParquetConnectorFactory>());
  auto parquetConnector =
      connector::getConnectorFactory(
          cudf_velox::connector::parquet::ParquetConnectorFactory::
              kParquetConnectorName)
          ->newConnector(
              cudf_velox::exec::test::kParquetConnectorId,
              parquetProperties,
              ioExecutor_.get());
  connector::registerConnector(parquetConnector);

  // Enable cuDF operators
  cudf_velox::registerCudf();
}

std::vector<std::shared_ptr<connector::ConnectorSplit>>
QueryBenchmarkBase::listSplits(
    const std::string& path,
    int32_t numSplitsPerFile,
    const exec::test::TpchPlan& plan) {
  std::vector<std::shared_ptr<connector::ConnectorSplit>> result;
  auto temp = HiveConnectorTestBase::makeHiveConnectorSplits(
      path, numSplitsPerFile, plan.dataFileFormat);
  for (auto& i : temp) {
    result.push_back(i);
  }
  return result;
}

std::vector<std::shared_ptr<connector::ConnectorSplit>>
QueryBenchmarkBase::listCudfSplits(
    const std::string& path,
    int32_t /*numSplitsPerFile*/,
    const exec::test::TpchPlan& plan) {
  std::vector<std::shared_ptr<connector::ConnectorSplit>> result;
  auto temp = cudf_velox::exec::test::ParquetConnectorTestBase::
      makeParquetConnectorSplits(path, 1);
  for (auto& i : temp) {
    result.push_back(i);
  }
  return result;
}

void QueryBenchmarkBase::shutdown() {
  cudf_velox::unregisterCudf();
  facebook::velox::connector::unregisterConnector(
      cudf_velox::exec::test::kParquetConnectorId);
  facebook::velox::connector::unregisterConnectorFactory(
      cudf_velox::connector::parquet::ParquetConnectorFactory::
          kParquetConnectorName);
  if (cache_) {
    cache_->shutdown();
  }
}

std::pair<std::unique_ptr<TaskCursor>, std::vector<RowVectorPtr>>
QueryBenchmarkBase::run(const TpchPlan& tpchPlan) {
  int32_t repeat = 0;
  try {
    for (;;) {
      CursorParameters params;
      params.maxDrivers = FLAGS_num_drivers;
      params.planNode = tpchPlan.plan;
      params.queryConfigs[core::QueryConfig::kMaxSplitPreloadPerDriver] =
          std::to_string(FLAGS_split_preload_per_driver);
      params.queryConfigs[core::QueryConfig::kPreferredOutputBatchBytes] =
          std::to_string(FLAGS_preferred_output_batch_bytes);
      params.queryConfigs[core::QueryConfig::kPreferredOutputBatchRows] =
          std::to_string(FLAGS_preferred_output_batch_rows);
      params.queryConfigs[core::QueryConfig::kMaxOutputBatchRows] =
          std::to_string(FLAGS_max_output_batch_rows);
      const int numSplitsPerFile = FLAGS_num_splits_per_file;

      bool noMoreSplits = false;
      auto addSplits = [&](exec::Task* task) {
        if (!noMoreSplits) {
          for (const auto& entry : tpchPlan.dataFiles) {
            for (const auto& path : entry.second) {
<<<<<<< HEAD
              auto splits =
                  (facebook::velox::cudf_velox::cudfIsRegistered() &&
                   facebook::velox::connector::getAllConnectors().count(
                       cudf_velox::exec::test::kParquetConnectorId) > 0 &&
                   facebook::velox::cudf_velox::isEnabledcudfTableScan())
=======
              auto splits = facebook::velox::cudf_velox::isCudfRegistered() &&
                      facebook::velox::connector::getAllConnectors().count(
                          cudf_velox::exec::test::kParquetConnectorId) > 0 &&
                      facebook::velox::cudf_velox::isEnabledcudfTableScan()
>>>>>>> 08e2d68c
                  ? listCudfSplits(
                        path, 1 /* numSplitsPerFile = 1 for cudf */, tpchPlan)
                  : listSplits(path, numSplitsPerFile, tpchPlan);
              for (auto split : splits) {
                task->addSplit(entry.first, exec::Split(std::move(split)));
              }
            }
            task->noMoreSplits(entry.first);
          }
        }
        noMoreSplits = true;
      };
      auto result = readCursor(params, addSplits);
      ensureTaskCompletion(result.first->task().get());
      if (++repeat >= FLAGS_num_repeats) {
        return result;
      }
    }
  } catch (const std::exception& e) {
    LOG(ERROR) << "Query terminated with: " << e.what();
    return {nullptr, std::vector<RowVectorPtr>()};
  }
}

void QueryBenchmarkBase::readCombinations() {
  std::ifstream file(FLAGS_test_flags_file);
  std::string line;
  while (std::getline(file, line)) {
    ParameterDim dim;
    int32_t previous = 0;
    for (auto i = 0; i < line.size(); ++i) {
      if (line[i] == ':') {
        dim.flag = line.substr(0, i);
        previous = i + 1;
      } else if (line[i] == ',') {
        dim.values.push_back(line.substr(previous, i - previous));
        previous = i + 1;
      }
    }
    if (previous < line.size()) {
      dim.values.push_back(line.substr(previous, line.size() - previous));
    }
    if (!dim.flag.empty() && !dim.values.empty()) {
      parameters_.push_back(dim);
    }
  }
}

void QueryBenchmarkBase::runCombinations(int32_t level) {
  if (level == parameters_.size()) {
    if (FLAGS_clear_ram_cache) {
#ifdef linux
      // system("echo 3 >/proc/sys/vm/drop_caches");
      bool success = false;
      auto fd = open("/proc//sys/vm/drop_caches", O_WRONLY);
      if (fd > 0) {
        success = write(fd, "3", 1) == 1;
        close(fd);
      }
      if (!success) {
        LOG(ERROR) << "Failed to clear OS disk cache: errno=" << errno;
      }
#endif

      if (cache_) {
        cache_->clear();
      }
    }
    if (FLAGS_clear_ssd_cache) {
      if (cache_) {
        auto ssdCache = cache_->ssdCache();
        if (ssdCache) {
          ssdCache->clear();
        }
      }
    }
    if (FLAGS_warmup_after_clear) {
      std::stringstream result;
      RunStats ignore;
      runMain(result, ignore);
    }
    RunStats stats;
    std::stringstream result;
    uint64_t micros = 0;
    {
      struct rusage start;
      getrusage(RUSAGE_SELF, &start);
      MicrosecondTimer timer(&micros);
      runMain(result, stats);
      struct rusage final;
      getrusage(RUSAGE_SELF, &final);
      auto tvNanos = [](struct timeval tv) {
        return tv.tv_sec * 1000000000 + tv.tv_usec * 1000;
      };
      stats.userNanos = tvNanos(final.ru_utime) - tvNanos(start.ru_utime);
      stats.systemNanos = tvNanos(final.ru_stime) - tvNanos(start.ru_stime);
    }
    stats.micros = micros;
    stats.output = result.str();
    for (auto i = 0; i < parameters_.size(); ++i) {
      std::string name;
      gflags::GetCommandLineOption(parameters_[i].flag.c_str(), &name);
      stats.flags[parameters_[i].flag] = name;
    }
    runStats_.push_back(std::move(stats));
  } else {
    auto& flag = parameters_[level].flag;
    for (auto& value : parameters_[level].values) {
      std::string result =
          gflags::SetCommandLineOption(flag.c_str(), value.c_str());
      if (result.empty()) {
        LOG(ERROR) << "Failed to set " << flag << "=" << value;
      }
      std::cout << result << std::endl;
      runCombinations(level + 1);
    }
  }
}

void QueryBenchmarkBase::runOne(std::ostream& out, RunStats& stats) {
  std::stringstream result;
  uint64_t micros = 0;
  {
    struct rusage start;
    getrusage(RUSAGE_SELF, &start);
    MicrosecondTimer timer(&micros);
    runMain(out, stats);
    struct rusage final;
    getrusage(RUSAGE_SELF, &final);
    auto tvNanos = [](struct timeval tv) {
      return tv.tv_sec * 1000000000 + tv.tv_usec * 1000;
    };
    stats.userNanos = tvNanos(final.ru_utime) - tvNanos(start.ru_utime);
    stats.systemNanos = tvNanos(final.ru_stime) - tvNanos(start.ru_stime);
  }
  stats.micros = micros;
  stats.output = result.str();
  out << result.str();
}

void QueryBenchmarkBase::runAllCombinations() {
  readCombinations();
  runCombinations(0);
  std::sort(
      runStats_.begin(),
      runStats_.end(),
      [](const RunStats& left, const RunStats& right) {
        return left.micros < right.micros;
      });
  for (auto& stats : runStats_) {
    std::cout << stats.toString(false);
  }
  if (FLAGS_full_sorted_stats) {
    std::cout << "Detail for stats:" << std::endl;
    for (auto& stats : runStats_) {
      std::cout << stats.toString(true);
    }
  }
}

} // namespace facebook::velox<|MERGE_RESOLUTION|>--- conflicted
+++ resolved
@@ -18,10 +18,7 @@
 
 #include "velox/experimental/cudf/connectors/parquet/ParquetConfig.h"
 #include "velox/experimental/cudf/connectors/parquet/ParquetConnector.h"
-<<<<<<< HEAD
 #include "velox/experimental/cudf/exec/ToCudf.h"
-=======
->>>>>>> 08e2d68c
 #include "velox/experimental/cudf/exec/Utilities.h"
 #include "velox/experimental/cudf/tests/utils/ParquetConnectorTestBase.h"
 
@@ -108,14 +105,6 @@
     0,
     "Pass read limit for cudf::parquet_chunked_reader.");
 
-<<<<<<< HEAD
-=======
-DEFINE_bool(
-    use_arrow_schema,
-    true,
-    "Use arrow schema when reading parquet with cudf.");
-
->>>>>>> 08e2d68c
 DEFINE_int32(split_preload_per_driver, 1, "Prefetch split metadata");
 
 DEFINE_int64(
@@ -244,12 +233,6 @@
   parquetConfigurationValues
       [cudf_velox::connector::parquet::ParquetConfig::kMaxPassReadLimit] =
           std::to_string(FLAGS_cudf_pass_read_limit);
-<<<<<<< HEAD
-=======
-  parquetConfigurationValues
-      [cudf_velox::connector::parquet::ParquetConfig::kUseArrowSchema] =
-          std::to_string(FLAGS_use_arrow_schema);
->>>>>>> 08e2d68c
   parquetConfigurationValues[cudf_velox::connector::parquet::ParquetConfig::
                                  kAllowMismatchedParquetSchemas] =
       std::to_string(true);
@@ -337,18 +320,10 @@
         if (!noMoreSplits) {
           for (const auto& entry : tpchPlan.dataFiles) {
             for (const auto& path : entry.second) {
-<<<<<<< HEAD
-              auto splits =
-                  (facebook::velox::cudf_velox::cudfIsRegistered() &&
-                   facebook::velox::connector::getAllConnectors().count(
-                       cudf_velox::exec::test::kParquetConnectorId) > 0 &&
-                   facebook::velox::cudf_velox::isEnabledcudfTableScan())
-=======
               auto splits = facebook::velox::cudf_velox::isCudfRegistered() &&
                       facebook::velox::connector::getAllConnectors().count(
                           cudf_velox::exec::test::kParquetConnectorId) > 0 &&
                       facebook::velox::cudf_velox::isEnabledcudfTableScan()
->>>>>>> 08e2d68c
                   ? listCudfSplits(
                         path, 1 /* numSplitsPerFile = 1 for cudf */, tpchPlan)
                   : listSplits(path, numSplitsPerFile, tpchPlan);
