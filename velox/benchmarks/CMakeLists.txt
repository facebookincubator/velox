--- conflicted
+++ resolved
@@ -60,11 +60,7 @@
   velox_type_fbhive
   velox_caching
   velox_vector_test_lib
-<<<<<<< HEAD
   velox_cudf_exec
-  ${FOLLY_BENCHMARK}
-=======
->>>>>>> 2f817554
   Folly::folly
   Folly::follybenchmark
   fmt::fmt)