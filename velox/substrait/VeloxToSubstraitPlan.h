--- conflicted
+++ resolved
@@ -79,22 +79,12 @@
       const std::shared_ptr<const core::AggregationNode>& aggregateNode,
       ::substrait::AggregateRel* aggregateRel);
 
-<<<<<<< HEAD
-=======
   /// Convert Velox Join Node into Substrait JoinRel
   void toSubstrait(
       google::protobuf::Arena& arena,
       const std::shared_ptr<const core::AbstractJoinNode>& JoinNode,
       ::substrait::JoinRel* joinRel);
 
-  /// Construct the function map between the Velox function name and index.
-  void constructFunctionMap();
-
-  ///  Fetch all functions from Velox's registry and create Substrait extensions
-  ///  for these.
-  ::substrait::Plan& addExtensionFunc(google::protobuf::Arena& arena);
-
->>>>>>> 03fb689a
   /// The Expression converter used to convert Velox representations into
   /// Substrait expressions.
   VeloxToSubstraitExprConvertorPtr exprConvertor_;
