/*
 * Copyright (c) Facebook, Inc. and its affiliates.
 *
 * Licensed under the Apache License, Version 2.0 (the "License");
 * you may not use this file except in compliance with the License.
 * You may obtain a copy of the License at
 *
 *     http://www.apache.org/licenses/LICENSE-2.0
 *
 * Unless required by applicable law or agreed to in writing, software
 * distributed under the License is distributed on an "AS IS" BASIS,
 * WITHOUT WARRANTIES OR CONDITIONS OF ANY KIND, either express or implied.
 * See the License for the specific language governing permissions and
 * limitations under the License.
 */

#pragma once

#include "velox/core/PlanNode.h"
#include "velox/substrait/VeloxToSubstraitCallConverter.h"
#include "velox/substrait/VeloxToSubstraitType.h"
#include "velox/substrait/proto/substrait/algebra.pb.h"

namespace facebook::velox::substrait {

class VeloxToSubstraitExprConvertor {
 public:
  /// @param functionMap: A pre-constructed map
  /// storing the relations between the function name and the function id.
  explicit VeloxToSubstraitExprConvertor(
      const std::vector<VeloxToSubstraitCallConverterPtr>& callConverters)
      : callConverters_(callConverters) {}

  /// Convert Velox Expression to Substrait Expression.
  /// @param arena Arena to use for allocating Substrait plan objects.
  /// @param expr Velox expression needed to be converted.
  /// @param inputType The input row Type of the current processed node,
  /// which also equals the output row type of the previous node of the current.
  /// @return A pointer to Substrait expression object allocated on the arena
  /// and representing the input Velox expression.
  const ::substrait::Expression& toSubstraitExpr(
      google::protobuf::Arena& arena,
      const core::TypedExprPtr& expr,
      const RowTypePtr& inputType) const;

  /// Convert Velox Constant Expression to Substrait
  /// Literal Expression.
  /// @param arena Arena to use for allocating Substrait plan objects.
  /// @param constExpr Velox Constant expression needed to be converted.
  /// @param litValue The Struct that returned literal expression belong to.
  /// @return A pointer to Substrait Literal expression object allocated on
  /// the arena and representing the input Velox Constant expression.
  const ::substrait::Expression_Literal& toSubstraitExpr(
      google::protobuf::Arena& arena,
      const std::shared_ptr<const core::ConstantTypedExpr>& constExpr,
      ::substrait::Expression_Literal_Struct* litValue = nullptr) const;

  /// Convert Velox null value to Substrait null literal.
  const ::substrait::Expression_Literal& toSubstraitNullLiteral(
      google::protobuf::Arena& arena,
<<<<<<< HEAD
      const velox::TypePtr& type) const;
=======
      const velox::TypeKind& typeKind);
>>>>>>> 8f724828

  /// Convert Velox not null variant to Substrait Literal Expression.
  const ::substrait::Expression_Literal& toSubstraitNotNullLiteral(
      google::protobuf::Arena& arena,
      const velox::variant& variantValue) const;

 private:
  /// Convert Velox Cast Expression to Substrait Cast Expression.
  const ::substrait::Expression_Cast& toSubstraitExpr(
      google::protobuf::Arena& arena,
      const std::shared_ptr<const core::CastTypedExpr>& castExpr,
      const RowTypePtr& inputType) const;

  /// Convert Velox FieldAccessTypedExpr to Substrait FieldReference Expression.
  const ::substrait::Expression_FieldReference& toSubstraitExpr(
      google::protobuf::Arena& arena,
      const std::shared_ptr<const core::FieldAccessTypedExpr>& fieldExpr,
      const RowTypePtr& inputType) const;

  /// Convert Velox CallTypedExpr Expression to Substrait Expression.
  const ::substrait::Expression& toSubstraitExpr(
      google::protobuf::Arena& arena,
      const std::shared_ptr<const core::CallTypedExpr>& callTypeExpr,
      const RowTypePtr& inputType) const;

  /// Convert Velox vector to Substrait literal.
  const ::substrait::Expression_Literal& toSubstraitLiteral(
      google::protobuf::Arena& arena,
      const velox::VectorPtr& vectorValue,
      ::substrait::Expression_Literal_Struct* litValue) const;

<<<<<<< HEAD
  VeloxToSubstraitTypeConvertorPtr typeConvertor_;
=======
  /// Convert Velox variant to Substrait Literal Expression.
  const ::substrait::Expression_Literal& toSubstraitLiteral(
      google::protobuf::Arena& arena,
      const velox::variant& variantValue);

  std::shared_ptr<VeloxToSubstraitTypeConvertor> typeConvertor_;
>>>>>>> 8f724828

  std::vector<VeloxToSubstraitCallConverterPtr> callConverters_;
};

using VeloxToSubstraitExprConvertorPtr =
    std::shared_ptr<VeloxToSubstraitExprConvertor>;

} // namespace facebook::velox::substrait<|MERGE_RESOLUTION|>--- conflicted
+++ resolved
@@ -58,11 +58,7 @@
   /// Convert Velox null value to Substrait null literal.
   const ::substrait::Expression_Literal& toSubstraitNullLiteral(
       google::protobuf::Arena& arena,
-<<<<<<< HEAD
       const velox::TypePtr& type) const;
-=======
-      const velox::TypeKind& typeKind);
->>>>>>> 8f724828
 
   /// Convert Velox not null variant to Substrait Literal Expression.
   const ::substrait::Expression_Literal& toSubstraitNotNullLiteral(
@@ -94,16 +90,12 @@
       const velox::VectorPtr& vectorValue,
       ::substrait::Expression_Literal_Struct* litValue) const;
 
-<<<<<<< HEAD
-  VeloxToSubstraitTypeConvertorPtr typeConvertor_;
-=======
   /// Convert Velox variant to Substrait Literal Expression.
   const ::substrait::Expression_Literal& toSubstraitLiteral(
       google::protobuf::Arena& arena,
       const velox::variant& variantValue);
 
   std::shared_ptr<VeloxToSubstraitTypeConvertor> typeConvertor_;
->>>>>>> 8f724828
 
   std::vector<VeloxToSubstraitCallConverterPtr> callConverters_;
 };
