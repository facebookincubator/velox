--- conflicted
+++ resolved
@@ -23,8 +23,6 @@
 namespace facebook::velox::cudf_velox {
 
 struct CudfConfig {
-<<<<<<< HEAD
-=======
   /// Keys used by the initialize() method.
   static constexpr const char* kCudfEnabled{"cudf.enabled"};
   static constexpr const char* kCudfDebugEnabled{"cudf.debug_enabled"};
@@ -35,18 +33,13 @@
   static constexpr const char* kCudfAllowCpuFallback{"cudf.allow_cpu_fallback"};
   static constexpr const char* kCudfLogFallback{"cudf.log_fallback"};
 
->>>>>>> c484256e
   /// Singleton CudfConfig instance.
   /// Clients must set the configs below before invoking registerCudf().
   static CudfConfig& getInstance();
-  CudfConfig& operator=(CudfConfig const&) = delete;
-  CudfConfig(CudfConfig const&) = delete;
   
   /// Initialize from a map with the above keys.
   void initialize(std::unordered_map<std::string, std::string>&&);
 
-<<<<<<< HEAD
-=======
   /// Enable cudf by default.
   /// Clients can disable here and enable it via the QueryConfig as well.
   bool enabled{true};
@@ -57,7 +50,6 @@
   /// Allow fallback to CPU operators if GPU operator replacement fails.
   bool allowCpuFallback{true};
 
->>>>>>> c484256e
   /// Memory resource for cuDF.
   /// Possible values are (cuda, pool, async, arena, managed, managed_pool).
   std::string memoryResource{"async"};
@@ -69,66 +61,8 @@
   /// Register all the functions with the functionNamePrefix.
   std::string functionNamePrefix;
   
-  /// Enable cudf by default.
-  /// Clients can disable here and enable it via the QueryConfig as well.
-  bool enabled{true};
-
-  /// Enable debug printing.
-  bool debugEnabled{false};
-
-<<<<<<< HEAD
-  /// Force replacement of operators. Throws an error if a replacement fails.
-  bool allowCpuFallback{true};
-
-  /// Keys used by the initialize() method.
-  static constexpr const char* kCudfEnabled{"cudf.enabled"};
-  static constexpr const char* kCudfDebugEnabled{"cudf.debug_enabled"};
-  static constexpr const char* kCudfMemoryResource{"cudf.memory_resource"};
-  static constexpr const char* kCudfMemoryPercent{"cudf.memory_percent"};
-  static constexpr const char* kCudfFunctionNamePrefix{
-      "cudf.function_name_prefix"};
-  static constexpr const char* kCudfAllowCpuFallback{"cudf.allow_cpu_fallback"};
-
-  CudfConfig() {}
-
- private:
-
-  bool isEnabled() {
-    std::lock_guard<std::mutex> lock(kMutex);
-    return enabled;
-  }
-
-  void setEnabled(bool val) {
-    std::lock_guard<std::mutex> lock(kMutex);
-    enabled = val;
-  }
-
-  bool isDebugEnabled() {
-    std::lock_guard<std::mutex> lock(kMutex);
-    return debugEnabled;
-  }
-
-  void setDebugEnabled(bool val) {
-    std::lock_guard<std::mutex> lock(kMutex);
-    debugEnabled = val;
-  }
-
-  bool isCpuFallbackAllowed() {
-    std::lock_guard<std::mutex> lock(kMutex);
-    return allowCpuFallback;
-  }
-
-  void setAllowCpuFallback(bool val) {
-    std::lock_guard<std::mutex> lock(kMutex);
-    allowCpuFallback = val;
-  }
-  
-
-  std::mutex kMutex; // Mutex for thread safety
-=======
   /// Whether to log a reason for falling back to Velox CPU execution.
   bool logFallback{true};
->>>>>>> c484256e
 };
 
 } // namespace facebook::velox::cudf_velox