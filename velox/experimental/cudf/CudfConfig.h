--- conflicted
+++ resolved
@@ -29,12 +29,8 @@
   static constexpr const char* kCudfMemoryPercent{"cudf.memory_percent"};
   static constexpr const char* kCudfFunctionNamePrefix{
       "cudf.function_name_prefix"};
-<<<<<<< HEAD
   static constexpr const char* kCudfAllowCpuFallback{"cudf.allow_cpu_fallback"};
-=======
-  static constexpr const char* kCudfForceReplace{"cudf.force_replace"};
   static constexpr const char* kCudfLogFallback{"cudf.log_fallback"};
->>>>>>> bb81482f
 
   /// Singleton CudfConfig instance.
   /// Clients must set the configs below before invoking registerCudf().
@@ -63,15 +59,9 @@
 
   /// Register all the functions with the functionNamePrefix.
   std::string functionNamePrefix;
-<<<<<<< HEAD
-=======
-
-  /// Force replacement of operators. Throws an error if a replacement fails.
-  bool forceReplace{false};
 
   /// Whether to log a reason for falling back to Velox CPU execution.
   bool logFallback{true};
->>>>>>> bb81482f
 };
 
 } // namespace facebook::velox::cudf_velox