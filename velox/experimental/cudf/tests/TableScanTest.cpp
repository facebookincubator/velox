/*
 * Copyright (c) Facebook, Inc. and its affiliates.
 *
 * Licensed under the Apache License, Version 2.0 (the "License");
 * you may not use this file except in compliance with the License.
 * You may obtain a copy of the License at
 *
 *     http://www.apache.org/licenses/LICENSE-2.0
 *
 * Unless required by applicable law or agreed to in writing, software
 * distributed under the License is distributed on an "AS IS" BASIS,
 * WITHOUT WARRANTIES OR CONDITIONS OF ANY KIND, either express or implied.
 * See the License for the specific language governing permissions and
 * limitations under the License.
 */

#include "velox/experimental/cudf/connectors/parquet/ParquetConfig.h"
#include "velox/experimental/cudf/connectors/parquet/ParquetConnector.h"
#include "velox/experimental/cudf/connectors/parquet/ParquetConnectorSplit.h"
#include "velox/experimental/cudf/connectors/parquet/ParquetDataSource.h"
#include "velox/experimental/cudf/connectors/parquet/ParquetTableHandle.h"
#include "velox/experimental/cudf/tests/utils/ParquetConnectorTestBase.h"

#include "velox/common/base/tests/GTestUtils.h"
#include "velox/common/file/tests/FaultyFile.h"
#include "velox/common/file/tests/FaultyFileSystem.h"
#include "velox/common/memory/MemoryArbitrator.h"
#include "velox/common/testutil/TestValue.h"
#include "velox/connectors/hive/HiveConnector.h"
#include "velox/connectors/hive/HiveConnectorSplit.h"
#include "velox/exec/Exchange.h"
#include "velox/exec/PlanNodeStats.h"
#include "velox/exec/TableScan.h"
#include "velox/exec/tests/utils/AssertQueryBuilder.h"
#include "velox/exec/tests/utils/HiveConnectorTestBase.h"
#include "velox/exec/tests/utils/LocalExchangeSource.h"
#include "velox/exec/tests/utils/PlanBuilder.h"
#include "velox/exec/tests/utils/TempDirectoryPath.h"
#include "velox/expression/ExprToSubfieldFilter.h"
#include "velox/type/Type.h"
#include "velox/type/tests/SubfieldFiltersBuilder.h"

#include <fmt/ranges.h>

using namespace facebook::velox;
using namespace facebook::velox::connector;
using namespace facebook::velox::core;
using namespace facebook::velox::exec;
using namespace facebook::velox::exec::test;
using namespace facebook::velox::common::test;
using namespace facebook::velox::tests::utils;
using namespace facebook::velox::cudf_velox;
using namespace facebook::velox::cudf_velox::exec;
using namespace facebook::velox::cudf_velox::exec::test;

class TableScanTest : public virtual ParquetConnectorTestBase {
 protected:
  void SetUp() override {
    ParquetConnectorTestBase::SetUp();
    ExchangeSource::factories().clear();
    ExchangeSource::registerFactory(createLocalExchangeSource);
  }

  static void SetUpTestCase() {
    ParquetConnectorTestBase::SetUpTestCase();
  }

  std::vector<RowVectorPtr> makeVectors(
      int32_t count,
      int32_t rowsPerVector,
      const RowTypePtr& rowType = nullptr) {
    auto inputs = rowType ? rowType : rowType_;
    return ParquetConnectorTestBase::makeVectors(inputs, count, rowsPerVector);
  }

  Split makeParquetSplit(std::string path, int64_t splitWeight = 0) {
    return Split(makeParquetConnectorSplit(std::move(path), splitWeight));
  }

  std::shared_ptr<Task> assertQuery(
      const PlanNodePtr& plan,
      const std::shared_ptr<facebook::velox::connector::ConnectorSplit>&
          parquetSplit,
      const std::string& duckDbSql) {
    return OperatorTestBase::assertQuery(plan, {parquetSplit}, duckDbSql);
  }

  std::shared_ptr<Task> assertQuery(
      const PlanNodePtr& plan,
      const Split&& split,
      const std::string& duckDbSql) {
    return OperatorTestBase::assertQuery(plan, {split}, duckDbSql);
  }

  std::shared_ptr<Task> assertQuery(
      const PlanNodePtr& plan,
      const std::vector<std::shared_ptr<TempFilePath>>& filePaths,
      const std::string& duckDbSql) {
    return ParquetConnectorTestBase::assertQuery(plan, filePaths, duckDbSql);
  }

  // Run query with spill enabled.
  std::shared_ptr<Task> assertQuery(
      const PlanNodePtr& plan,
      const std::vector<std::shared_ptr<TempFilePath>>& filePaths,
      const std::string& spillDirectory,
      const std::string& duckDbSql) {
    return AssertQueryBuilder(plan, duckDbQueryRunner_)
        .spillDirectory(spillDirectory)
        .config(core::QueryConfig::kSpillEnabled, false)
        .config(core::QueryConfig::kAggregationSpillEnabled, false)
        .splits(makeParquetConnectorSplits(filePaths))
        .assertResults(duckDbSql);
  }

  core::PlanNodePtr tableScanNode() {
    return tableScanNode(rowType_);
  }

  core::PlanNodePtr tableScanNode(const RowTypePtr& outputType) {
    auto tableHandle = makeTableHandle();
    return PlanBuilder(pool_.get())
        .startTableScan()
        .outputType(outputType)
        .tableHandle(tableHandle)
        .endTableScan()
        .planNode();
  }

  static PlanNodeStats getTableScanStats(const std::shared_ptr<Task>& task) {
    auto planStats = toPlanStats(task->taskStats());
    return std::move(planStats.at("0"));
  }

  static std::unordered_map<std::string, RuntimeMetric>
  getTableScanRuntimeStats(const std::shared_ptr<Task>& task) {
    VELOX_NYI("RuntimeStats not yet implemented for the cudf ParquetConnector");
    // return task->taskStats().pipelineStats[0].operatorStats[0].runtimeStats;
  }

  static int64_t getSkippedStridesStat(const std::shared_ptr<Task>& task) {
    VELOX_NYI("RuntimeStats not yet implemented for the cudf ParquetConnector");
    // return getTableScanRuntimeStats(task)["skippedStrides"].sum;
  }

  static int64_t getSkippedSplitsStat(const std::shared_ptr<Task>& task) {
    VELOX_NYI("RuntimeStats not yet implemented for the cudf ParquetConnector");
    // return getTableScanRuntimeStats(task)["skippedSplits"].sum;
  }

  static void waitForFinishedDrivers(
      const std::shared_ptr<Task>& task,
      uint32_t n) {
    // Limit wait to 10 seconds.
    size_t iteration{0};
    while (task->numFinishedDrivers() < n and iteration < 100) {
      /* sleep override */
      usleep(100'000); // 0.1 second.
      ++iteration;
    }
    ASSERT_EQ(n, task->numFinishedDrivers());
  }

  RowTypePtr rowType_{
      ROW({"c0", "c1", "c2", "c3", "c4", "c5", "c6"},
          {INTEGER(),
           VARCHAR(),
           TINYINT(),
           DOUBLE(),
           BIGINT(),
           VARCHAR(),
           REAL()})};
};

TEST_F(TableScanTest, allColumns) {
  auto vectors = makeVectors(10, 1'000);
  auto filePath = TempFilePath::create();
  writeToFile(filePath->getPath(), vectors, "c");

  createDuckDbTable(vectors);
  auto plan = tableScanNode();

  const std::string duckDbSql = "SELECT * FROM tmp";

  // Helper to test scan all columns for the given splits
  auto testScanAllColumns =
      [&](const std::vector<std::shared_ptr<
              facebook::velox::connector::ConnectorSplit>>& splits) {
        auto task = AssertQueryBuilder(duckDbQueryRunner_)
                        .plan(plan)
                        .splits(splits)
                        .assertResults(duckDbSql);

        // A quick sanity check for memory usage reporting. Check that peak
        // total memory usage for the project node is > 0.
        auto planStats = toPlanStats(task->taskStats());
        auto scanNodeId = plan->id();
        auto it = planStats.find(scanNodeId);
        ASSERT_TRUE(it != planStats.end());
        // TODO (dm): enable this test once we start to track gpu memory
        // ASSERT_TRUE(it->second.peakMemoryBytes > 0);

        //  Verifies there is no dynamic filter stats.
        ASSERT_TRUE(it->second.dynamicFilterStats.empty());

        // TODO: We are not writing any customStats yet so disable this check
        // ASSERT_LT(0, it->second.customStats.at("ioWaitWallNanos").sum);
      };

  // Test scan all columns with ParquetConnectorSplits
  {
    auto splits = makeParquetConnectorSplits({filePath});
    testScanAllColumns(splits);
  }

  // Test scan all columns with HiveConnectorSplits
  {
    // Lambda to create HiveConnectorSplits from file paths
    auto makeHiveConnectorSplits =
        [&](const std::vector<std::shared_ptr<
                facebook::velox::exec::test::TempFilePath>>& filePaths) {
          std::vector<
              std::shared_ptr<facebook::velox::connector::ConnectorSplit>>
              splits;
          for (const auto& filePath : filePaths) {
            splits.push_back(
                facebook::velox::connector::hive::HiveConnectorSplitBuilder(
                    filePath->getPath())
                    .connectorId("hive")
                    .fileFormat(dwio::common::FileFormat::PARQUET)
                    .build());
          }
          return splits;
        };

    auto splits = makeHiveConnectorSplits({filePath});
    testScanAllColumns(splits);
  }
}

TEST_F(TableScanTest, directBufferInputRawInputBytes) {
  constexpr int kSize = 10;
  auto vector = makeRowVector({
      makeFlatVector<int64_t>(kSize, folly::identity),
      makeFlatVector<int64_t>(kSize, folly::identity),
      makeFlatVector<int64_t>(kSize, folly::identity),
  });
  auto filePath = TempFilePath::create();
  createDuckDbTable({vector});
  writeToFile(filePath->getPath(), {vector}, "c");

  auto tableHandle = makeTableHandle();
  auto plan = PlanBuilder(pool_.get())
                  .startTableScan()
                  .tableHandle(tableHandle)
                  .outputType(ROW({"c0", "c2"}, {BIGINT(), BIGINT()}))
                  .endTableScan()
                  .planNode();

  std::unordered_map<std::string, std::string> config;
  std::unordered_map<std::string, std::shared_ptr<config::ConfigBase>>
      connectorConfigs = {};
  auto queryCtx = core::QueryCtx::create(
      executor_.get(),
      core::QueryConfig(std::move(config)),
      connectorConfigs,
      nullptr);

  auto task = AssertQueryBuilder(duckDbQueryRunner_)
                  .plan(plan)
                  .splits(makeParquetConnectorSplits({filePath}))
                  .queryCtx(queryCtx)
                  .assertResults("SELECT c0, c2 FROM tmp");

  // A quick sanity check for memory usage reporting. Check that peak total
  // memory usage for the project node is > 0.
  auto planStats = toPlanStats(task->taskStats());
  auto scanNodeId = plan->id();
  auto it = planStats.find(scanNodeId);
  ASSERT_TRUE(it != planStats.end());
  auto rawInputBytes = it->second.rawInputBytes;
  // Reduced from 500 to 400 as cudf Parquet writer seems to be writing smaller
  // files.
  ASSERT_GE(rawInputBytes, 400);

  // TableScan runtime stats not available with Parquet connector yet
#if 0
  auto overreadBytes =
  getTableScanRuntimeStats(task).at("overreadBytes").sum;
  ASSERT_EQ(overreadBytes, 13);
  ASSERT_EQ(
      getTableScanRuntimeStats(task).at("storageReadBytes").sum,
      rawInputBytes + overreadBytes);
  ASSERT_GT(getTableScanRuntimeStats(task)["totalScanTime"].sum, 0);
  ASSERT_GT(getTableScanRuntimeStats(task)["ioWaitWallNanos"].sum, 0);
#endif
}

TEST_F(TableScanTest, columnAliases) {
  auto vectors = makeVectors(1, 1'000);
  auto filePath = TempFilePath::create();
  writeToFile(filePath->getPath(), vectors, "c");
  createDuckDbTable(vectors);

  std::string tableName = "t";
  std::unordered_map<std::string, std::string> aliases = {{"a", "c0"}};
  auto outputType = ROW({"a"}, {INTEGER()});
  auto tableHandle = makeTableHandle();
  auto op = PlanBuilder(pool_.get())
                .startTableScan()
                .tableHandle(tableHandle)
                .tableName(tableName)
                .outputType(outputType)
                .columnAliases(aliases)
                .endTableScan()
                .planNode();
  assertQuery(op, {filePath}, "SELECT c0 FROM tmp");
}

TEST_F(TableScanTest, filterPushdown) {
  auto rowType =
      ROW({"c0", "c1", "c2", "c3"}, {TINYINT(), BIGINT(), DOUBLE(), BOOLEAN()});
  auto filePaths = makeFilePaths(10);
  auto vectors = makeVectors(10, 1'000, rowType);
  for (int32_t i = 0; i < vectors.size(); i++) {
    writeToFile(filePaths[i]->getPath(), vectors[i]);
  }
  createDuckDbTable(vectors);

  // c1 >= 0 or null and c3 is true
<<<<<<< HEAD
  common::SubfieldFilters subfieldFilters =
      common::test::SubfieldFiltersBuilder()
          .add(
              "c1",
              std::make_unique<common::BigintRange>(
                  int64_t(0), std::numeric_limits<int64_t>::max(), true))
          .add("c3", std::make_unique<common::BoolValue>(true, false))
          .build();
=======
  // common::SubfieldFilters subfieldFilters =
  //     SubfieldFiltersBuilder()
  //         .add("c1", greaterThanOrEqual(0, true))
  //         .add("c3", std::make_unique<common::BoolValue>(true, false))
  //         .build();
  // convert subfieldFilters to a typed expression
  // c1 >= 0 or null and c3 is true
  auto c1Expr = std::make_shared<core::CallTypedExpr>(
      BOOLEAN(),
      "gte",
      std::make_shared<core::FieldAccessTypedExpr>(BIGINT(), "c1"),
      std::make_shared<core::ConstantTypedExpr>(BIGINT(), int64_t(0)));

  auto c3Expr = std::make_shared<core::CallTypedExpr>(
      BOOLEAN(),
      "eq",
      std::make_shared<core::FieldAccessTypedExpr>(BOOLEAN(), "c3"),
      std::make_shared<core::ConstantTypedExpr>(BOOLEAN(), true));

  auto subfieldFilterExpr =
      std::make_shared<core::CallTypedExpr>(BOOLEAN(), "and", c1Expr, c3Expr);
>>>>>>> 04646b1c
  auto tableHandle = makeTableHandle(
      "parquet_table", rowType, true, std::move(subfieldFilters), nullptr);

  auto assignments =
      facebook::velox::exec::test::HiveConnectorTestBase::allRegularColumns(
          rowType);

  auto task = assertQuery(
      PlanBuilder()
          .startTableScan()
          .outputType(ROW({"c1", "c3", "c0"}, {BIGINT(), BOOLEAN(), TINYINT()}))
          .tableHandle(tableHandle)
          .assignments(assignments)
          .endTableScan()
          .planNode(),
      filePaths,
      "SELECT c1, c3, c0 FROM tmp WHERE (c1 >= 0 ) AND c3");

  auto tableScanStats = getTableScanStats(task);
  // EXPECT_EQ(tableScanStats.rawInputRows, 10'000);
  // EXPECT_LT(tableScanStats.inputRows, tableScanStats.rawInputRows);
  EXPECT_EQ(tableScanStats.inputRows, tableScanStats.outputRows);

#if 0
  // Repeat the same but do not project out the filtered columns.
  assignments.clear();
  assignments["c0"] =
      facebook::velox::exec::test::HiveConnectorTestBase::regularColumn(
          "c0", TINYINT());
  assertQuery(
      PlanBuilder()
          .startTableScan()
          .outputType(ROW({"c0"}, {TINYINT()}))
          .tableHandle(tableHandle)
          .assignments(assignments)
          .endTableScan()
          .planNode(),
      filePaths,
      "SELECT c0 FROM tmp WHERE (c1 >= 0 ) AND c3");

  // TODO: zero column non-empty table is not possible in cudf, need to implement.
  // Do the same for count, no columns projected out.
  assignments.clear();
  assertQuery(
      PlanBuilder()
          .startTableScan()
          .outputType(ROW({}, {}))
          .tableHandle(tableHandle)
          .assignments(assignments)
          .endTableScan()
          .singleAggregation({}, {"sum(1)"})
          .planNode(),
      filePaths,
      "SELECT count(*) FROM tmp WHERE (c1 >= 0 ) AND c3");

  // Do the same for count, no filter, no projections.
  assignments.clear();
  // subfieldFilters.clear(); // Explicitly clear this.
  tableHandle = makeTableHandle(
      "parquet_table",
      rowType,
      false,
      nullptr,
      nullptr);
  assertQuery(
      PlanBuilder()
          .startTableScan()
          .outputType(ROW({}, {}))
          .tableHandle(tableHandle)
          .assignments(assignments)
          .endTableScan()
          .singleAggregation({}, {"sum(1)"})
          .planNode(),
      filePaths,
      "SELECT count(*) FROM tmp");
#endif
}<|MERGE_RESOLUTION|>--- conflicted
+++ resolved
@@ -328,7 +328,6 @@
   createDuckDbTable(vectors);
 
   // c1 >= 0 or null and c3 is true
-<<<<<<< HEAD
   common::SubfieldFilters subfieldFilters =
       common::test::SubfieldFiltersBuilder()
           .add(
@@ -337,29 +336,7 @@
                   int64_t(0), std::numeric_limits<int64_t>::max(), true))
           .add("c3", std::make_unique<common::BoolValue>(true, false))
           .build();
-=======
-  // common::SubfieldFilters subfieldFilters =
-  //     SubfieldFiltersBuilder()
-  //         .add("c1", greaterThanOrEqual(0, true))
-  //         .add("c3", std::make_unique<common::BoolValue>(true, false))
-  //         .build();
-  // convert subfieldFilters to a typed expression
-  // c1 >= 0 or null and c3 is true
-  auto c1Expr = std::make_shared<core::CallTypedExpr>(
-      BOOLEAN(),
-      "gte",
-      std::make_shared<core::FieldAccessTypedExpr>(BIGINT(), "c1"),
-      std::make_shared<core::ConstantTypedExpr>(BIGINT(), int64_t(0)));
-
-  auto c3Expr = std::make_shared<core::CallTypedExpr>(
-      BOOLEAN(),
-      "eq",
-      std::make_shared<core::FieldAccessTypedExpr>(BOOLEAN(), "c3"),
-      std::make_shared<core::ConstantTypedExpr>(BOOLEAN(), true));
-
-  auto subfieldFilterExpr =
-      std::make_shared<core::CallTypedExpr>(BOOLEAN(), "and", c1Expr, c3Expr);
->>>>>>> 04646b1c
+
   auto tableHandle = makeTableHandle(
       "parquet_table", rowType, true, std::move(subfieldFilters), nullptr);
 
