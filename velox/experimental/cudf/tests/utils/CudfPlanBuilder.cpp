/*
 * Copyright (c) Facebook, Inc. and its affiliates.
 *
 * Licensed under the Apache License, Version 2.0 (the "License");
 * you may not use this file except in compliance with the License.
 * You may obtain a copy of the License at
 *
 *     http://www.apache.org/licenses/LICENSE-2.0
 *
 * Unless required by applicable law or agreed to in writing, software
 * distributed under the License is distributed on an "AS IS" BASIS,
 * WITHOUT WARRANTIES OR CONDITIONS OF ANY KIND, either express or implied.
 * See the License for the specific language governing permissions and
 * limitations under the License.
 */

#include "velox/experimental/cudf/tests/utils/CudfPlanBuilder.h"

#include "velox/dwio/common/Options.h"
#include "velox/exec/TableWriter.h"
#include "velox/exec/tests/utils/PlanBuilder.h"

namespace facebook::velox::cudf_velox::exec::test {

std::function<PlanNodePtr(std::string, PlanNodePtr)> addCudfTableWriter(
    const RowTypePtr& inputColumns,
    const std::vector<std::string>& tableColumnNames,
    const std::optional<core::ColumnStatsSpec>& columnStatsSpec,
    const std::shared_ptr<core::InsertTableHandle>& insertHandle,
    facebook::velox::connector::CommitStrategy commitStrategy) {
  return [=](core::PlanNodeId nodeId,
             core::PlanNodePtr source) -> core::PlanNodePtr {
    return std::make_shared<core::TableWriteNode>(
        nodeId,
        inputColumns,
        tableColumnNames,
        columnStatsSpec,
        insertHandle,
        false,
        TableWriteTraits::outputType(columnStatsSpec),
        commitStrategy,
        std::move(source));
  };
}

std::function<PlanNodePtr(std::string, PlanNodePtr)> cudfTableWrite(
    const std::string& outputDirectoryPath,
    const dwio::common::FileFormat fileFormat,
    const std::optional<core::ColumnStatsSpec>& columnStatsSpec,
    const std::shared_ptr<dwio::common::WriterOptions>& options,
    const std::string& outputFileName) {
  return cudfTableWrite(
      outputDirectoryPath,
      fileFormat,
      columnStatsSpec,
<<<<<<< HEAD
      kParquetConnectorId,
=======
      kCudfHiveConnectorId,
>>>>>>> 426516c0
      {},
      options,
      outputFileName);
}

std::function<PlanNodePtr(std::string, PlanNodePtr)> cudfTableWrite(
    const std::string& outputDirectoryPath,
    const dwio::common::FileFormat fileFormat,
    const std::optional<core::ColumnStatsSpec>& columnStatsSpec,
    const std::string_view& connectorId,
    const std::unordered_map<std::string, std::string>& serdeParameters,
    const std::shared_ptr<dwio::common::WriterOptions>& options,
    const std::string& outputFileName,
    const common::CompressionKind compression,
    const RowTypePtr& schema) {
  return [=](core::PlanNodeId nodeId,
             core::PlanNodePtr source) -> core::PlanNodePtr {
    auto rowType = schema ? schema : source->outputType();

    auto locationHandle = CudfHiveConnectorTestBase::makeLocationHandle(
        outputDirectoryPath,
        cudf_velox::connector::hive::LocationHandle::TableType::kNew,
        outputFileName);
    auto parquetHandle =
        CudfHiveConnectorTestBase::makeCudfHiveInsertTableHandle(
            rowType->names(), rowType->children(), locationHandle, compression);
    auto insertHandle = std::make_shared<core::InsertTableHandle>(
        std::string(connectorId), parquetHandle);

    return std::make_shared<core::TableWriteNode>(
        nodeId,
        rowType,
        rowType->names(),
        columnStatsSpec,
        insertHandle,
        false,
        TableWriteTraits::outputType(columnStatsSpec),
        facebook::velox::connector::CommitStrategy::kNoCommit,
        std::move(source));
  };
}

} // namespace facebook::velox::cudf_velox::exec::test<|MERGE_RESOLUTION|>--- conflicted
+++ resolved
@@ -53,11 +53,7 @@
       outputDirectoryPath,
       fileFormat,
       columnStatsSpec,
-<<<<<<< HEAD
-      kParquetConnectorId,
-=======
       kCudfHiveConnectorId,
->>>>>>> 426516c0
       {},
       options,
       outputFileName);
