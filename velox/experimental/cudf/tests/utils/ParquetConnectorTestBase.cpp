--- conflicted
+++ resolved
@@ -37,8 +37,6 @@
 namespace facebook::velox::cudf_velox::exec::test {
 
 namespace {
-
-using namespace facebook::velox::cudf_velox;
 
 void fillColumnNames(
     cudf::io::table_input_metadata& tableMeta,
@@ -69,12 +67,8 @@
 
 void ParquetConnectorTestBase::SetUp() {
   OperatorTestBase::SetUp();
-<<<<<<< HEAD
-  connector::parquet::ParquetConnectorFactory factory;
-=======
   facebook::velox::cudf_velox::connector::parquet::ParquetConnectorFactory
       factory;
->>>>>>> e8010cb0
   auto parquetConnector = factory.newConnector(
       kParquetConnectorId,
       std::make_shared<facebook::velox::config::ConfigBase>(
@@ -96,12 +90,8 @@
     const std::shared_ptr<const facebook::velox::config::ConfigBase>& config) {
   facebook::velox::connector::unregisterConnector(kParquetConnectorId);
 
-<<<<<<< HEAD
-  connector::parquet::ParquetConnectorFactory factory;
-=======
   facebook::velox::cudf_velox::connector::parquet::ParquetConnectorFactory
       factory;
->>>>>>> e8010cb0
   auto parquetConnector =
       factory.newConnector(kParquetConnectorId, config, ioExecutor_.get());
   facebook::velox::connector::registerConnector(parquetConnector);
