--- conflicted
+++ resolved
@@ -61,6 +61,184 @@
     cudf_velox::unregisterCudf();
     HashJoinTestBase::TearDown();
   }
+
+  // Make splits with each plan node having a number of source files.
+  SplitInput makeSpiltInput(
+      const std::vector<core::PlanNodeId>& nodeIds,
+      const std::vector<std::vector<std::shared_ptr<TempFilePath>>>& files) {
+    VELOX_CHECK_EQ(nodeIds.size(), files.size());
+    SplitInput splitInput;
+    for (int i = 0; i < nodeIds.size(); ++i) {
+      std::vector<exec::Split> splits;
+      splits.reserve(files[i].size());
+      for (const auto& file : files[i]) {
+        splits.push_back(exec::Split(makeHiveConnectorSplit(file->getPath())));
+      }
+      splitInput.emplace(nodeIds[i], std::move(splits));
+    }
+    return splitInput;
+  }
+
+  void testLazyVectorsWithFilter(
+      const core::JoinType joinType,
+      const std::string& filter,
+      const std::vector<std::string>& outputLayout,
+      const std::string& referenceQuery) {
+    const vector_size_t vectorSize = 1'000;
+    auto probeVectors = makeBatches(1, [&](int32_t /*unused*/) {
+      return makeRowVector(
+          {makeFlatVector<int32_t>(vectorSize, folly::identity),
+           makeFlatVector<int64_t>(
+               vectorSize, [](auto row) { return row % 23; }),
+           makeFlatVector<int32_t>(
+               vectorSize, [](auto row) { return row % 31; })});
+    });
+
+    std::vector<RowVectorPtr> buildVectors =
+        makeBatches(1, [&](int32_t /*unused*/) {
+          return makeRowVector({makeFlatVector<int32_t>(
+              vectorSize, [](auto row) { return row * 3; })});
+        });
+
+    std::shared_ptr<TempFilePath> probeFile = TempFilePath::create();
+    writeToFile(probeFile->getPath(), probeVectors);
+
+    std::shared_ptr<TempFilePath> buildFile = TempFilePath::create();
+    writeToFile(buildFile->getPath(), buildVectors);
+
+    createDuckDbTable("t", probeVectors);
+    createDuckDbTable("u", buildVectors);
+
+    // Lazy vector is part of the filter but never gets loaded.
+    auto planNodeIdGenerator = std::make_shared<core::PlanNodeIdGenerator>();
+    core::PlanNodeId probeScanId;
+    core::PlanNodeId buildScanId;
+    auto op = PlanBuilder(planNodeIdGenerator)
+                  .tableScan(asRowType(probeVectors[0]->type()))
+                  .capturePlanNodeId(probeScanId)
+                  .hashJoin(
+                      {"c0"},
+                      {"c0"},
+                      PlanBuilder(planNodeIdGenerator)
+                          .tableScan(asRowType(buildVectors[0]->type()))
+                          .capturePlanNodeId(buildScanId)
+                          .planNode(),
+                      filter,
+                      outputLayout,
+                      joinType)
+                  .planNode();
+    SplitInput splitInput = {
+        {probeScanId,
+         {exec::Split(makeHiveConnectorSplit(probeFile->getPath()))}},
+        {buildScanId,
+         {exec::Split(makeHiveConnectorSplit(buildFile->getPath()))}},
+    };
+    HashJoinBuilder(*pool_, duckDbQueryRunner_, driverExecutor_.get())
+        .planNode(std::move(op))
+        .inputSplits(splitInput)
+        .checkSpillStats(false)
+        .referenceQuery(referenceQuery)
+        .run();
+  }
+
+  static uint64_t getInputPositions(
+      const std::shared_ptr<Task>& task,
+      int operatorIndex) {
+    auto stats = task->taskStats().pipelineStats.front().operatorStats;
+    return stats[operatorIndex].inputPositions;
+  }
+
+  static uint64_t getOutputPositions(
+      const std::shared_ptr<Task>& task,
+      const std::string& operatorType) {
+    uint64_t count = 0;
+    for (const auto& pipelineStat : task->taskStats().pipelineStats) {
+      for (const auto& operatorStat : pipelineStat.operatorStats) {
+        if (operatorStat.operatorType == operatorType) {
+          count += operatorStat.outputPositions;
+        }
+      }
+    }
+    return count;
+  }
+
+  static RuntimeMetric getFiltersProduced(
+      const std::shared_ptr<Task>& task,
+      int operatorIndex) {
+    return getOperatorRuntimeStats(
+        task, operatorIndex, "dynamicFiltersProduced");
+  }
+
+  static RuntimeMetric getFiltersAccepted(
+      const std::shared_ptr<Task>& task,
+      int operatorIndex) {
+    return getOperatorRuntimeStats(
+        task, operatorIndex, "dynamicFiltersAccepted");
+  }
+
+  static RuntimeMetric getReplacedWithFilterRows(
+      const std::shared_ptr<Task>& task,
+      int operatorIndex) {
+    return getOperatorRuntimeStats(
+        task, operatorIndex, "replacedWithDynamicFilterRows");
+  }
+
+  static RuntimeMetric getOperatorRuntimeStats(
+      const std::shared_ptr<Task>& task,
+      int32_t operatorIndex,
+      const std::string& statsName) {
+    auto stats = task->taskStats().pipelineStats.front().operatorStats;
+    return stats[operatorIndex].runtimeStats[statsName];
+  }
+
+  static core::JoinType flipJoinType(core::JoinType joinType) {
+    switch (joinType) {
+      case core::JoinType::kInner:
+        return joinType;
+      case core::JoinType::kLeft:
+        return core::JoinType::kRight;
+      case core::JoinType::kRight:
+        return core::JoinType::kLeft;
+      case core::JoinType::kFull:
+        return joinType;
+      case core::JoinType::kLeftSemiFilter:
+        return core::JoinType::kRightSemiFilter;
+      case core::JoinType::kLeftSemiProject:
+        return core::JoinType::kRightSemiProject;
+      case core::JoinType::kRightSemiFilter:
+        return core::JoinType::kLeftSemiFilter;
+      case core::JoinType::kRightSemiProject:
+        return core::JoinType::kLeftSemiProject;
+      default:
+        VELOX_FAIL(
+            "Cannot flip join type: {}", core::JoinTypeName::toName(joinType));
+    }
+  }
+
+  static core::PlanNodePtr flipJoinSides(const core::PlanNodePtr& plan) {
+    auto joinNode = std::dynamic_pointer_cast<const core::HashJoinNode>(plan);
+    VELOX_CHECK_NOT_NULL(joinNode);
+    return std::make_shared<core::HashJoinNode>(
+        joinNode->id(),
+        flipJoinType(joinNode->joinType()),
+        joinNode->isNullAware(),
+        joinNode->rightKeys(),
+        joinNode->leftKeys(),
+        joinNode->filter(),
+        joinNode->sources()[1],
+        joinNode->sources()[0],
+        joinNode->outputType());
+  }
+
+  const int32_t numDrivers_;
+
+  // The default left and right table types used for test.
+  RowTypePtr probeType_;
+  RowTypePtr buildType_;
+  VectorFuzzer::Options fuzzerOpts_;
+
+  memory::MemoryReclaimer::Stats reclaimerStats_;
+  friend class HashJoinBuilder;
 };
 
 class MultiThreadedHashJoinTest
@@ -977,81 +1155,12 @@
        {exec::Split(makeHiveConnectorSplit(buildFile->getPath()))}},
   };
 
-<<<<<<< HEAD
   HashJoinBuilder(*pool_, duckDbQueryRunner_, driverExecutor_.get())
       .planNode(plan)
       .inputSplits(splitInput)
       .checkSpillStats(false)
       .referenceQuery("SELECT t0, t1 FROM t WHERE t0 IN (SELECT u0 FROM u)")
       .run();
-=======
-  static uint64_t getOutputPositions(
-      const std::shared_ptr<Task>& task,
-      const std::string& operatorType) {
-    uint64_t count = 0;
-    for (const auto& pipelineStat : task->taskStats().pipelineStats) {
-      for (const auto& operatorStat : pipelineStat.operatorStats) {
-        if (operatorStat.operatorType == operatorType) {
-          count += operatorStat.outputPositions;
-        }
-      }
-    }
-    return count;
-  }
-
-  static RuntimeMetric getFiltersProduced(
-      const std::shared_ptr<Task>& task,
-      int operatorIndex) {
-    return getOperatorRuntimeStats(
-        task, operatorIndex, "dynamicFiltersProduced");
-  }
-
-  static RuntimeMetric getFiltersAccepted(
-      const std::shared_ptr<Task>& task,
-      int operatorIndex) {
-    return getOperatorRuntimeStats(
-        task, operatorIndex, "dynamicFiltersAccepted");
-  }
-
-  static RuntimeMetric getReplacedWithFilterRows(
-      const std::shared_ptr<Task>& task,
-      int operatorIndex) {
-    return getOperatorRuntimeStats(
-        task, operatorIndex, "replacedWithDynamicFilterRows");
-  }
-
-  static RuntimeMetric getOperatorRuntimeStats(
-      const std::shared_ptr<Task>& task,
-      int32_t operatorIndex,
-      const std::string& statsName) {
-    auto stats = task->taskStats().pipelineStats.front().operatorStats;
-    return stats[operatorIndex].runtimeStats[statsName];
-  }
-
-  static core::JoinType flipJoinType(core::JoinType joinType) {
-    switch (joinType) {
-      case core::JoinType::kInner:
-        return joinType;
-      case core::JoinType::kLeft:
-        return core::JoinType::kRight;
-      case core::JoinType::kRight:
-        return core::JoinType::kLeft;
-      case core::JoinType::kFull:
-        return joinType;
-      case core::JoinType::kLeftSemiFilter:
-        return core::JoinType::kRightSemiFilter;
-      case core::JoinType::kLeftSemiProject:
-        return core::JoinType::kRightSemiProject;
-      case core::JoinType::kRightSemiFilter:
-        return core::JoinType::kLeftSemiFilter;
-      case core::JoinType::kRightSemiProject:
-        return core::JoinType::kLeftSemiProject;
-      default:
-        VELOX_FAIL(
-            "Cannot flip join type: {}", core::JoinTypeName::toName(joinType));
-    }
-  }
->>>>>>> 8a88740d
 
   HashJoinBuilder(*pool_, duckDbQueryRunner_, driverExecutor_.get())
       .planNode(flipJoinSides(plan))
