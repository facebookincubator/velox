--- conflicted
+++ resolved
@@ -977,81 +977,12 @@
        {exec::Split(makeHiveConnectorSplit(buildFile->getPath()))}},
   };
 
-<<<<<<< HEAD
   HashJoinBuilder(*pool_, duckDbQueryRunner_, driverExecutor_.get())
       .planNode(plan)
       .inputSplits(splitInput)
       .checkSpillStats(false)
       .referenceQuery("SELECT t0, t1 FROM t WHERE t0 IN (SELECT u0 FROM u)")
       .run();
-=======
-  static uint64_t getOutputPositions(
-      const std::shared_ptr<Task>& task,
-      const std::string& operatorType) {
-    uint64_t count = 0;
-    for (const auto& pipelineStat : task->taskStats().pipelineStats) {
-      for (const auto& operatorStat : pipelineStat.operatorStats) {
-        if (operatorStat.operatorType == operatorType) {
-          count += operatorStat.outputPositions;
-        }
-      }
-    }
-    return count;
-  }
-
-  static RuntimeMetric getFiltersProduced(
-      const std::shared_ptr<Task>& task,
-      int operatorIndex) {
-    return getOperatorRuntimeStats(
-        task, operatorIndex, "dynamicFiltersProduced");
-  }
-
-  static RuntimeMetric getFiltersAccepted(
-      const std::shared_ptr<Task>& task,
-      int operatorIndex) {
-    return getOperatorRuntimeStats(
-        task, operatorIndex, "dynamicFiltersAccepted");
-  }
-
-  static RuntimeMetric getReplacedWithFilterRows(
-      const std::shared_ptr<Task>& task,
-      int operatorIndex) {
-    return getOperatorRuntimeStats(
-        task, operatorIndex, "replacedWithDynamicFilterRows");
-  }
-
-  static RuntimeMetric getOperatorRuntimeStats(
-      const std::shared_ptr<Task>& task,
-      int32_t operatorIndex,
-      const std::string& statsName) {
-    auto stats = task->taskStats().pipelineStats.front().operatorStats;
-    return stats[operatorIndex].runtimeStats[statsName];
-  }
-
-  static core::JoinType flipJoinType(core::JoinType joinType) {
-    switch (joinType) {
-      case core::JoinType::kInner:
-        return joinType;
-      case core::JoinType::kLeft:
-        return core::JoinType::kRight;
-      case core::JoinType::kRight:
-        return core::JoinType::kLeft;
-      case core::JoinType::kFull:
-        return joinType;
-      case core::JoinType::kLeftSemiFilter:
-        return core::JoinType::kRightSemiFilter;
-      case core::JoinType::kLeftSemiProject:
-        return core::JoinType::kRightSemiProject;
-      case core::JoinType::kRightSemiFilter:
-        return core::JoinType::kLeftSemiFilter;
-      case core::JoinType::kRightSemiProject:
-        return core::JoinType::kLeftSemiProject;
-      default:
-        VELOX_FAIL(
-            "Cannot flip join type: {}", core::JoinTypeName::toName(joinType));
-    }
-  }
->>>>>>> 96f0d4ac
 
   HashJoinBuilder(*pool_, duckDbQueryRunner_, driverExecutor_.get())
       .planNode(flipJoinSides(plan))
@@ -1544,9 +1475,10 @@
         .joinType(core::JoinType::kAnti)
         .joinFilter(filter)
         .joinOutputLayout({"t0", "t1"})
-        .referenceQuery(fmt::format(
-            "SELECT t.* FROM t WHERE NOT EXISTS (SELECT * FROM u WHERE u.u0 = t.t0 AND {})",
-            filter))
+        .referenceQuery(
+            fmt::format(
+                "SELECT t.* FROM t WHERE NOT EXISTS (SELECT * FROM u WHERE u.u0 = t.t0 AND {})",
+                filter))
         .run();
   }
 }
@@ -3134,8 +3066,10 @@
 
     HashJoinBuilder(*pool_, duckDbQueryRunner_, driverExecutor_.get())
         .planNode(plan)
-        .referenceQuery(fmt::format(
-            "SELECT t0, t1, t0 IN (SELECT u0 FROM u WHERE {}) FROM t", filter))
+        .referenceQuery(
+            fmt::format(
+                "SELECT t0, t1, t0 IN (SELECT u0 FROM u WHERE {}) FROM t",
+                filter))
         .injectSpill(false)
         .run();
 
@@ -3145,9 +3079,10 @@
     // these values.
     HashJoinBuilder(*pool_, duckDbQueryRunner_, driverExecutor_.get())
         .planNode(plan)
-        .referenceQuery(fmt::format(
-            "SELECT t0, t1, EXISTS (SELECT * FROM u WHERE (u0 is not null OR t0 is not null) AND u0 = t0 AND {}) FROM t",
-            filter))
+        .referenceQuery(
+            fmt::format(
+                "SELECT t0, t1, EXISTS (SELECT * FROM u WHERE (u0 is not null OR t0 is not null) AND u0 = t0 AND {}) FROM t",
+                filter))
         .injectSpill(false)
         .run();
   }
@@ -3491,8 +3426,9 @@
       }
       std::vector<exec::Split> buildSplits;
       for (int i = 0; i < buildVectors.size(); ++i) {
-        buildSplits.push_back(exec::Split(makeHiveConnectorSplit(
-            tempFiles[probeSplits.size() + i]->getPath())));
+        buildSplits.push_back(
+            exec::Split(makeHiveConnectorSplit(
+                tempFiles[probeSplits.size() + i]->getPath())));
       }
       SplitInput splits;
       splits.emplace(probeScanId, probeSplits);
@@ -5514,706 +5450,66 @@
   for (int32_t i = 0; i < numBuildVectors; ++i) {
     buildVectors.push_back(fuzzer.fuzzRow(buildType_));
   }
-  const int32_t numProbeVectors = 5;
-  std::vector<RowVectorPtr> probeVectors;
-  for (int32_t i = 0; i < numProbeVectors; ++i) {
-    probeVectors.push_back(fuzzer.fuzzRow(probeType_));
-  }
-
-  createDuckDbTable("t", probeVectors);
-  createDuckDbTable("u", buildVectors);
-
-  const std::vector<bool> enableSpillings = {false, true};
-  for (const auto enableSpilling : enableSpillings) {
-    SCOPED_TRACE(fmt::format("enableSpilling {}", enableSpilling));
-
-    auto tempDirectory = exec::test::TempDirectoryPath::create();
-    auto queryPool = memory::memoryManager()->addRootPool("", kMaxBytes);
-
-    core::PlanNodeId probeScanId;
-    auto planNodeIdGenerator = std::make_shared<core::PlanNodeIdGenerator>();
-    auto plan = PlanBuilder(planNodeIdGenerator)
-                    .values(probeVectors, false)
-                    .hashJoin(
-                        {"t_k1"},
-                        {"u_k1"},
-                        PlanBuilder(planNodeIdGenerator)
-                            .values(buildVectors, false)
-                            .planNode(),
-                        "",
-                        concat(probeType_->names(), buildType_->names()))
-                    .planNode();
-
-    folly::EventCount driverWait;
-    auto driverWaitKey = driverWait.prepareWait();
-    folly::EventCount testWait;
-    auto testWaitKey = testWait.prepareWait();
-
-    Operator* op;
-    SCOPED_TESTVALUE_SET(
-        "facebook::velox::exec::Driver::runInternal::addInput",
-        std::function<void(Operator*)>(([&](Operator* testOp) {
-          if (testOp->operatorType() != "HashBuild") {
-            return;
-          }
-          op = testOp;
-        })));
-
-    std::atomic<bool> injectOnce{true};
-    SCOPED_TESTVALUE_SET(
-        "facebook::velox::common::memory::MemoryPoolImpl::allocateNonContiguous",
-        std::function<void(memory::MemoryPoolImpl*)>(
-            ([&](memory::MemoryPoolImpl* pool) {
-              ASSERT_TRUE(op != nullptr);
-              const std::string re(".*HashBuild");
-              if (!RE2::FullMatch(pool->name(), re)) {
-                return;
-              }
-              if (!injectOnce.exchange(false)) {
-                return;
-              }
-              ASSERT_EQ(op->canReclaim(), enableSpilling);
-              uint64_t reclaimableBytes{0};
-              const bool reclaimable = op->reclaimableBytes(reclaimableBytes);
-              ASSERT_EQ(reclaimable, enableSpilling);
-              if (enableSpilling) {
-                ASSERT_GE(reclaimableBytes, 0);
-              } else {
-                ASSERT_EQ(reclaimableBytes, 0);
-              }
-              auto* driver = op->operatorCtx()->driver();
-              TestSuspendedSection suspendedSection(driver);
-              testWait.notify();
-              driverWait.wait(driverWaitKey);
-            })));
-
-    std::thread taskThread([&]() {
-      HashJoinBuilder(*pool_, duckDbQueryRunner_, driverExecutor_.get())
-          .numDrivers(numDrivers_)
-          .planNode(plan)
-          .queryPool(std::move(queryPool))
-          .injectSpill(false)
-          .spillDirectory(enableSpilling ? tempDirectory->getPath() : "")
-          .referenceQuery(
-              "SELECT t_k1, t_k2, t_v1, u_k1, u_k2, u_v1 FROM t, u WHERE t.t_k1 = u.u_k1")
-          .verifier([&](const std::shared_ptr<Task>& task, bool /*unused*/) {
-            const auto statsPair = taskSpilledStats(*task);
-            ASSERT_EQ(statsPair.first.spilledBytes, 0);
-            ASSERT_EQ(statsPair.first.spilledPartitions, 0);
-            ASSERT_EQ(statsPair.second.spilledBytes, 0);
-            ASSERT_EQ(statsPair.second.spilledPartitions, 0);
-            verifyTaskSpilledRuntimeStats(*task, false);
-          })
-          .run();
-    });
-
-    testWait.wait(testWaitKey);
-    ASSERT_TRUE(op != nullptr);
-    auto task = op->operatorCtx()->task();
-    auto taskPauseWait = task->requestPause();
-    taskPauseWait.wait();
-
-    uint64_t reclaimableBytes{0};
-    const bool reclaimable = op->reclaimableBytes(reclaimableBytes);
-    ASSERT_EQ(op->canReclaim(), enableSpilling);
-    ASSERT_EQ(reclaimable, enableSpilling);
-    if (enableSpilling) {
-      ASSERT_GE(reclaimableBytes, 0);
-    } else {
-      ASSERT_EQ(reclaimableBytes, 0);
+
+  static RuntimeMetric getOperatorRuntimeStats(
+      const std::shared_ptr<Task>& task,
+      int32_t operatorIndex,
+      const std::string& statsName) {
+    auto stats = task->taskStats().pipelineStats.front().operatorStats;
+    return stats[operatorIndex].runtimeStats[statsName];
+  }
+
+  static core::JoinType flipJoinType(core::JoinType joinType) {
+    switch (joinType) {
+      case core::JoinType::kInner:
+        return joinType;
+      case core::JoinType::kLeft:
+        return core::JoinType::kRight;
+      case core::JoinType::kRight:
+        return core::JoinType::kLeft;
+      case core::JoinType::kFull:
+        return joinType;
+      case core::JoinType::kLeftSemiFilter:
+        return core::JoinType::kRightSemiFilter;
+      case core::JoinType::kLeftSemiProject:
+        return core::JoinType::kRightSemiProject;
+      case core::JoinType::kRightSemiFilter:
+        return core::JoinType::kLeftSemiFilter;
+      case core::JoinType::kRightSemiProject:
+        return core::JoinType::kLeftSemiProject;
+      default:
+        VELOX_FAIL("Cannot flip join type: {}", core::joinTypeName(joinType));
     }
-    VELOX_ASSERT_THROW(
-        op->reclaim(
-            folly::Random::oneIn(2) ? 0 : folly::Random::rand32(),
-            reclaimerStats_),
-        "");
-
-    driverWait.notify();
-    Task::resume(task);
-    task.reset();
-
-    taskThread.join();
-  }
-  ASSERT_EQ(reclaimerStats_, memory::MemoryReclaimer::Stats{0});
-}
-
-DEBUG_ONLY_TEST_F(HashJoinTest, reclaimDuringOutputProcessing) {
-  constexpr int64_t kMaxBytes = 1LL << 30; // 1GB
-  VectorFuzzer fuzzer({.vectorSize = 1000}, pool());
-  const int32_t numBuildVectors = 10;
-  std::vector<RowVectorPtr> buildVectors;
-  for (int32_t i = 0; i < numBuildVectors; ++i) {
-    buildVectors.push_back(fuzzer.fuzzRow(buildType_));
-  }
-  const int32_t numProbeVectors = 5;
-  std::vector<RowVectorPtr> probeVectors;
-  for (int32_t i = 0; i < numProbeVectors; ++i) {
-    probeVectors.push_back(fuzzer.fuzzRow(probeType_));
-  }
-
-  createDuckDbTable("t", probeVectors);
-  createDuckDbTable("u", buildVectors);
-
-  const std::vector<bool> enableSpillings = {false, true};
-  for (const auto enableSpilling : enableSpillings) {
-    SCOPED_TRACE(fmt::format("enableSpilling {}", enableSpilling));
-    auto tempDirectory = exec::test::TempDirectoryPath::create();
-    auto queryPool = memory::memoryManager()->addRootPool(
-        "", kMaxBytes, memory::MemoryReclaimer::create());
-
-    core::PlanNodeId probeScanId;
-    auto planNodeIdGenerator = std::make_shared<core::PlanNodeIdGenerator>();
-    auto plan = PlanBuilder(planNodeIdGenerator)
-                    .values(probeVectors, false)
-                    .hashJoin(
-                        {"t_k1"},
-                        {"u_k1"},
-                        PlanBuilder(planNodeIdGenerator)
-                            .values(buildVectors, false)
-                            .planNode(),
-                        "",
-                        concat(probeType_->names(), buildType_->names()))
-                    .planNode();
-
-    std::atomic_bool driverWaitFlag{true};
-    folly::EventCount driverWait;
-    std::atomic_bool testWaitFlag{true};
-    folly::EventCount testWait;
-
-    std::atomic<bool> injectOnce{true};
-    Operator* op;
-    SCOPED_TESTVALUE_SET(
-        "facebook::velox::exec::Driver::runInternal::noMoreInput",
-        std::function<void(Operator*)>(([&](Operator* testOp) {
-          if (testOp->operatorType() != "HashBuild") {
-            return;
-          }
-          op = testOp;
-          if (!injectOnce.exchange(false)) {
-            return;
-          }
-          ASSERT_EQ(op->canReclaim(), enableSpilling);
-          uint64_t reclaimableBytes{0};
-          const bool reclaimable = op->reclaimableBytes(reclaimableBytes);
-          ASSERT_EQ(reclaimable, enableSpilling);
-          if (enableSpilling) {
-            ASSERT_GT(reclaimableBytes, 0);
-          } else {
-            ASSERT_EQ(reclaimableBytes, 0);
-          }
-          testWaitFlag = false;
-          testWait.notifyAll();
-          driverWait.await([&]() { return !driverWaitFlag.load(); });
-        })));
-
-    std::thread taskThread([&]() {
-      HashJoinBuilder(*pool_, duckDbQueryRunner_, driverExecutor_.get())
-          .numDrivers(numDrivers_)
-          .planNode(plan)
-          .queryPool(std::move(queryPool))
-          .injectSpill(false)
-          .spillDirectory(enableSpilling ? tempDirectory->getPath() : "")
-          .referenceQuery(
-              "SELECT t_k1, t_k2, t_v1, u_k1, u_k2, u_v1 FROM t, u WHERE t.t_k1 = u.u_k1")
-          .verifier([&](const std::shared_ptr<Task>& task, bool /*unused*/) {
-            const auto statsPair = taskSpilledStats(*task);
-            ASSERT_EQ(statsPair.first.spilledBytes, 0);
-            ASSERT_EQ(statsPair.first.spilledPartitions, 0);
-            ASSERT_EQ(statsPair.second.spilledBytes, 0);
-            ASSERT_EQ(statsPair.second.spilledPartitions, 0);
-            verifyTaskSpilledRuntimeStats(*task, false);
-          })
-          .run();
-    });
-
-    testWait.await([&]() { return !testWaitFlag.load(); });
-    ASSERT_TRUE(op != nullptr);
-    auto task = op->operatorCtx()->task();
-    auto taskPauseWait = task->requestPause();
-    driverWaitFlag = false;
-    driverWait.notifyAll();
-    taskPauseWait.wait();
-
-    uint64_t reclaimableBytes{0};
-    const bool reclaimable = op->reclaimableBytes(reclaimableBytes);
-    ASSERT_EQ(op->canReclaim(), enableSpilling);
-    ASSERT_EQ(reclaimable, enableSpilling);
-
-    if (enableSpilling) {
-      ASSERT_GT(reclaimableBytes, 0);
-      const auto usedMemoryBytes = op->pool()->usedBytes();
-      {
-        memory::ScopedMemoryArbitrationContext ctx(op->pool());
-        op->pool()->reclaim(
-            folly::Random::oneIn(2) ? 0 : folly::Random::rand32(),
-            0,
-            reclaimerStats_);
-      }
-      ASSERT_GE(reclaimerStats_.reclaimedBytes, 0);
-      ASSERT_GT(reclaimerStats_.reclaimExecTimeUs, 0);
-      // No reclaim as the operator has started output processing.
-      ASSERT_EQ(usedMemoryBytes, op->pool()->usedBytes());
-    } else {
-      ASSERT_EQ(reclaimableBytes, 0);
-      VELOX_ASSERT_THROW(
-          op->reclaim(
-              folly::Random::oneIn(2) ? 0 : folly::Random::rand32(),
-              reclaimerStats_),
-          "");
-    }
-
-    Task::resume(task);
-    task.reset();
-
-    taskThread.join();
-  }
-  ASSERT_EQ(reclaimerStats_.numNonReclaimableAttempts, 1);
-}
-
-DEBUG_ONLY_TEST_F(HashJoinTest, reclaimDuringWaitForProbe) {
-  constexpr int64_t kMaxBytes = 1LL << 30; // 1GB
-  VectorFuzzer fuzzer({.vectorSize = 1000}, pool());
-  const int32_t numBuildVectors = 10;
-  std::vector<RowVectorPtr> buildVectors;
-  for (int32_t i = 0; i < numBuildVectors; ++i) {
-    buildVectors.push_back(fuzzer.fuzzRow(buildType_));
-  }
-  const int32_t numProbeVectors = 5;
-  std::vector<RowVectorPtr> probeVectors;
-  for (int32_t i = 0; i < numProbeVectors; ++i) {
-    probeVectors.push_back(fuzzer.fuzzRow(probeType_));
-  }
-
-  createDuckDbTable("t", probeVectors);
-  createDuckDbTable("u", buildVectors);
-
-  auto tempDirectory = exec::test::TempDirectoryPath::create();
-  auto queryPool = memory::memoryManager()->addRootPool(
-      "", kMaxBytes, memory::MemoryReclaimer::create());
-
-  core::PlanNodeId probeScanId;
-  auto planNodeIdGenerator = std::make_shared<core::PlanNodeIdGenerator>();
-  auto plan = PlanBuilder(planNodeIdGenerator)
-                  .values(probeVectors, false)
-                  .hashJoin(
-                      {"t_k1"},
-                      {"u_k1"},
-                      PlanBuilder(planNodeIdGenerator)
-                          .values(buildVectors, false)
-                          .planNode(),
-                      "",
-                      concat(probeType_->names(), buildType_->names()))
-                  .planNode();
-
-  std::atomic_bool driverWaitFlag{true};
-  folly::EventCount driverWait;
-  std::atomic_bool testWaitFlag{true};
-  folly::EventCount testWait;
-
-  Operator* op{nullptr};
-  std::atomic<bool> injectSpillOnce{true};
-  SCOPED_TESTVALUE_SET(
-      "facebook::velox::exec::HashBuild::finishHashBuild",
-      std::function<void(Operator*)>(([&](Operator* testOp) {
-        if (testOp->operatorType() != "HashBuild") {
-          return;
-        }
-        op = testOp;
-        if (!injectSpillOnce.exchange(false)) {
-          return;
-        }
-        auto* driver = op->operatorCtx()->driver();
-        auto task = driver->task();
-        memory::ScopedMemoryArbitrationContext ctx(op->pool());
-        Operator::ReclaimableSectionGuard guard(testOp);
-        testingRunArbitration(testOp->pool());
-      })));
-
-  std::atomic<bool> injectOnce{true};
-  SCOPED_TESTVALUE_SET(
-      "facebook::velox::exec::Driver::runInternal::noMoreInput",
-      std::function<void(Operator*)>(([&](Operator* testOp) {
-        if (testOp->operatorType() != "HashProbe") {
-          return;
-        }
-        if (!injectOnce.exchange(false)) {
-          return;
-        }
-        ASSERT_TRUE(op != nullptr);
-        ASSERT_TRUE(op->canReclaim());
-        uint64_t reclaimableBytes{0};
-        const bool reclaimable = op->reclaimableBytes(reclaimableBytes);
-        ASSERT_TRUE(reclaimable);
-        ASSERT_GT(reclaimableBytes, 0);
-        testWaitFlag = false;
-        testWait.notifyAll();
-        auto* driver = testOp->operatorCtx()->driver();
-        auto task = driver->task();
-        TestSuspendedSection suspendedSection(driver);
-        driverWait.await([&]() { return !driverWaitFlag.load(); });
-      })));
-
-  std::thread taskThread([&]() {
-    HashJoinBuilder(*pool_, duckDbQueryRunner_, driverExecutor_.get())
-        .numDrivers(numDrivers_)
-        .planNode(plan)
-        .queryPool(std::move(queryPool))
-        .injectSpill(false)
-        .spillDirectory(tempDirectory->getPath())
-        .referenceQuery(
-            "SELECT t_k1, t_k2, t_v1, u_k1, u_k2, u_v1 FROM t, u WHERE t.t_k1 = u.u_k1")
-        .config(core::QueryConfig::kSpillStartPartitionBit, "29")
-        .verifier([&](const std::shared_ptr<Task>& task, bool /*unused*/) {
-          const auto statsPair = taskSpilledStats(*task);
-          ASSERT_GT(statsPair.first.spilledBytes, 0);
-          ASSERT_EQ(statsPair.first.spilledPartitions, 8);
-          ASSERT_GT(statsPair.second.spilledBytes, 0);
-          ASSERT_EQ(statsPair.second.spilledPartitions, 8);
-        })
-        .run();
-  });
-
-  testWait.await([&]() { return !testWaitFlag.load(); });
-  ASSERT_TRUE(op != nullptr);
-  auto task = op->operatorCtx()->task();
-  auto taskPauseWait = task->requestPause();
-  taskPauseWait.wait();
-
-  uint64_t reclaimableBytes{0};
-  const bool reclaimable = op->reclaimableBytes(reclaimableBytes);
-  ASSERT_TRUE(op->canReclaim());
-  ASSERT_TRUE(reclaimable);
-  ASSERT_GT(reclaimableBytes, 0);
-
-  const auto usedMemoryBytes = op->pool()->usedBytes();
-  reclaimerStats_.reset();
-  {
-    memory::ScopedMemoryArbitrationContext ctx(op->pool());
-    op->pool()->reclaim(
-        folly::Random::oneIn(2) ? 0 : folly::Random::rand32(),
-        0,
-        reclaimerStats_);
-  }
-  ASSERT_GE(reclaimerStats_.reclaimedBytes, 0);
-  ASSERT_GT(reclaimerStats_.reclaimExecTimeUs, 0);
-  //  No reclaim as the build operator is not in building table state.
-  ASSERT_EQ(usedMemoryBytes, op->pool()->usedBytes());
-
-  driverWaitFlag = false;
-  driverWait.notifyAll();
-  Task::resume(task);
-  task.reset();
-
-  taskThread.join();
-  ASSERT_EQ(reclaimerStats_.numNonReclaimableAttempts, 1);
-}
-
-DEBUG_ONLY_TEST_F(HashJoinTest, hashBuildAbortDuringOutputProcessing) {
-  const auto buildVectors = makeVectors(buildType_, 10, 128);
-  const auto probeVectors = makeVectors(probeType_, 5, 128);
-
-  createDuckDbTable("t", probeVectors);
-  createDuckDbTable("u", buildVectors);
-
-  struct {
-    bool abortFromRootMemoryPool;
-    int numDrivers;
-
-    std::string debugString() const {
-      return fmt::format(
-          "abortFromRootMemoryPool {} numDrivers {}",
-          abortFromRootMemoryPool,
-          numDrivers);
-    }
-  } testSettings[] = {{true, 1}, {false, 1}, {true, 4}, {false, 4}};
-
-  for (const auto& testData : testSettings) {
-    SCOPED_TRACE(testData.debugString());
-
-    auto planNodeIdGenerator = std::make_shared<core::PlanNodeIdGenerator>();
-    auto plan = PlanBuilder(planNodeIdGenerator)
-                    .values(probeVectors, true)
-                    .hashJoin(
-                        {"t_k1"},
-                        {"u_k1"},
-                        PlanBuilder(planNodeIdGenerator)
-                            .values(buildVectors, true)
-                            .planNode(),
-                        "",
-                        concat(probeType_->names(), buildType_->names()))
-                    .planNode();
-
-    std::atomic<bool> injectOnce{true};
-    SCOPED_TESTVALUE_SET(
-        "facebook::velox::exec::Driver::runInternal::noMoreInput",
-        std::function<void(Operator*)>(([&](Operator* op) {
-          if (op->operatorType() != "HashBuild") {
-            return;
-          }
-          if (!injectOnce.exchange(false)) {
-            return;
-          }
-          ASSERT_GT(op->pool()->usedBytes(), 0);
-          auto* driver = op->operatorCtx()->driver();
-          ASSERT_EQ(
-              driver->task()->enterSuspended(driver->state()),
-              StopReason::kNone);
-          testData.abortFromRootMemoryPool ? abortPool(op->pool()->root())
-                                           : abortPool(op->pool());
-          // We can't directly reclaim memory from this hash build operator as
-          // its driver thread is running and in suspension state.
-          ASSERT_GT(op->pool()->root()->usedBytes(), 0);
-          ASSERT_EQ(
-              driver->task()->leaveSuspended(driver->state()),
-              StopReason::kAlreadyTerminated);
-          ASSERT_TRUE(op->pool()->aborted());
-          ASSERT_TRUE(op->pool()->root()->aborted());
-          VELOX_MEM_POOL_ABORTED("Memory pool aborted");
-        })));
-
-    VELOX_ASSERT_THROW(
-        HashJoinBuilder(*pool_, duckDbQueryRunner_, driverExecutor_.get())
-            .numDrivers(numDrivers_)
-            .planNode(plan)
-            .injectSpill(false)
-            .referenceQuery(
-                "SELECT t_k1, t_k2, t_v1, u_k1, u_k2, u_v1 FROM t, u WHERE t.t_k1 = u.u_k1")
-            .run(),
-        "Manual MemoryPool Abortion");
-    waitForAllTasksToBeDeleted();
-  }
-}
-
-DEBUG_ONLY_TEST_F(HashJoinTest, hashBuildAbortDuringInputProcessing) {
-  const auto buildVectors = makeVectors(buildType_, 10, 128);
-  const auto probeVectors = makeVectors(probeType_, 5, 128);
-
-  createDuckDbTable("t", probeVectors);
-  createDuckDbTable("u", buildVectors);
-
-  struct {
-    bool abortFromRootMemoryPool;
-    int numDrivers;
-
-    std::string debugString() const {
-      return fmt::format(
-          "abortFromRootMemoryPool {} numDrivers {}",
-          abortFromRootMemoryPool,
-          numDrivers);
-    }
-  } testSettings[] = {{true, 1}, {false, 1}, {true, 4}, {false, 4}};
-
-  for (const auto& testData : testSettings) {
-    SCOPED_TRACE(testData.debugString());
-
-    auto planNodeIdGenerator = std::make_shared<core::PlanNodeIdGenerator>();
-    auto plan = PlanBuilder(planNodeIdGenerator)
-                    .values(probeVectors, true)
-                    .hashJoin(
-                        {"t_k1"},
-                        {"u_k1"},
-                        PlanBuilder(planNodeIdGenerator)
-                            .values(buildVectors, true)
-                            .planNode(),
-                        "",
-                        concat(probeType_->names(), buildType_->names()))
-                    .planNode();
-
-    std::atomic<int> numInputs{0};
-    SCOPED_TESTVALUE_SET(
-        "facebook::velox::exec::Driver::runInternal::addInput",
-        std::function<void(Operator*)>(([&](Operator* op) {
-          if (op->operatorType() != "HashBuild") {
-            return;
-          }
-          if (++numInputs != 2) {
-            return;
-          }
-          ASSERT_GT(op->pool()->usedBytes(), 0);
-          auto* driver = op->operatorCtx()->driver();
-          ASSERT_EQ(
-              driver->task()->enterSuspended(driver->state()),
-              StopReason::kNone);
-          testData.abortFromRootMemoryPool ? abortPool(op->pool()->root())
-                                           : abortPool(op->pool());
-          // We can't directly reclaim memory from this hash build operator as
-          // its driver thread is running and in suspension state.
-          ASSERT_GT(op->pool()->root()->usedBytes(), 0);
-          ASSERT_EQ(
-              driver->task()->leaveSuspended(driver->state()),
-              StopReason::kAlreadyTerminated);
-          ASSERT_TRUE(op->pool()->aborted());
-          ASSERT_TRUE(op->pool()->root()->aborted());
-          VELOX_MEM_POOL_ABORTED("Memory pool aborted");
-        })));
-
-    VELOX_ASSERT_THROW(
-        HashJoinBuilder(*pool_, duckDbQueryRunner_, driverExecutor_.get())
-            .numDrivers(numDrivers_)
-            .planNode(plan)
-            .injectSpill(false)
-            .referenceQuery(
-                "SELECT t_k1, t_k2, t_v1, u_k1, u_k2, u_v1 FROM t, u WHERE t.t_k1 = u.u_k1")
-            .run(),
-        "Manual MemoryPool Abortion");
-
-    waitForAllTasksToBeDeleted();
-  }
-}
-
-DEBUG_ONLY_TEST_F(HashJoinTest, hashBuildAbortDuringAllocation) {
-  const auto buildVectors = makeVectors(buildType_, 10, 128);
-  const auto probeVectors = makeVectors(probeType_, 5, 128);
-
-  createDuckDbTable("t", probeVectors);
-  createDuckDbTable("u", buildVectors);
-
-  struct {
-    bool abortFromRootMemoryPool;
-    int numDrivers;
-
-    std::string debugString() const {
-      return fmt::format(
-          "abortFromRootMemoryPool {} numDrivers {}",
-          abortFromRootMemoryPool,
-          numDrivers);
-    }
-  } testSettings[] = {{true, 1}, {false, 1}, {true, 4}, {false, 4}};
-
-  for (const auto& testData : testSettings) {
-    SCOPED_TRACE(testData.debugString());
-
-    auto planNodeIdGenerator = std::make_shared<core::PlanNodeIdGenerator>();
-    auto plan = PlanBuilder(planNodeIdGenerator)
-                    .values(probeVectors, true)
-                    .hashJoin(
-                        {"t_k1"},
-                        {"u_k1"},
-                        PlanBuilder(planNodeIdGenerator)
-                            .values(buildVectors, true)
-                            .planNode(),
-                        "",
-                        concat(probeType_->names(), buildType_->names()))
-                    .planNode();
-
-    std::atomic_bool injectOnce{true};
-    SCOPED_TESTVALUE_SET(
-        "facebook::velox::common::memory::MemoryPoolImpl::allocateNonContiguous",
-        std::function<void(memory::MemoryPoolImpl*)>(
-            ([&](memory::MemoryPoolImpl* pool) {
-              if (!isHashBuildMemoryPool(*pool)) {
-                return;
-              }
-              if (!injectOnce.exchange(false)) {
-                return;
-              }
-
-              const auto* driverCtx = driverThreadContext()->driverCtx();
-              ASSERT_EQ(
-                  driverCtx->task->enterSuspended(driverCtx->driver->state()),
-                  StopReason::kNone);
-              testData.abortFromRootMemoryPool ? abortPool(pool->root())
-                                               : abortPool(pool);
-              // We can't directly reclaim memory from this hash build operator
-              // as its driver thread is running and in suspegnsion state.
-              ASSERT_GE(pool->root()->usedBytes(), 0);
-              ASSERT_EQ(
-                  driverCtx->task->leaveSuspended(driverCtx->driver->state()),
-                  StopReason::kAlreadyTerminated);
-              ASSERT_TRUE(pool->aborted());
-              ASSERT_TRUE(pool->root()->aborted());
-              VELOX_MEM_POOL_ABORTED("Memory pool aborted");
-            })));
-
-    VELOX_ASSERT_THROW(
-        HashJoinBuilder(*pool_, duckDbQueryRunner_, driverExecutor_.get())
-            .numDrivers(numDrivers_)
-            .planNode(plan)
-            .injectSpill(false)
-            .referenceQuery(
-                "SELECT t_k1, t_k2, t_v1, u_k1, u_k2, u_v1 FROM t, u WHERE t.t_k1 = u.u_k1")
-            .run(),
-        "Manual MemoryPool Abortion");
-
-    waitForAllTasksToBeDeleted();
-  }
-}
-
-DEBUG_ONLY_TEST_F(HashJoinTest, hashProbeAbortDuringInputProcessing) {
-  const auto buildVectors = makeVectors(buildType_, 10, 128);
-  const auto probeVectors = makeVectors(probeType_, 5, 128);
-
-  createDuckDbTable("t", probeVectors);
-  createDuckDbTable("u", buildVectors);
-
-  struct {
-    bool abortFromRootMemoryPool;
-    int numDrivers;
-
-    std::string debugString() const {
-      return fmt::format(
-          "abortFromRootMemoryPool {} numDrivers {}",
-          abortFromRootMemoryPool,
-          numDrivers);
-    }
-  } testSettings[] = {{true, 1}, {false, 1}, {true, 4}, {false, 4}};
-
-  for (const auto& testData : testSettings) {
-    SCOPED_TRACE(testData.debugString());
-
-    auto planNodeIdGenerator = std::make_shared<core::PlanNodeIdGenerator>();
-    auto plan = PlanBuilder(planNodeIdGenerator)
-                    .values(probeVectors, true)
-                    .hashJoin(
-                        {"t_k1"},
-                        {"u_k1"},
-                        PlanBuilder(planNodeIdGenerator)
-                            .values(buildVectors, true)
-                            .planNode(),
-                        "",
-                        concat(probeType_->names(), buildType_->names()))
-                    .planNode();
-
-    std::atomic<int> numInputs{0};
-    SCOPED_TESTVALUE_SET(
-        "facebook::velox::exec::Driver::runInternal::addInput",
-        std::function<void(Operator*)>(([&](Operator* op) {
-          if (op->operatorType() != "HashProbe") {
-            return;
-          }
-          if (++numInputs != 2) {
-            return;
-          }
-          auto* driver = op->operatorCtx()->driver();
-          ASSERT_EQ(
-              driver->task()->enterSuspended(driver->state()),
-              StopReason::kNone);
-          testData.abortFromRootMemoryPool ? abortPool(op->pool()->root())
-                                           : abortPool(op->pool());
-          ASSERT_EQ(
-              driver->task()->leaveSuspended(driver->state()),
-              StopReason::kAlreadyTerminated);
-          ASSERT_TRUE(op->pool()->aborted());
-          ASSERT_TRUE(op->pool()->root()->aborted());
-          VELOX_MEM_POOL_ABORTED("Memory pool aborted");
-        })));
-
-    VELOX_ASSERT_THROW(
-        HashJoinBuilder(*pool_, duckDbQueryRunner_, driverExecutor_.get())
-            .numDrivers(numDrivers_)
-            .planNode(plan)
-            .injectSpill(false)
-            .referenceQuery(
-                "SELECT t_k1, t_k2, t_v1, u_k1, u_k2, u_v1 FROM t, u WHERE t.t_k1 = u.u_k1")
-            .run(),
-        "Manual MemoryPool Abortion");
-    waitForAllTasksToBeDeleted();
-  }
-}
-
-TEST_F(HashJoinTest, leftJoinWithMissAtEndOfBatch) {
-  // Tests some cases where the row at the end of an output batch fails the
-  // filter.
+  }
+
+  static core::PlanNodePtr flipJoinSides(const core::PlanNodePtr& plan) {
+    auto joinNode = std::dynamic_pointer_cast<const core::HashJoinNode>(plan);
+    VELOX_CHECK_NOT_NULL(joinNode);
+    return std::make_shared<core::HashJoinNode>(
+        joinNode->id(),
+        flipJoinType(joinNode->joinType()),
+        joinNode->isNullAware(),
+        joinNode->rightKeys(),
+        joinNode->leftKeys(),
+        joinNode->filter(),
+        joinNode->sources()[1],
+        joinNode->sources()[0],
+        joinNode->outputType());
+  }
+
+  const int32_t numDrivers_;
+
+  // The default left and right table types used for test.
+  RowTypePtr probeType_;
+  RowTypePtr buildType_;
+  VectorFuzzer::Options fuzzerOpts_;
+
+  memory::MemoryReclaimer::Stats reclaimerStats_;
+  friend class HashJoinBuilder;
+};
+
+TEST_F(HashJoinTest, multipleProbeColumns) {
+  // Test hash join with multiple probe columns.
   auto probeVectors = std::vector<RowVectorPtr>{makeRowVector(
       {"t_k1", "t_k2"},
       {makeFlatVector<int32_t>(20, [](auto row) { return 1 + row % 2; }),
@@ -6246,9 +5542,10 @@
         .numDrivers(1)
         .config(
             core::QueryConfig::kPreferredOutputBatchRows, std::to_string(10))
-        .referenceQuery(fmt::format(
-            "SELECT t_k1, u_k1 from t left join u on t_k1 = u_k1 and {}",
-            filter))
+        .referenceQuery(
+            fmt::format(
+                "SELECT t_k1, u_k1 from t left join u on t_k1 = u_k1 and {}",
+                filter))
         .run();
   };
 
@@ -6297,9 +5594,10 @@
         .numDrivers(1)
         .config(
             core::QueryConfig::kPreferredOutputBatchRows, std::to_string(10))
-        .referenceQuery(fmt::format(
-            "SELECT t_k1, u_k1 from t left join u on t_k1 = u_k1 and {}",
-            filter))
+        .referenceQuery(
+            fmt::format(
+                "SELECT t_k1, u_k1 from t left join u on t_k1 = u_k1 and {}",
+                filter))
         .run();
   };
 
@@ -6384,8 +5682,9 @@
                   .planNode();
 
   for (int32_t minSpillableReservationPct : {5, 50, 100}) {
-    SCOPED_TRACE(fmt::format(
-        "minSpillableReservationPct: {}", minSpillableReservationPct));
+    SCOPED_TRACE(
+        fmt::format(
+            "minSpillableReservationPct: {}", minSpillableReservationPct));
 
     SCOPED_TESTVALUE_SET(
         "facebook::velox::exec::HashBuild::addInput",
