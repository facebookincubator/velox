/*
 * Copyright (c) Facebook, Inc. and its affiliates.
 *
 * Licensed under the Apache License, Version 2.0 (the "License");
 * you may not use this file except in compliance with the License.
 * You may obtain a copy of the License at
 *
 *     http://www.apache.org/licenses/LICENSE-2.0
 *
 * Unless required by applicable law or agreed to in writing, software
 * distributed under the License is distributed on an "AS IS" BASIS,
 * WITHOUT WARRANTIES OR CONDITIONS OF ANY KIND, either express or implied.
 * See the License for the specific language governing permissions and
 * limitations under the License.
 */

#include "velox/experimental/cudf/CudfConfig.h"
#include "velox/experimental/cudf/exec/ToCudf.h"
#include "velox/experimental/cudf/tests/HashJoinTestBase.h"

#include "folly/experimental/EventCount.h"
#include "velox/common/base/tests/GTestUtils.h"
#include "velox/common/testutil/TestValue.h"
#include "velox/dwio/common/tests/utils/BatchMaker.h"
#include "velox/exec/Cursor.h"
#include "velox/exec/HashBuild.h"
#include "velox/exec/HashJoinBridge.h"
#include "velox/exec/OperatorUtils.h"
#include "velox/exec/PlanNodeStats.h"
#include "velox/exec/tests/utils/ArbitratorTestUtil.h"
#include "velox/exec/tests/utils/AssertQueryBuilder.h"
#include "velox/exec/tests/utils/PlanBuilder.h"
#include "velox/exec/tests/utils/TempDirectoryPath.h"
#include "velox/exec/tests/utils/VectorTestUtil.h"
#include "velox/vector/fuzzer/VectorFuzzer.h"

#include <fmt/format.h>
#include <re2/re2.h>

using namespace facebook::velox;
using namespace facebook::velox::exec;
using namespace facebook::velox::exec::test;
using namespace facebook::velox::common::testutil;
using namespace facebook::velox::cudf_velox::exec::test;

using facebook::velox::exec::test::HashJoinBuilder;
using facebook::velox::test::BatchMaker;

namespace {

class HashJoinTest : public CudfHashJoinTestBase {
 public:
  HashJoinTest() : CudfHashJoinTestBase(TestParam(1)) {}

  explicit HashJoinTest(const TestParam& param) : CudfHashJoinTestBase(param) {}

  void SetUp() override {
<<<<<<< HEAD
    cudf_velox::CudfConfig::getInstance().allowCpuFallback = false;
    cudf_velox::CudfConfig::getInstance().debugEnabled = false;
    CudfHashJoinTestBase::SetUp();
=======
    HashJoinTestBase::SetUp();
    cudf_velox::CudfConfig::getInstance().allowCpuFallback = false;
>>>>>>> 2e3c99e8
    cudf_velox::registerCudf();
  }

  void TearDown() override {
    cudf_velox::unregisterCudf();
    CudfHashJoinTestBase::TearDown();
  }
};

class MultiThreadedHashJoinTest
    : public HashJoinTest,
      public testing::WithParamInterface<TestParam> {
 public:
  MultiThreadedHashJoinTest() : HashJoinTest(GetParam()) {}

  static std::vector<TestParam> getTestParams() {
    return std::vector<TestParam>({TestParam{1}, TestParam{3}});
  }
};

TEST_P(MultiThreadedHashJoinTest, bigintArray) {
  HashJoinBuilder(*pool_, duckDbQueryRunner_, driverExecutor_.get())
      .injectSpill(false)
      .numDrivers(numDrivers_)
      .keyTypes({BIGINT()})
      .probeVectors(1600, 5)
      .buildVectors(1500, 5)
      .referenceQuery(
          "SELECT t_k0, t_data, u_k0, u_data FROM t, u WHERE t.t_k0 = u.u_k0")
      .run();
}

TEST_P(MultiThreadedHashJoinTest, outOfJoinKeyColumnOrder) {
  HashJoinBuilder(*pool_, duckDbQueryRunner_, driverExecutor_.get())
      .injectSpill(false)
      .numDrivers(numDrivers_)
      .probeType(probeType_)
      .probeKeys({"t_k2"})
      .probeVectors(5, 10)
      .buildType(buildType_)
      .buildKeys({"u_k2"})
      .buildVectors(64, 15)
      .joinOutputLayout({"t_k1", "t_k2", "u_k1", "u_k2", "u_v1"})
      .referenceQuery(
          "SELECT t_k1, t_k2, u_k1, u_k2, u_v1 FROM t, u WHERE t_k2 = u_k2")
      .run();
}

TEST_P(MultiThreadedHashJoinTest, joinWithCancellation) {
  HashJoinBuilder(*pool_, duckDbQueryRunner_, driverExecutor_.get())
      .injectSpill(false)
      .numDrivers(numDrivers_)
      .keyTypes({BIGINT()})
      .probeVectors(1600, 5)
      .buildVectors(1500, 5)
      .injectTaskCancellation(true)
      .referenceQuery(
          "SELECT t_k0, t_data, u_k0, u_data FROM t, u WHERE t.t_k0 = u.u_k0")
      .verifier([&](const std::shared_ptr<Task>& task, bool /*unused*/) {
        auto stats = task->taskStats();
        EXPECT_GT(stats.terminationTimeMs, 0);
      })
      .run();
}

TEST_P(MultiThreadedHashJoinTest, testJoinWithSpillenabledCancellation) {
  auto spillDirectory = exec::test::TempDirectoryPath::create();
  HashJoinBuilder(*pool_, duckDbQueryRunner_, driverExecutor_.get())
      .numDrivers(numDrivers_)
      .keyTypes({BIGINT()})
      .probeVectors(1600, 5)
      .buildVectors(1500, 5)
      .injectTaskCancellation(true)
      .injectSpill(false)
      // Need spill directory so that canSpill() is true for HashProbe
      .spillDirectory(spillDirectory->getPath())
      .referenceQuery(
          "SELECT t_k0, t_data, u_k0, u_data FROM t, u WHERE t.t_k0 = u.u_k0")
      .run();
}

TEST_P(MultiThreadedHashJoinTest, emptyBuild) {
  const std::vector<bool> finishOnEmptys = {false, true};
  for (const auto finishOnEmpty : finishOnEmptys) {
    SCOPED_TRACE(fmt::format("finishOnEmpty: {}", finishOnEmpty));

    HashJoinBuilder(*pool_, duckDbQueryRunner_, driverExecutor_.get())
        .injectSpill(false)
        .hashProbeFinishEarlyOnEmptyBuild(finishOnEmpty)
        .numDrivers(numDrivers_)
        .keyTypes({BIGINT()})
        .probeVectors(1600, 5)
        .buildVectors(0, 5)
        .referenceQuery(
            "SELECT t_k0, t_data, u_k0, u_data FROM t, u WHERE t_k0 = u_k0")
        .checkSpillStats(false)
        .verifier([&](const std::shared_ptr<Task>& task, bool /*unused*/) {
          const auto statsPair = taskSpilledStats(*task);
          ASSERT_EQ(statsPair.first.spilledRows, 0);
          ASSERT_EQ(statsPair.first.spilledBytes, 0);
          ASSERT_EQ(statsPair.first.spilledPartitions, 0);
          ASSERT_EQ(statsPair.first.spilledFiles, 0);
          ASSERT_EQ(statsPair.second.spilledRows, 0);
          ASSERT_EQ(statsPair.second.spilledBytes, 0);
          ASSERT_EQ(statsPair.second.spilledPartitions, 0);
          ASSERT_EQ(statsPair.second.spilledFiles, 0);
          verifyTaskSpilledRuntimeStats(*task, false);
          // Check the hash probe has processed probe input rows.
          if (finishOnEmpty) {
            ASSERT_EQ(getInputPositions(task, 1), 0);
          } else {
            ASSERT_GT(getInputPositions(task, 1), 0);
          }
        })
        .run();
  }
}

TEST_P(MultiThreadedHashJoinTest, emptyProbe) {
  HashJoinBuilder(*pool_, duckDbQueryRunner_, driverExecutor_.get())
      .injectSpill(false)
      .numDrivers(numDrivers_)
      .keyTypes({BIGINT()})
      .probeVectors(0, 5)
      .buildVectors(1500, 5)
      .checkSpillStats(false)
      .referenceQuery(
          "SELECT t_k0, t_data, u_k0, u_data FROM t, u WHERE t_k0 = u_k0")
      .verifier([&](const std::shared_ptr<Task>& task, bool hasSpill) {
        const auto statsPair = taskSpilledStats(*task);
        if (hasSpill) {
          ASSERT_GT(statsPair.first.spilledRows, 0);
          ASSERT_GT(statsPair.first.spilledBytes, 0);
          ASSERT_GT(statsPair.first.spilledPartitions, 0);
          ASSERT_GT(statsPair.first.spilledFiles, 0);
          // There is no spilling at empty probe side.
          ASSERT_EQ(statsPair.second.spilledRows, 0);
          ASSERT_EQ(statsPair.second.spilledBytes, 0);
          ASSERT_GT(statsPair.second.spilledPartitions, 0);
          ASSERT_EQ(statsPair.second.spilledFiles, 0);
        } else {
          ASSERT_EQ(statsPair.first.spilledRows, 0);
          ASSERT_EQ(statsPair.first.spilledBytes, 0);
          ASSERT_EQ(statsPair.first.spilledPartitions, 0);
          ASSERT_EQ(statsPair.first.spilledFiles, 0);
          ASSERT_EQ(statsPair.second.spilledRows, 0);
          ASSERT_EQ(statsPair.second.spilledBytes, 0);
          ASSERT_EQ(statsPair.second.spilledPartitions, 0);
          ASSERT_EQ(statsPair.second.spilledFiles, 0);
          verifyTaskSpilledRuntimeStats(*task, false);
        }
      })
      .run();
}

TEST_P(MultiThreadedHashJoinTest, normalizedKey) {
  HashJoinBuilder(*pool_, duckDbQueryRunner_, driverExecutor_.get())
      .injectSpill(false)
      .numDrivers(numDrivers_)
      .keyTypes({BIGINT(), VARCHAR()})
      .probeVectors(1600, 5)
      .buildVectors(1500, 5)
      .referenceQuery(
          "SELECT t_k0, t_k1, t_data, u_k0, u_k1, u_data FROM t, u WHERE t_k0 = u_k0 AND t_k1 = u_k1")
      .run();
}

TEST_P(MultiThreadedHashJoinTest, normalizedKeyOverflow) {
  HashJoinBuilder(*pool_, duckDbQueryRunner_, driverExecutor_.get())
      .injectSpill(false)
      .keyTypes({BIGINT(), VARCHAR(), BIGINT(), BIGINT(), BIGINT(), BIGINT()})
      .probeVectors(1600, 5)
      .buildVectors(1500, 5)
      .referenceQuery(
          "SELECT t_k0, t_k1, t_k2, t_k3, t_k4, t_k5, t_data, u_k0, u_k1, u_k2, u_k3, u_k4, u_k5, u_data FROM t, u WHERE t_k0 = u_k0 AND t_k1 = u_k1 AND t_k2 = u_k2 AND t_k3 = u_k3 AND t_k4 = u_k4 AND t_k5 = u_k5")
      .run();
}

DEBUG_ONLY_TEST_P(MultiThreadedHashJoinTest, parallelJoinBuildCheck) {
  std::atomic<bool> isParallelBuild{false};
  SCOPED_TESTVALUE_SET(
      "facebook::velox::exec::HashTable::parallelJoinBuild",
      std::function<void(void*)>([&](void*) { isParallelBuild = true; }));
  HashJoinBuilder(*pool_, duckDbQueryRunner_, driverExecutor_.get())
      .numDrivers(numDrivers_)
      .keyTypes({BIGINT(), VARCHAR()})
      .probeVectors(1600, 5)
      .buildVectors(1500, 5)
      .referenceQuery(
          "SELECT t_k0, t_k1, t_data, u_k0, u_k1, u_data FROM t, u WHERE t_k0 = u_k0 AND t_k1 = u_k1")
      .injectSpill(false)
      .verifier([&](const std::shared_ptr<Task>& task, bool /*unused*/) {
        auto joinStats = task->taskStats()
                             .pipelineStats.back()
                             .operatorStats.back()
                             .runtimeStats;
        ASSERT_GT(joinStats["hashtable.buildWallNanos"].sum, 0);
        ASSERT_GE(joinStats["hashtable.buildWallNanos"].count, 1);
      })
      .run();
  ASSERT_EQ(numDrivers_ == 1, !isParallelBuild);
}

DEBUG_ONLY_TEST_P(
    MultiThreadedHashJoinTest,
    raceBetweenTaskTerminateAndTableBuild) {
  SCOPED_TESTVALUE_SET(
      "facebook::velox::exec::HashBuild::finishHashBuild",
      std::function<void(Operator*)>([&](Operator* op) {
        auto task = op->operatorCtx()->task();
        task->requestAbort();
      }));
  VELOX_ASSERT_THROW(
      HashJoinBuilder(*pool_, duckDbQueryRunner_, driverExecutor_.get())
          .numDrivers(numDrivers_)
          .keyTypes({BIGINT(), VARCHAR()})
          .probeVectors(1600, 5)
          .buildVectors(1500, 5)
          .referenceQuery(
              "SELECT t_k0, t_k1, t_data, u_k0, u_k1, u_data FROM t, u WHERE t_k0 = u_k0 AND t_k1 = u_k1")
          .injectSpill(false)
          .run(),
      "Aborted for external error");
}

TEST_P(MultiThreadedHashJoinTest, allTypes) {
  HashJoinBuilder(*pool_, duckDbQueryRunner_, driverExecutor_.get())
      .injectSpill(false)
      .keyTypes(
          {BIGINT(),
           VARCHAR(),
           REAL(),
           DOUBLE(),
           INTEGER(),
           SMALLINT(),
           TINYINT()})
      .probeVectors(1600, 5)
      .buildVectors(1500, 5)
      .referenceQuery(
          "SELECT t_k0, t_k1, t_k2, t_k3, t_k4, t_k5, t_k6, t_data, u_k0, u_k1, u_k2, u_k3, u_k4, u_k5, u_k6, u_data FROM t, u WHERE t_k0 = u_k0 AND t_k1 = u_k1 AND t_k2 = u_k2 AND t_k3 = u_k3 AND t_k4 = u_k4 AND t_k5 = u_k5 AND t_k6 = u_k6")
      .run();
}

TEST_P(MultiThreadedHashJoinTest, filter) {
  HashJoinBuilder(*pool_, duckDbQueryRunner_, driverExecutor_.get())
      .injectSpill(false)
      .numDrivers(numDrivers_)
      .keyTypes({BIGINT()})
      .probeVectors(1600, 5)
      .buildVectors(1500, 5)
      .joinFilter("((t_k0 % 100) + (u_k0 % 100)) % 40 < 20")
      .referenceQuery(
          "SELECT t_k0, t_data, u_k0, u_data FROM t, u WHERE t_k0 = u_k0 AND ((t_k0 % 100) + (u_k0 % 100)) % 40 < 20")
      .run();
}

DEBUG_ONLY_TEST_P(MultiThreadedHashJoinTest, filterSpillOnFirstProbeInput) {
  auto spillDirectory = exec::test::TempDirectoryPath::create();
  std::atomic_bool injectProbeSpillOnce{true};
  SCOPED_TESTVALUE_SET(
      "facebook::velox::exec::Driver::runInternal::getOutput",
      std::function<void(Operator*)>([&](Operator* op) {
        if (!isHashProbeMemoryPool(*op->pool())) {
          return;
        }
        HashProbe* probeOp = static_cast<HashProbe*>(op);
        if (!probeOp->testingHasPendingInput()) {
          return;
        }
        if (!injectProbeSpillOnce.exchange(false)) {
          return;
        }
        testingRunArbitration(op->pool());
        ASSERT_EQ(op->pool()->usedBytes(), 40960);
        ASSERT_EQ(op->pool()->reservedBytes(), 1048576);
      }));

  HashJoinBuilder(*pool_, duckDbQueryRunner_, driverExecutor_.get())
      .numDrivers(numDrivers_)
      .keyTypes({BIGINT()})
      .numDrivers(1)
      .probeVectors(1600, 5)
      .buildVectors(1500, 5)
      .injectSpill(false)
      .spillDirectory(spillDirectory->getPath())
      .joinFilter("((t_k0 % 100) + (u_k0 % 100)) % 40 < 20")
      .referenceQuery(
          "SELECT t_k0, t_data, u_k0, u_data FROM t, u WHERE t_k0 = u_k0 AND ((t_k0 % 100) + (u_k0 % 100)) % 40 < 20")
      .verifier([&](const std::shared_ptr<Task>& task, bool /*unused*/) {
        const auto statsPair = taskSpilledStats(*task);
        ASSERT_EQ(statsPair.first.spilledRows, 0);
        ASSERT_EQ(statsPair.first.spilledBytes, 0);
        ASSERT_EQ(statsPair.first.spilledPartitions, 0);
        ASSERT_EQ(statsPair.first.spilledFiles, 0);
        ASSERT_GT(statsPair.second.spilledRows, 0);
        ASSERT_GT(statsPair.second.spilledBytes, 0);
        ASSERT_GT(statsPair.second.spilledPartitions, 0);
        ASSERT_GT(statsPair.second.spilledFiles, 0);
      })
      .run();
}

TEST_P(MultiThreadedHashJoinTest, nullAwareAntiJoinWithNull) {
  struct {
    double probeNullRatio;
    double buildNullRatio;

    std::string debugString() const {
      return fmt::format(
          "probeNullRatio: {}, buildNullRatio: {}",
          probeNullRatio,
          buildNullRatio);
    }
  } testSettings[] = {
      {0.0, 1.0}, {0.0, 0.1}, {0.1, 1.0}, {0.1, 0.1}, {1.0, 1.0}, {1.0, 0.1}};
  for (const auto& testData : testSettings) {
    SCOPED_TRACE(testData.debugString());

    std::vector<RowVectorPtr> probeVectors =
        makeBatches(5, 3, probeType_, pool_.get(), testData.probeNullRatio);

    // The first half number of build batches having no nulls to trigger it
    // later during the processing.
    std::vector<RowVectorPtr> buildVectors = mergeBatches(
        makeBatches(5, 6, buildType_, pool_.get(), 0.0),
        makeBatches(5, 6, buildType_, pool_.get(), testData.buildNullRatio));

    HashJoinBuilder(*pool_, duckDbQueryRunner_, driverExecutor_.get())
        .numDrivers(numDrivers_)
        .probeType(probeType_)
        .probeKeys({"t_k2"})
        .probeVectors(std::move(probeVectors))
        .buildType(buildType_)
        .buildKeys({"u_k2"})
        .buildVectors(std::move(buildVectors))
        .joinType(core::JoinType::kAnti)
        .nullAware(true)
        .joinOutputLayout({"t_k1", "t_k2"})
        .referenceQuery(
            "SELECT t_k1, t_k2 FROM t WHERE t.t_k2 NOT IN (SELECT u_k2 FROM u)")
        // NOTE: we might not trigger spilling at build side if we detect the
        // null join key in the build rows early.
        .checkSpillStats(false)
        .run();
  }
}

TEST_P(MultiThreadedHashJoinTest, rightSemiJoinFilterWithLargeOutput) {
  // Build the identical left and right vectors to generate large join
  // outputs.
  std::vector<RowVectorPtr> probeVectors =
      makeBatches(4, [&](uint32_t /*unused*/) {
        return makeRowVector(
            {"t0", "t1"},
            {makeFlatVector<int32_t>(2048, [](auto row) { return row; }),
             makeFlatVector<int32_t>(2048, [](auto row) { return row; })});
      });

  std::vector<RowVectorPtr> buildVectors =
      makeBatches(4, [&](uint32_t /*unused*/) {
        return makeRowVector(
            {"u0", "u1"},
            {makeFlatVector<int32_t>(2048, [](auto row) { return row; }),
             makeFlatVector<int32_t>(2048, [](auto row) { return row; })});
      });

  HashJoinBuilder(*pool_, duckDbQueryRunner_, driverExecutor_.get())
      .injectSpill(false)
      .numDrivers(numDrivers_)
      .probeKeys({"t0"})
      .probeVectors(std::move(probeVectors))
      .buildKeys({"u0"})
      .buildVectors(std::move(buildVectors))
      .joinType(core::JoinType::kRightSemiFilter)
      .joinOutputLayout({"u1"})
      .referenceQuery("SELECT u.u1 FROM u WHERE u.u0 IN (SELECT t0 FROM t)")
      .run();
}

/// Test hash join where build-side keys come from a small range and allow for
/// array-based lookup instead of a hash table.
// Array-based lookup is not implemented for cudfHashJoin.
TEST_P(MultiThreadedHashJoinTest, DISABLED_arrayBasedLookup) {
  auto oddIndices = makeIndices(500, [](auto i) { return 2 * i + 1; });

  std::vector<RowVectorPtr> probeVectors = {
      // Join key vector is flat.
      makeRowVector({
          makeFlatVector<int32_t>(1'000, [](auto row) { return row; }),
          makeFlatVector<int64_t>(1'000, [](auto row) { return row; }),
      }),
      // Join key vector is constant. There is a match in the build side.
      makeRowVector({
          makeConstant(4, 2'000),
          makeFlatVector<int64_t>(2'000, [](auto row) { return row; }),
      }),
      // Join key vector is constant. There is no match.
      makeRowVector({
          makeConstant(5, 2'000),
          makeFlatVector<int64_t>(2'000, [](auto row) { return row; }),
      }),
      // Join key vector is a dictionary.
      makeRowVector({
          wrapInDictionary(
              oddIndices,
              500,
              makeFlatVector<int32_t>(1'000, [](auto row) { return row * 4; })),
          makeFlatVector<int64_t>(1'000, [](auto row) { return row; }),
      })};

  // 100 key values in [0, 198] range.
  std::vector<RowVectorPtr> buildVectors = {
      makeRowVector(
          {makeFlatVector<int32_t>(100, [](auto row) { return row / 2; })}),
      makeRowVector(
          {makeFlatVector<int32_t>(100, [](auto row) { return row * 2; })}),
      makeRowVector(
          {makeFlatVector<int32_t>(100, [](auto row) { return row; })})};

  HashJoinBuilder(*pool_, duckDbQueryRunner_, driverExecutor_.get())
      .injectSpill(false)
      .numDrivers(numDrivers_)
      .probeKeys({"c0"})
      .probeVectors(std::move(probeVectors))
      .buildKeys({"c0"})
      .buildVectors(std::move(buildVectors))
      .joinOutputLayout({"c1"})
      .outputProjections({"c1 + 1"})
      .referenceQuery("SELECT t.c1 + 1 FROM t, u WHERE t.c0 = u.c0")
      .verifier([&](const std::shared_ptr<Task>& task, bool hasSpill) {
        if (hasSpill) {
          return;
        }
        auto joinStats = task->taskStats()
                             .pipelineStats.back()
                             .operatorStats.back()
                             .runtimeStats;
        ASSERT_EQ(151, joinStats["distinctKey0"].sum);
        ASSERT_EQ(200, joinStats["rangeKey0"].sum);
      })
      .run();
}

TEST_P(MultiThreadedHashJoinTest, joinSidesDifferentSchema) {
  // In this join, the tables have different schema. LHS table t has schema
  // {INTEGER, VARCHAR, INTEGER}. RHS table u has schema {INTEGER, REAL,
  // INTEGER}. The filter predicate uses
  // a column from the right table  before the left and the corresponding
  // columns at the same channel number(1) have different types. This has been
  // a source of crashes in the join logic.
  size_t batchSize = 100;

  std::vector<std::string> stringVector = {"aaa", "bbb", "ccc", "ddd", "eee"};
  std::vector<RowVectorPtr> probeVectors =
      makeBatches(5, [&](int32_t /*unused*/) {
        return makeRowVector({
            makeFlatVector<int32_t>(batchSize, [](auto row) { return row; }),
            makeFlatVector<StringView>(
                batchSize,
                [&](auto row) {
                  return StringView(stringVector[row % stringVector.size()]);
                }),
            makeFlatVector<int32_t>(batchSize, [](auto row) { return row; }),
        });
      });
  std::vector<RowVectorPtr> buildVectors =
      makeBatches(5, [&](int32_t /*unused*/) {
        return makeRowVector({
            makeFlatVector<int32_t>(batchSize, [](auto row) { return row; }),
            makeFlatVector<double>(
                batchSize, [](auto row) { return row * 5.0; }),
            makeFlatVector<int32_t>(batchSize, [](auto row) { return row; }),
        });
      });

  // In this hash join the 2 tables have a common key which is the
  // first channel in both tables.
  const std::string referenceQuery =
      "SELECT t.c0 * t.c2/2 FROM "
      "  t, u "
      "  WHERE t.c0 = u.c0 AND "
      // TODO: enable ltrim test after the race condition in expression
      // execution gets fixed.
      //"  u.c2 > 10 AND ltrim(t.c1) = 'aaa'";
      "  u.c2 > 10";

  HashJoinBuilder(*pool_, duckDbQueryRunner_, driverExecutor_.get())
      .injectSpill(false)
      .numDrivers(numDrivers_)
      .probeKeys({"t_c0"})
      .probeVectors(std::move(probeVectors))
      .probeProjections({"c0 AS t_c0", "c1 AS t_c1", "c2 AS t_c2"})
      .buildKeys({"u_c0"})
      .buildVectors(std::move(buildVectors))
      .buildProjections({"c0 AS u_c0", "c1 AS u_c1", "c2 AS u_c2"})
      //.joinFilter("u_c2 > 10 AND ltrim(t_c1) == 'aaa'")
      .joinFilter("u_c2 > 10")
      .joinOutputLayout({"t_c0", "t_c2"})
      .outputProjections({"t_c0 * t_c2/2"})
      .referenceQuery(referenceQuery)
      .run();
}

TEST_P(MultiThreadedHashJoinTest, innerJoinWithEmptyBuild) {
  const std::vector<bool> finishOnEmptys = {false, true};
  for (auto finishOnEmpty : finishOnEmptys) {
    SCOPED_TRACE(fmt::format("finishOnEmpty: {}", finishOnEmpty));

    std::vector<RowVectorPtr> probeVectors = makeBatches(5, [&](int32_t batch) {
      return makeRowVector({
          makeFlatVector<int32_t>(
              123,
              [batch](auto row) { return row * 11 / std::max(batch, 1); },
              nullEvery(13)),
          makeFlatVector<int32_t>(1'234, [](auto row) { return row; }),
      });
    });
    std::vector<RowVectorPtr> buildVectors =
        makeBatches(10, [&](int32_t batch) {
          return makeRowVector({makeFlatVector<int32_t>(
              123,
              [batch](auto row) { return row % std::max(batch, 1); },
              nullEvery(7))});
        });

    HashJoinBuilder(*pool_, duckDbQueryRunner_, driverExecutor_.get())
        .hashProbeFinishEarlyOnEmptyBuild(finishOnEmpty)
        .numDrivers(numDrivers_)
        .probeKeys({"c0"})
        .probeVectors(std::move(probeVectors))
        .buildKeys({"c0"})
        .buildVectors(std::move(buildVectors))
        .buildFilter("c0 < 0")
        .joinOutputLayout({"c1"})
        .referenceQuery("SELECT null LIMIT 0")
        .checkSpillStats(false)
        .verifier([&](const std::shared_ptr<Task>& task, bool /*unused*/) {
          const auto statsPair = taskSpilledStats(*task);
          ASSERT_EQ(statsPair.first.spilledRows, 0);
          ASSERT_EQ(statsPair.first.spilledBytes, 0);
          ASSERT_EQ(statsPair.first.spilledPartitions, 0);
          ASSERT_EQ(statsPair.first.spilledFiles, 0);
          ASSERT_EQ(statsPair.second.spilledRows, 0);
          ASSERT_EQ(statsPair.second.spilledBytes, 0);
          ASSERT_EQ(statsPair.second.spilledPartitions, 0);
          ASSERT_EQ(statsPair.second.spilledFiles, 0);
          verifyTaskSpilledRuntimeStats(*task, false);
          ASSERT_EQ(maxHashBuildSpillLevel(*task), -1);
          // Check the hash probe has processed probe input rows.
          if (finishOnEmpty) {
            ASSERT_EQ(getInputPositions(task, 1), 0);
          } else {
            ASSERT_GT(getInputPositions(task, 1), 0);
          }
        })
        .run();
  }
}

TEST_P(MultiThreadedHashJoinTest, leftSemiJoinFilter) {
  HashJoinBuilder(*pool_, duckDbQueryRunner_, driverExecutor_.get())
      .injectSpill(false)
      .numDrivers(numDrivers_)
      .probeType(probeType_)
      .probeVectors(174, 5)
      .probeKeys({"t_k1"})
      .buildType(buildType_)
      .buildVectors(133, 4)
      .buildKeys({"u_k1"})
      .joinType(core::JoinType::kLeftSemiFilter)
      .joinOutputLayout({"t_k2"})
      .referenceQuery("SELECT t_k2 FROM t WHERE t_k1 IN (SELECT u_k1 FROM u)")
      .run();
}

TEST_P(MultiThreadedHashJoinTest, leftSemiJoinFilterWithEmptyBuild) {
  const std::vector<bool> finishOnEmptys = {false, true};
  for (const auto finishOnEmpty : finishOnEmptys) {
    SCOPED_TRACE(fmt::format("finishOnEmpty: {}", finishOnEmpty));

    std::vector<RowVectorPtr> probeVectors =
        makeBatches(10, [&](int32_t /*unused*/) {
          return makeRowVector({
              makeFlatVector<int32_t>(
                  1'234, [](auto row) { return row % 11; }, nullEvery(13)),
              makeFlatVector<int32_t>(1'234, [](auto row) { return row; }),
          });
        });
    std::vector<RowVectorPtr> buildVectors =
        makeBatches(10, [&](int32_t /*unused*/) {
          return makeRowVector({
              makeFlatVector<int32_t>(
                  123, [](auto row) { return row % 5; }, nullEvery(7)),
          });
        });

    HashJoinBuilder(*pool_, duckDbQueryRunner_, driverExecutor_.get())
        .injectSpill(false)
        .hashProbeFinishEarlyOnEmptyBuild(finishOnEmpty)
        .numDrivers(numDrivers_)
        .probeKeys({"c0"})
        .probeVectors(std::move(probeVectors))
        .buildKeys({"c0"})
        .buildVectors(std::move(buildVectors))
        .joinType(core::JoinType::kLeftSemiFilter)
        .joinFilter("c0 < 0")
        .joinOutputLayout({"c1"})
        .referenceQuery(
            "SELECT t.c1 FROM t WHERE t.c0 IN (SELECT c0 FROM u WHERE c0 < 0)")
        .run();
  }
}

TEST_P(MultiThreadedHashJoinTest, leftSemiJoinFilterWithExtraFilter) {
  std::vector<RowVectorPtr> probeVectors = makeBatches(5, [&](int32_t batch) {
    return makeRowVector(
        {"t0", "t1"},
        {
            makeFlatVector<int32_t>(
                250, [batch](auto row) { return row % (11 + batch); }),
            makeFlatVector<int32_t>(
                250, [batch](auto row) { return row * batch; }),
        });
  });

  std::vector<RowVectorPtr> buildVectors = makeBatches(5, [&](int32_t batch) {
    return makeRowVector(
        {"u0", "u1"},
        {
            makeFlatVector<int32_t>(
                123, [batch](auto row) { return row % (5 + batch); }),
            makeFlatVector<int32_t>(
                123, [batch](auto row) { return row * batch; }),
        });
  });

  {
    auto testProbeVectors = probeVectors;
    auto testBuildVectors = buildVectors;
    HashJoinBuilder(*pool_, duckDbQueryRunner_, driverExecutor_.get())
        .injectSpill(false)
        .numDrivers(numDrivers_)
        .probeKeys({"t0"})
        .probeVectors(std::move(testProbeVectors))
        .buildKeys({"u0"})
        .buildVectors(std::move(testBuildVectors))
        .joinType(core::JoinType::kLeftSemiFilter)
        .joinOutputLayout({"t0", "t1"})
        .referenceQuery(
            "SELECT t.* FROM t WHERE EXISTS (SELECT u0 FROM u WHERE t0 = u0)")
        .run();
  }

  {
    auto testProbeVectors = probeVectors;
    auto testBuildVectors = buildVectors;
    HashJoinBuilder(*pool_, duckDbQueryRunner_, driverExecutor_.get())
        .injectSpill(false)
        .numDrivers(numDrivers_)
        .probeKeys({"t0"})
        .probeVectors(std::move(testProbeVectors))
        .buildKeys({"u0"})
        .buildVectors(std::move(testBuildVectors))
        .joinType(core::JoinType::kLeftSemiFilter)
        .joinFilter("t1 != u1")
        .joinOutputLayout({"t0", "t1"})
        .referenceQuery(
            "SELECT t.* FROM t WHERE EXISTS (SELECT u0, u1 FROM u WHERE t0 = u0 AND t1 <> u1)")
        .run();
  }
}

TEST_P(MultiThreadedHashJoinTest, rightSemiJoinFilter) {
  HashJoinBuilder(*pool_, duckDbQueryRunner_, driverExecutor_.get())
      .injectSpill(false)
      .numDrivers(numDrivers_)
      .probeType(probeType_)
      .probeVectors(133, 3)
      .probeKeys({"t_k1"})
      .buildType(buildType_)
      .buildVectors(174, 4)
      .buildKeys({"u_k1"})
      .joinType(core::JoinType::kRightSemiFilter)
      .joinOutputLayout({"u_k2"})
      .referenceQuery("SELECT u_k2 FROM u WHERE u_k1 IN (SELECT t_k1 FROM t)")
      .run();
}

TEST_P(MultiThreadedHashJoinTest, rightSemiJoinFilterWithEmptyBuild) {
  const std::vector<bool> finishOnEmptys = {false, true};
  for (const auto finishOnEmpty : finishOnEmptys) {
    SCOPED_TRACE(fmt::format("finishOnEmpty: {}", finishOnEmpty));

    // probeVectors size is greater than buildVector size.
    std::vector<RowVectorPtr> probeVectors =
        makeBatches(5, [&](uint32_t /*unused*/) {
          return makeRowVector(
              {"t0", "t1"},
              {makeFlatVector<int32_t>(
                   431, [](auto row) { return row % 11; }, nullEvery(13)),
               makeFlatVector<int32_t>(431, [](auto row) { return row; })});
        });

    std::vector<RowVectorPtr> buildVectors =
        makeBatches(5, [&](uint32_t /*unused*/) {
          return makeRowVector(
              {"u0", "u1"},
              {
                  makeFlatVector<int32_t>(
                      434, [](auto row) { return row % 5; }, nullEvery(7)),
                  makeFlatVector<int32_t>(434, [](auto row) { return row; }),
              });
        });

    HashJoinBuilder(*pool_, duckDbQueryRunner_, driverExecutor_.get())
        .injectSpill(false)
        .hashProbeFinishEarlyOnEmptyBuild(finishOnEmpty)
        .numDrivers(numDrivers_)
        .probeKeys({"t0"})
        .probeVectors(std::move(probeVectors))
        .buildKeys({"u0"})
        .buildVectors(std::move(buildVectors))
        .buildFilter("u0 < 0")
        .joinType(core::JoinType::kRightSemiFilter)
        .joinOutputLayout({"u1"})
        .referenceQuery(
            "SELECT u.u1 FROM u WHERE u.u0 IN (SELECT t0 FROM t) AND u.u0 < 0")
        .checkSpillStats(false)
        .verifier([&](const std::shared_ptr<Task>& task, bool /*unused*/) {
          const auto statsPair = taskSpilledStats(*task);
          ASSERT_EQ(statsPair.first.spilledRows, 0);
          ASSERT_EQ(statsPair.first.spilledBytes, 0);
          ASSERT_EQ(statsPair.first.spilledPartitions, 0);
          ASSERT_EQ(statsPair.first.spilledFiles, 0);
          ASSERT_EQ(statsPair.second.spilledRows, 0);
          ASSERT_EQ(statsPair.second.spilledBytes, 0);
          ASSERT_EQ(statsPair.second.spilledPartitions, 0);
          ASSERT_EQ(statsPair.second.spilledFiles, 0);
          verifyTaskSpilledRuntimeStats(*task, false);
          ASSERT_EQ(maxHashBuildSpillLevel(*task), -1);
          // Check the hash probe has processed probe input rows.
          if (finishOnEmpty) {
            ASSERT_EQ(getInputPositions(task, 1), 0);
          } else {
            ASSERT_GT(getInputPositions(task, 1), 0);
          }
        })
        .run();
  }
}

TEST_P(MultiThreadedHashJoinTest, rightSemiJoinFilterWithAllMatches) {
  // Make build side larger to test all rows are returned.
  std::vector<RowVectorPtr> probeVectors =
      makeBatches(3, [&](uint32_t /*unused*/) {
        return makeRowVector(
            {"t0", "t1"},
            {
                makeFlatVector<int32_t>(
                    123, [](auto row) { return row % 5; }, nullEvery(7)),
                makeFlatVector<int32_t>(123, [](auto row) { return row; }),
            });
      });

  std::vector<RowVectorPtr> buildVectors =
      makeBatches(5, [&](uint32_t /*unused*/) {
        return makeRowVector(
            {"u0", "u1"},
            {makeFlatVector<int32_t>(
                 314, [](auto row) { return row % 11; }, nullEvery(13)),
             makeFlatVector<int32_t>(314, [](auto row) { return row; })});
      });

  HashJoinBuilder(*pool_, duckDbQueryRunner_, driverExecutor_.get())
      .injectSpill(false)
      .numDrivers(numDrivers_)
      .probeKeys({"t0"})
      .probeVectors(std::move(probeVectors))
      .buildKeys({"u0"})
      .buildVectors(std::move(buildVectors))
      .joinType(core::JoinType::kRightSemiFilter)
      .joinOutputLayout({"u1"})
      .referenceQuery("SELECT u.u1 FROM u WHERE u.u0 IN (SELECT t0 FROM t)")
      .run();
}

TEST_P(MultiThreadedHashJoinTest, rightSemiJoinFilterWithExtraFilter) {
  auto probeVectors = makeBatches(4, [&](int32_t /*unused*/) {
    return makeRowVector(
        {"t0", "t1"},
        {
            makeFlatVector<int32_t>(345, [](auto row) { return row; }),
            makeFlatVector<int32_t>(345, [](auto row) { return row; }),
        });
  });

  auto buildVectors = makeBatches(4, [&](int32_t /*unused*/) {
    return makeRowVector(
        {"u0", "u1"},
        {
            makeFlatVector<int32_t>(250, [](auto row) { return row; }),
            makeFlatVector<int32_t>(250, [](auto row) { return row; }),
        });
  });

  // Always true filter.
  {
    auto testProbeVectors = probeVectors;
    auto testBuildVectors = buildVectors;
    HashJoinBuilder(*pool_, duckDbQueryRunner_, driverExecutor_.get())
        .injectSpill(false)
        .numDrivers(numDrivers_)
        .probeKeys({"t0"})
        .probeVectors(std::move(testProbeVectors))
        .buildKeys({"u0"})
        .buildVectors(std::move(testBuildVectors))
        .joinType(core::JoinType::kRightSemiFilter)
        .joinFilter("t1 > -1")
        .joinOutputLayout({"u0", "u1"})
        .referenceQuery(
            "SELECT u.* FROM u WHERE EXISTS (SELECT t0 FROM t WHERE u0 = t0 AND t1 > -1)")
        .run();
  }

  // Always false filter.
  {
    auto testProbeVectors = probeVectors;
    auto testBuildVectors = buildVectors;
    HashJoinBuilder(*pool_, duckDbQueryRunner_, driverExecutor_.get())
        .injectSpill(false)
        .numDrivers(numDrivers_)
        .probeKeys({"t0"})
        .probeVectors(std::move(testProbeVectors))
        .buildKeys({"u0"})
        .buildVectors(std::move(testBuildVectors))
        .joinType(core::JoinType::kRightSemiFilter)
        .joinFilter("t1 > 100000")
        .joinOutputLayout({"u0", "u1"})
        .referenceQuery(
            "SELECT u.* FROM u WHERE EXISTS (SELECT t0 FROM t WHERE u0 = t0 AND t1 > 100000)")
        .run();
  }

  // Selective filter.
  {
    auto testProbeVectors = probeVectors;
    auto testBuildVectors = buildVectors;
    HashJoinBuilder(*pool_, duckDbQueryRunner_, driverExecutor_.get())
        .injectSpill(false)
        .numDrivers(numDrivers_)
        .probeKeys({"t0"})
        .probeVectors(std::move(testProbeVectors))
        .buildKeys({"u0"})
        .buildVectors(std::move(testBuildVectors))
        .joinType(core::JoinType::kRightSemiFilter)
        .joinFilter("t1 % 5 = 0")
        .joinOutputLayout({"u0", "u1"})
        .referenceQuery(
            "SELECT u.* FROM u WHERE EXISTS (SELECT t0 FROM t WHERE u0 = t0 AND t1 % 5 = 0)")
        .run();
  }
}

<<<<<<< HEAD
// Test disabled until issue
// https://github.com/facebookincubator/velox/issues/15324 is resolved
=======
>>>>>>> 2e3c99e8
TEST_P(MultiThreadedHashJoinTest, DISABLED_semiFilterOverLazyVectors) {
  auto probeVectors = makeBatches(1, [&](auto /*unused*/) {
    return makeRowVector(
        {"t0", "t1"},
        {
            makeFlatVector<int32_t>(1'000, [](auto row) { return row; }),
            makeFlatVector<int64_t>(1'000, [](auto row) { return row * 10; }),
        });
  });

  auto buildVectors = makeBatches(3, [&](auto /*unused*/) {
    return makeRowVector(
        {"u0", "u1"},
        {
            makeFlatVector<int32_t>(
                1'000, [](auto row) { return -100 + (row / 5); }),
            makeFlatVector<int64_t>(
                1'000, [](auto row) { return -1000 + (row / 5) * 10; }),
        });
  });

  std::shared_ptr<TempFilePath> probeFile = TempFilePath::create();
  CudfHiveConnectorTestBase::writeToFile(probeFile->getPath(), probeVectors);

  std::shared_ptr<TempFilePath> buildFile = TempFilePath::create();
  CudfHiveConnectorTestBase::writeToFile(buildFile->getPath(), buildVectors);

  createDuckDbTable("t", probeVectors);
  createDuckDbTable("u", buildVectors);

  core::PlanNodeId probeScanId;
  core::PlanNodeId buildScanId;
  auto planNodeIdGenerator = std::make_shared<core::PlanNodeIdGenerator>();
  auto plan =
      PlanBuilder(planNodeIdGenerator)
          .startTableScan()
          .outputType(asRowType(probeVectors[0]->type()))
          .tableHandle(CudfHiveConnectorTestBase::makeTableHandle())
          .endTableScan()
          .capturePlanNodeId(probeScanId)
          .hashJoin(
              {"t0"},
              {"u0"},
              PlanBuilder(planNodeIdGenerator)
                  .startTableScan()
                  .outputType(asRowType(buildVectors[0]->type()))
                  .tableHandle(CudfHiveConnectorTestBase::makeTableHandle())
                  .endTableScan()
                  .capturePlanNodeId(buildScanId)
                  .planNode(),
              "",
              {"t0", "t1"},
              core::JoinType::kLeftSemiFilter)
          .planNode();

  SplitInput splitInput = {
      {probeScanId,
       {exec::Split(makeCudfHiveConnectorSplit(probeFile->getPath()))}},
      {buildScanId,
       {exec::Split(makeCudfHiveConnectorSplit(buildFile->getPath()))}},
  };

  HashJoinBuilder(*pool_, duckDbQueryRunner_, driverExecutor_.get())
      .planNode(plan)
      .inputSplits(splitInput)
      .checkSpillStats(false)
      .referenceQuery("SELECT t0, t1 FROM t WHERE t0 IN (SELECT u0 FROM u)")
      .run();

  HashJoinBuilder(*pool_, duckDbQueryRunner_, driverExecutor_.get())
      .injectSpill(false)
      .planNode(flipJoinSides(plan))
      .inputSplits(splitInput)
      .checkSpillStats(false)
      .referenceQuery("SELECT t0, t1 FROM t WHERE t0 IN (SELECT u0 FROM u)")
      .run();

  // With extra filter.
  planNodeIdGenerator = std::make_shared<core::PlanNodeIdGenerator>();
  plan = PlanBuilder(planNodeIdGenerator)
             .tableScan(asRowType(probeVectors[0]->type()))
             .capturePlanNodeId(probeScanId)
             .hashJoin(
                 {"t0"},
                 {"u0"},
                 PlanBuilder(planNodeIdGenerator)
                     .tableScan(asRowType(buildVectors[0]->type()))
                     .capturePlanNodeId(buildScanId)
                     .planNode(),
                 "(t1 + u1) % 3 = 0",
                 {"t0", "t1"},
                 core::JoinType::kLeftSemiFilter)
             .planNode();

  HashJoinBuilder(*pool_, duckDbQueryRunner_, driverExecutor_.get())
      .planNode(plan)
      .inputSplits(splitInput)
      .checkSpillStats(false)
      .referenceQuery(
          "SELECT t0, t1 FROM t WHERE t0 IN (SELECT u0 FROM u WHERE (t1 + u1) % 3 = 0)")
      .run();

  HashJoinBuilder(*pool_, duckDbQueryRunner_, driverExecutor_.get())
      .injectSpill(false)
      .planNode(flipJoinSides(plan))
      .inputSplits(splitInput)
      .checkSpillStats(false)
      .referenceQuery(
          "SELECT t0, t1 FROM t WHERE t0 IN (SELECT u0 FROM u WHERE (t1 + u1) % 3 = 0)")
      .run();
}

TEST_P(MultiThreadedHashJoinTest, DISABLED_nullAwareAntiJoin) {
  std::vector<RowVectorPtr> probeVectors =
      makeBatches(5, [&](uint32_t /*unused*/) {
        return makeRowVector({
            makeFlatVector<int32_t>(
                1'000, [](auto row) { return row % 11; }, nullEvery(13)),
            makeFlatVector<int32_t>(1'000, [](auto row) { return row; }),
        });
      });

  std::vector<RowVectorPtr> buildVectors =
      makeBatches(5, [&](uint32_t /*unused*/) {
        return makeRowVector({
            makeFlatVector<int32_t>(
                1'234, [](auto row) { return row % 5; }, nullEvery(7)),
        });
      });

  {
    auto testProbeVectors = probeVectors;
    auto testBuildVectors = buildVectors;
    // FilterProject expression evaluation is not yet supported on GPU
    VELOX_ASSERT_THROW(
        HashJoinBuilder(*pool_, duckDbQueryRunner_, driverExecutor_.get())
            .numDrivers(numDrivers_)
            .probeKeys({"c0"})
            .probeVectors(std::move(testProbeVectors))
            .buildKeys({"c0"})
            .buildVectors(std::move(testBuildVectors))
            .buildFilter("c0 IS NOT NULL")
            .joinType(core::JoinType::kAnti)
            .nullAware(true)
            .joinOutputLayout({"c1"})
            .referenceQuery(
                "SELECT t.c1 FROM t WHERE t.c0 NOT IN (SELECT c0 FROM u WHERE c0 IS NOT NULL)")
            .checkSpillStats(false)
            .run(),
        "Replacement with cuDF operator failed");
  }

  // Empty build side.
  {
    auto testProbeVectors = probeVectors;
    auto testBuildVectors = buildVectors;
    HashJoinBuilder(*pool_, duckDbQueryRunner_, driverExecutor_.get())
        .numDrivers(numDrivers_)
        .probeKeys({"c0"})
        .probeVectors(std::move(testProbeVectors))
        .buildKeys({"c0"})
        .buildVectors(std::move(testBuildVectors))
        .buildFilter("c0 < 0")
        .joinType(core::JoinType::kAnti)
        .nullAware(true)
        .joinOutputLayout({"c1"})
        .referenceQuery(
            "SELECT t.c1 FROM t WHERE t.c0 NOT IN (SELECT c0 FROM u WHERE c0 < 0)")
        .checkSpillStats(false)
        .run();
  }

  // Build side with nulls. Null-aware Anti join always returns nothing.
  {
    auto testProbeVectors = probeVectors;
    auto testBuildVectors = buildVectors;
    HashJoinBuilder(*pool_, duckDbQueryRunner_, driverExecutor_.get())
        .numDrivers(numDrivers_)
        .probeKeys({"c0"})
        .probeVectors(std::move(testProbeVectors))
        .buildKeys({"c0"})
        .buildVectors(std::move(testBuildVectors))
        .joinType(core::JoinType::kAnti)
        .nullAware(true)
        .joinOutputLayout({"c1"})
        .referenceQuery(
            "SELECT t.c1 FROM t WHERE t.c0 NOT IN (SELECT c0 FROM u)")
        .checkSpillStats(false)
        .run();
  }
}

TEST_P(MultiThreadedHashJoinTest, nullAwareAntiJoinWithFilter) {
  std::vector<RowVectorPtr> probeVectors =
      makeBatches(5, [&](int32_t /*unused*/) {
        return makeRowVector(
            {"t0", "t1"},
            {
                makeFlatVector<int32_t>(128, [](auto row) { return row % 11; }),
                makeFlatVector<int32_t>(128, [](auto row) { return row; }),
            });
      });

  std::vector<RowVectorPtr> buildVectors =
      makeBatches(5, [&](int32_t /*unused*/) {
        return makeRowVector(
            {"u0", "u1"},
            {
                makeFlatVector<int32_t>(123, [](auto row) { return row % 5; }),
                makeFlatVector<int32_t>(123, [](auto row) { return row; }),
            });
      });

  // null-anti join with filter not supported
  VELOX_ASSERT_THROW(
      HashJoinBuilder(*pool_, duckDbQueryRunner_, driverExecutor_.get())
          .numDrivers(numDrivers_)
          .probeKeys({"t0"})
          .probeVectors(std::move(probeVectors))
          .buildKeys({"u0"})
          .buildVectors(std::move(buildVectors))
          .joinType(core::JoinType::kAnti)
          .nullAware(true)
          .joinFilter("t1 != u1")
          .joinOutputLayout({"t0", "t1"})
          .referenceQuery(
              "SELECT t.* FROM t WHERE NOT EXISTS (SELECT * FROM u WHERE t0 = u0 AND t1 <> u1)")
          .checkSpillStats(false)
          .verifier([&](const std::shared_ptr<Task>& task, bool /*unused*/) {
            // Verify spilling is not triggered in case of null-aware anti-join
            // with filter.
            const auto statsPair = taskSpilledStats(*task);
            ASSERT_EQ(statsPair.first.spilledRows, 0);
            ASSERT_EQ(statsPair.first.spilledBytes, 0);
            ASSERT_EQ(statsPair.first.spilledPartitions, 0);
            ASSERT_EQ(statsPair.first.spilledFiles, 0);
            ASSERT_EQ(statsPair.second.spilledRows, 0);
            ASSERT_EQ(statsPair.second.spilledBytes, 0);
            ASSERT_EQ(statsPair.second.spilledPartitions, 0);
            ASSERT_EQ(statsPair.second.spilledFiles, 0);
            verifyTaskSpilledRuntimeStats(*task, false);
            ASSERT_EQ(maxHashBuildSpillLevel(*task), -1);
          })
          .run(),
      "Replacement with cuDF operator failed");
}

TEST_P(MultiThreadedHashJoinTest, nullAwareAntiJoinWithFilterAndEmptyBuild) {
  const std::vector<bool> finishOnEmptys = {false, true};
  for (const auto finishOnEmpty : finishOnEmptys) {
    SCOPED_TRACE(fmt::format("finishOnEmpty: {}", finishOnEmpty));

    auto probeVectors = makeBatches(4, [&](int32_t /*unused*/) {
      return makeRowVector(
          {"t0", "t1"},
          {
              makeNullableFlatVector<int32_t>({std::nullopt, 1, 2}),
              makeFlatVector<int32_t>({0, 1, 2}),
          });
    });
    auto buildVectors = makeBatches(4, [&](int32_t /*unused*/) {
      return makeRowVector(
          {"u0", "u1"},
          {
              makeNullableFlatVector<int32_t>({3, 2, 3}),
              makeFlatVector<int32_t>({0, 2, 3}),
          });
    });

    // null-anti join with filter not supported
    VELOX_ASSERT_THROW(
        HashJoinBuilder(*pool_, duckDbQueryRunner_, driverExecutor_.get())
            .hashProbeFinishEarlyOnEmptyBuild(finishOnEmpty)
            .numDrivers(numDrivers_)
            .probeKeys({"t0"})
            .probeVectors(std::vector<RowVectorPtr>(probeVectors))
            .buildKeys({"u0"})
            .buildVectors(std::vector<RowVectorPtr>(buildVectors))
            .buildFilter("u0 < 0")
            .joinType(core::JoinType::kAnti)
            .nullAware(true)
            .joinFilter("u1 > t1")
            .joinOutputLayout({"t0", "t1"})
            .referenceQuery(
                "SELECT t.* FROM t WHERE NOT EXISTS (SELECT * FROM u WHERE u0 < 0 AND u.u0 = t.t0)")
            .checkSpillStats(false)
            .verifier([&](const std::shared_ptr<Task>& task, bool /*unused*/) {
              // Verify spilling is not triggered in case of null-aware
              // anti-join with filter.
              const auto statsPair = taskSpilledStats(*task);
              ASSERT_EQ(statsPair.first.spilledRows, 0);
              ASSERT_EQ(statsPair.first.spilledBytes, 0);
              ASSERT_EQ(statsPair.first.spilledPartitions, 0);
              ASSERT_EQ(statsPair.first.spilledFiles, 0);
              ASSERT_EQ(statsPair.second.spilledRows, 0);
              ASSERT_EQ(statsPair.second.spilledBytes, 0);
              ASSERT_EQ(statsPair.second.spilledPartitions, 0);
              ASSERT_EQ(statsPair.second.spilledFiles, 0);
              verifyTaskSpilledRuntimeStats(*task, false);
              ASSERT_EQ(maxHashBuildSpillLevel(*task), -1);
            })
            .run(),
        "Replacement with cuDF operator failed");
  }
}

TEST_P(MultiThreadedHashJoinTest, nullAwareAntiJoinWithFilterAndNullKey) {
  auto probeVectors = makeBatches(4, [&](int32_t /*unused*/) {
    return makeRowVector(
        {"t0", "t1"},
        {
            makeNullableFlatVector<int32_t>({std::nullopt, 1, 2}),
            makeFlatVector<int32_t>({0, 1, 2}),
        });
  });
  auto buildVectors = makeBatches(4, [&](int32_t /*unused*/) {
    return makeRowVector(
        {"u0", "u1"},
        {
            makeNullableFlatVector<int32_t>({std::nullopt, 2, 3}),
            makeFlatVector<int32_t>({0, 2, 3}),
        });
  });

  std::vector<std::string> filters({"u1 > t1", "u1 * t1 > 0"});
  for (const std::string& filter : filters) {
    const auto referenceSql = fmt::format(
        "SELECT t.* FROM t WHERE t0 NOT IN (SELECT u0 FROM u WHERE {})",
        filter);

    auto testProbeVectors = probeVectors;
    auto testBuildVectors = buildVectors;
    // null-anti join with filter not supported
    VELOX_ASSERT_THROW(
        HashJoinBuilder(*pool_, duckDbQueryRunner_, driverExecutor_.get())
            .numDrivers(numDrivers_)
            .probeKeys({"t0"})
            .probeVectors(std::move(testProbeVectors))
            .buildKeys({"u0"})
            .buildVectors(std::move(testBuildVectors))
            .joinType(core::JoinType::kAnti)
            .nullAware(true)
            .joinFilter(filter)
            .joinOutputLayout({"t0", "t1"})
            .referenceQuery(referenceSql)
            .checkSpillStats(false)
            .verifier([&](const std::shared_ptr<Task>& task, bool /*unused*/) {
              // Verify spilling is not triggered in case of null-aware
              // anti-join with filter.
              const auto statsPair = taskSpilledStats(*task);
              ASSERT_EQ(statsPair.first.spilledRows, 0);
              ASSERT_EQ(statsPair.first.spilledBytes, 0);
              ASSERT_EQ(statsPair.first.spilledPartitions, 0);
              ASSERT_EQ(statsPair.first.spilledFiles, 0);
              ASSERT_EQ(statsPair.second.spilledRows, 0);
              ASSERT_EQ(statsPair.second.spilledBytes, 0);
              ASSERT_EQ(statsPair.second.spilledPartitions, 0);
              ASSERT_EQ(statsPair.second.spilledFiles, 0);
              verifyTaskSpilledRuntimeStats(*task, false);
              ASSERT_EQ(maxHashBuildSpillLevel(*task), -1);
            })
            .run(),
        "Replacement with cuDF operator failed");
  }
}

TEST_P(
    MultiThreadedHashJoinTest,
    hashModeNullAwareAntiJoinWithFilterAndNullKey) {
  // Use float type keys to trigger hash mode table.
  auto probeVectors = makeBatches(50, [&](int32_t /*unused*/) {
    return makeRowVector(
        {"t0", "t1"},
        {
            makeNullableFlatVector<float>({std::nullopt, 1, 2}),
            makeFlatVector<int32_t>({1, 1, 2}),
        });
  });
  auto buildVectors = makeBatches(5, [&](int32_t /*unused*/) {
    return makeRowVector(
        {"u0", "u1"},
        {
            makeNullableFlatVector<float>({std::nullopt, 2, 3}),
            makeFlatVector<int32_t>({0, 2, 3}),
        });
  });

  std::vector<std::string> filters({"u1 < t1", "u1 + t1 = 0"});
  for (const std::string& filter : filters) {
    const auto referenceSql = fmt::format(
        "SELECT t.* FROM t WHERE t0 NOT IN (SELECT u0 FROM u WHERE {})",
        filter);

    auto testProbeVectors = probeVectors;
    auto testBuildVectors = buildVectors;
    // null-anti join with filter not supported
    VELOX_ASSERT_THROW(
        HashJoinBuilder(*pool_, duckDbQueryRunner_, driverExecutor_.get())
            .numDrivers(numDrivers_)
            .probeKeys({"t0"})
            .probeVectors(std::move(testProbeVectors))
            .buildKeys({"u0"})
            .buildVectors(std::move(testBuildVectors))
            .joinType(core::JoinType::kAnti)
            .nullAware(true)
            .joinFilter(filter)
            .joinOutputLayout({"t0", "t1"})
            .referenceQuery(referenceSql)
            .checkSpillStats(false)
            .run(),
        "Replacement with cuDF operator failed");
  }
}

TEST_P(MultiThreadedHashJoinTest, nullAwareAntiJoinWithFilterOnNullableColumn) {
  const std::string referenceSql =
      "SELECT t.* FROM t WHERE t0 NOT IN (SELECT u0 FROM u WHERE t1 <> u1)";
  const std::string joinFilter = "t1 <> u1";
  {
    SCOPED_TRACE("null filter column");
    auto probeVectors = makeBatches(3, [&](int32_t /*unused*/) {
      return makeRowVector(
          {"t0", "t1"},
          {
              makeFlatVector<int32_t>(200, [](auto row) { return row % 11; }),
              makeFlatVector<int32_t>(200, folly::identity, nullEvery(97)),
          });
    });
    auto buildVectors = makeBatches(3, [&](int32_t /*unused*/) {
      return makeRowVector(
          {"u0", "u1"},
          {
              makeFlatVector<int32_t>(234, [](auto row) { return row % 5; }),
              makeFlatVector<int32_t>(234, folly::identity, nullEvery(91)),
          });
    });
    // null-anti join with filter not supported
    VELOX_ASSERT_THROW(
        HashJoinBuilder(*pool_, duckDbQueryRunner_, driverExecutor_.get())
            .numDrivers(numDrivers_)
            .probeKeys({"t0"})
            .probeVectors(std::move(probeVectors))
            .buildKeys({"u0"})
            .buildVectors(std::move(buildVectors))
            .joinType(core::JoinType::kAnti)
            .nullAware(true)
            .joinFilter(joinFilter)
            .joinOutputLayout({"t0", "t1"})
            .referenceQuery(referenceSql)
            .checkSpillStats(false)
            .verifier([&](const std::shared_ptr<Task>& task, bool /*unused*/) {
              // Verify spilling is not triggered in case of null-aware
              // anti-join with filter.
              const auto statsPair = taskSpilledStats(*task);
              ASSERT_EQ(statsPair.first.spilledRows, 0);
              ASSERT_EQ(statsPair.first.spilledBytes, 0);
              ASSERT_EQ(statsPair.first.spilledPartitions, 0);
              ASSERT_EQ(statsPair.first.spilledFiles, 0);
              ASSERT_EQ(statsPair.second.spilledRows, 0);
              ASSERT_EQ(statsPair.second.spilledBytes, 0);
              ASSERT_EQ(statsPair.second.spilledPartitions, 0);
              ASSERT_EQ(statsPair.second.spilledFiles, 0);
              verifyTaskSpilledRuntimeStats(*task, false);
              ASSERT_EQ(maxHashBuildSpillLevel(*task), -1);
            })
            .run(),
        "Replacement with cuDF operator failed");
  }

  {
    SCOPED_TRACE("null filter and key column");
    auto probeVectors = makeBatches(3, [&](int32_t /*unused*/) {
      return makeRowVector(
          {"t0", "t1"},
          {
              makeFlatVector<int32_t>(
                  200, [](auto row) { return row % 11; }, nullEvery(23)),
              makeFlatVector<int32_t>(200, folly::identity, nullEvery(29)),
          });
    });
    auto buildVectors = makeBatches(3, [&](int32_t /*unused*/) {
      return makeRowVector(
          {"u0", "u1"},
          {
              makeFlatVector<int32_t>(
                  234, [](auto row) { return row % 5; }, nullEvery(31)),
              makeFlatVector<int32_t>(234, folly::identity, nullEvery(37)),
          });
    });
    // null-anti join with filter not supported
    VELOX_ASSERT_THROW(
        HashJoinBuilder(*pool_, duckDbQueryRunner_, driverExecutor_.get())
            .numDrivers(numDrivers_)
            .probeKeys({"t0"})
            .probeVectors(std::move(probeVectors))
            .buildKeys({"u0"})
            .buildVectors(std::move(buildVectors))
            .joinType(core::JoinType::kAnti)
            .nullAware(true)
            .joinFilter(joinFilter)
            .joinOutputLayout({"t0", "t1"})
            .referenceQuery(referenceSql)
            .checkSpillStats(false)
            .verifier([&](const std::shared_ptr<Task>& task, bool /*unused*/) {
              // Verify spilling is not triggered in case of null-aware
              // anti-join with filter.
              const auto statsPair = taskSpilledStats(*task);
              ASSERT_EQ(statsPair.first.spilledRows, 0);
              ASSERT_EQ(statsPair.first.spilledBytes, 0);
              ASSERT_EQ(statsPair.first.spilledPartitions, 0);
              ASSERT_EQ(statsPair.first.spilledFiles, 0);
              ASSERT_EQ(statsPair.second.spilledRows, 0);
              ASSERT_EQ(statsPair.second.spilledBytes, 0);
              ASSERT_EQ(statsPair.second.spilledPartitions, 0);
              ASSERT_EQ(statsPair.second.spilledFiles, 0);
              verifyTaskSpilledRuntimeStats(*task, false);
              ASSERT_EQ(maxHashBuildSpillLevel(*task), -1);
            })
            .run(),
        "Replacement with cuDF operator failed");
  }
}

TEST_P(MultiThreadedHashJoinTest, antiJoin) {
  auto probeVectors = makeBatches(64, [&](int32_t /*unused*/) {
    return makeRowVector(
        {"t0", "t1"},
        {
            makeNullableFlatVector<int32_t>({std::nullopt, 1, 2}),
            makeFlatVector<int32_t>({0, 1, 2}),
        });
  });
  auto buildVectors = makeBatches(64, [&](int32_t /*unused*/) {
    return makeRowVector(
        {"u0", "u1"},
        {
            makeNullableFlatVector<int32_t>({std::nullopt, 2, 3}),
            makeFlatVector<int32_t>({0, 2, 3}),
        });
  });
  HashJoinBuilder(*pool_, duckDbQueryRunner_, driverExecutor_.get())
      .injectSpill(false)
      .checkSpillStats(false)
      .numDrivers(numDrivers_)
      .probeKeys({"t0"})
      .probeVectors(std::vector<RowVectorPtr>(probeVectors))
      .buildKeys({"u0"})
      .buildVectors(std::vector<RowVectorPtr>(buildVectors))
      .joinType(core::JoinType::kAnti)
      .joinOutputLayout({"t0", "t1"})
      .referenceQuery(
          "SELECT t.* FROM t WHERE NOT EXISTS (SELECT * FROM u WHERE u.u0 = t.t0)")
      .run();

  std::vector<std::string> filters({
      "u1 > t1",
      "u1 * t1 > 0",
      // This filter is true on rows without a match. It should not prevent
      // the row from being returned.
      // Disabling this because coalesce is not supported in cudf.
      // "coalesce(u1, t1, 0::integer) is not null",
      // This filter throws if evaluated on rows without a match. The join
      // should not evaluate filter on those rows and therefore should not
      // fail.
      // Disabling this because coalesce is not supported in cudf.
      // "t1 / coalesce(u1, 0::integer) is not null",
      // This filter triggers memory pool allocation at
      // HashBuild::setupFilterForAntiJoins, which should not be invoked in
      // operator's constructor.
      // Disabling this because contains is not supported in cudf.
      // "contains(array[1, 2, NULL], 1)",
  });
  for (const std::string& filter : filters) {
    HashJoinBuilder(*pool_, duckDbQueryRunner_, driverExecutor_.get())
        .injectSpill(false)
        .checkSpillStats(false)
        .numDrivers(numDrivers_)
        .probeKeys({"t0"})
        .probeVectors(std::vector<RowVectorPtr>(probeVectors))
        .buildKeys({"u0"})
        .buildVectors(std::vector<RowVectorPtr>(buildVectors))
        .joinType(core::JoinType::kAnti)
        .joinFilter(filter)
        .joinOutputLayout({"t0", "t1"})
        .referenceQuery(
            fmt::format(
                "SELECT t.* FROM t WHERE NOT EXISTS (SELECT * FROM u WHERE u.u0 = t.t0 AND {})",
                filter))
        .run();
  }
}

TEST_P(MultiThreadedHashJoinTest, antiJoinWithFilterAndEmptyBuild) {
  const std::vector<bool> finishOnEmptys = {false, true};
  for (const auto finishOnEmpty : finishOnEmptys) {
    SCOPED_TRACE(fmt::format("finishOnEmpty: {}", finishOnEmpty));

    auto probeVectors = makeBatches(4, [&](int32_t /*unused*/) {
      return makeRowVector(
          {"t0", "t1"},
          {
              makeNullableFlatVector<int32_t>({std::nullopt, 1, 2}),
              makeFlatVector<int32_t>({0, 1, 2}),
          });
    });
    auto buildVectors = makeBatches(4, [&](int32_t /*unused*/) {
      return makeRowVector(
          {"u0", "u1"},
          {
              makeNullableFlatVector<int32_t>({3, 2, 3}),
              makeFlatVector<int32_t>({0, 2, 3}),
          });
    });

    HashJoinBuilder(*pool_, duckDbQueryRunner_, driverExecutor_.get())
        .hashProbeFinishEarlyOnEmptyBuild(finishOnEmpty)
        .numDrivers(numDrivers_)
        .probeKeys({"t0"})
        .probeVectors(std::vector<RowVectorPtr>(probeVectors))
        .buildKeys({"u0"})
        .buildVectors(std::vector<RowVectorPtr>(buildVectors))
        .buildFilter("u0 < 0")
        .joinType(core::JoinType::kAnti)
        .joinFilter("u1 > t1")
        .joinOutputLayout({"t0", "t1"})
        .referenceQuery(
            "SELECT t.* FROM t WHERE NOT EXISTS (SELECT * FROM u WHERE u0 < 0 AND u.u0 = t.t0)")
        .checkSpillStats(false)
        .verifier([&](const std::shared_ptr<Task>& task, bool /*unused*/) {
          const auto statsPair = taskSpilledStats(*task);
          ASSERT_EQ(statsPair.first.spilledRows, 0);
          ASSERT_EQ(statsPair.first.spilledBytes, 0);
          ASSERT_EQ(statsPair.first.spilledPartitions, 0);
          ASSERT_EQ(statsPair.first.spilledFiles, 0);
          ASSERT_EQ(statsPair.second.spilledRows, 0);
          ASSERT_EQ(statsPair.second.spilledBytes, 0);
          ASSERT_EQ(statsPair.second.spilledPartitions, 0);
          ASSERT_EQ(statsPair.second.spilledFiles, 0);
          verifyTaskSpilledRuntimeStats(*task, false);
          ASSERT_EQ(maxHashBuildSpillLevel(*task), -1);
        })
        .run();
  }
}

TEST_P(MultiThreadedHashJoinTest, leftJoin) {
  // Left side keys are [0, 1, 2,..20].
  // Use 3-rd column as row number to allow for asserting the order of
  // results.
  std::vector<RowVectorPtr> probeVectors = mergeBatches(
      makeBatches(
          3,
          [&](int32_t /*unused*/) {
            return makeRowVector(
                {"c0", "c1", "row_number"},
                {
                    makeFlatVector<int32_t>(
                        77, [](auto row) { return row % 21; }, nullEvery(13)),
                    makeFlatVector<int32_t>(77, [](auto row) { return row; }),
                    makeFlatVector<int32_t>(77, [](auto row) { return row; }),
                });
          }),
      makeBatches(
          2,
          [&](int32_t /*unused*/) {
            return makeRowVector(
                {"c0", "c1", "row_number"},
                {
                    makeFlatVector<int32_t>(
                        97,
                        [](auto row) { return (row + 3) % 21; },
                        nullEvery(13)),
                    makeFlatVector<int32_t>(97, [](auto row) { return row; }),
                    makeFlatVector<int32_t>(
                        97, [](auto row) { return 97 + row; }),
                });
          }),
      true);

  std::vector<RowVectorPtr> buildVectors =
      makeBatches(3, [&](int32_t /*unused*/) {
        return makeRowVector({
            makeFlatVector<int32_t>(
                73, [](auto row) { return row % 5; }, nullEvery(7)),
            makeFlatVector<int32_t>(
                73, [](auto row) { return -111 + row * 2; }, nullEvery(7)),
        });
      });

  HashJoinBuilder(*pool_, duckDbQueryRunner_, driverExecutor_.get())
      .injectSpill(false)
      .numDrivers(numDrivers_)
      .probeKeys({"c0"})
      .probeVectors(std::move(probeVectors))
      .buildKeys({"u_c0"})
      .buildVectors(std::move(buildVectors))
      .buildProjections({"c0 AS u_c0", "c1 AS u_c1"})
      .joinType(core::JoinType::kLeft)
      .joinOutputLayout({"row_number", "c0", "c1", "u_c0"})
      .referenceQuery(
          "SELECT t.row_number, t.c0, t.c1, u.c0 FROM t LEFT JOIN u ON t.c0 = u.c0")
      .verifier([&](const std::shared_ptr<Task>& task, bool /*unused*/) {
        int nullJoinBuildKeyCount = 0;
        int nullJoinProbeKeyCount = 0;

        for (auto& pipeline : task->taskStats().pipelineStats) {
          for (auto op : pipeline.operatorStats) {
            if (op.operatorType == "CudfHashJoinBuild") {
              nullJoinBuildKeyCount += op.numNullKeys;
            }
            if (op.operatorType == "CudfHashJoinProbe") {
              nullJoinProbeKeyCount += op.numNullKeys;
            }
          }
        }
        ASSERT_EQ(nullJoinBuildKeyCount, 33 * GetParam().numDrivers);
        ASSERT_EQ(nullJoinProbeKeyCount, 34 * GetParam().numDrivers);
      })
      .run();
}

TEST_P(MultiThreadedHashJoinTest, nullStatsWithEmptyBuild) {
  std::vector<RowVectorPtr> probeVectors =
      makeBatches(1, [&](int32_t /*unused*/) {
        return makeRowVector(
            {"c0", "c1", "row_number"},
            {
                makeFlatVector<int32_t>(
                    77, [](auto row) { return row % 21; }, nullEvery(13)),
                makeFlatVector<int32_t>(77, [](auto row) { return row; }),
                makeFlatVector<int32_t>(77, [](auto row) { return row; }),
            });
      });

  // All null keys on build side.
  std::vector<RowVectorPtr> buildVectors =
      makeBatches(1, [&](int32_t /*unused*/) {
        return makeRowVector({
            makeFlatVector<int32_t>(
                1, [](auto row) { return row % 5; }, nullEvery(1)),
            makeFlatVector<int32_t>(
                1, [](auto row) { return -111 + row * 2; }, nullEvery(1)),
        });
      });

  HashJoinBuilder(*pool_, duckDbQueryRunner_, driverExecutor_.get())
      .numDrivers(numDrivers_)
      .probeKeys({"c0"})
      .probeVectors(std::move(probeVectors))
      .buildKeys({"u_c0"})
      .buildVectors(std::move(buildVectors))
      .buildProjections({"c0 AS u_c0", "c1 AS u_c1"})
      .joinType(core::JoinType::kLeft)
      .joinOutputLayout({"row_number", "c0", "c1", "u_c0"})
      .referenceQuery(
          "SELECT t.row_number, t.c0, t.c1, u.c0 FROM t LEFT JOIN u ON t.c0 = u.c0")
      .verifier([&](const std::shared_ptr<Task>& task, bool /*unused*/) {
        int nullJoinBuildKeyCount = 0;
        int nullJoinProbeKeyCount = 0;

        for (auto& pipeline : task->taskStats().pipelineStats) {
          for (auto op : pipeline.operatorStats) {
            if (op.operatorType == "CudfHashJoinBuild") {
              nullJoinBuildKeyCount += op.numNullKeys;
            }
            if (op.operatorType == "CudfHashJoinProbe") {
              nullJoinProbeKeyCount += op.numNullKeys;
            }
          }
        }
        // Due to inaccurate stats tracking in case of empty build side,
        // we will report 0 null keys on probe side.
        // CudfHashJoinProbe will reports correct null keys
        // since early exit is not implemented.
        ASSERT_EQ(nullJoinProbeKeyCount, 6 * GetParam().numDrivers);
        ASSERT_EQ(nullJoinBuildKeyCount, 1 * GetParam().numDrivers);
      })
      .checkSpillStats(false)
      .run();
}

TEST_P(MultiThreadedHashJoinTest, leftJoinWithEmptyBuild) {
  const std::vector<bool> finishOnEmptys = {false, true};
  for (const auto finishOnEmpty : finishOnEmptys) {
    SCOPED_TRACE(fmt::format("finishOnEmpty: {}", finishOnEmpty));

    // Left side keys are [0, 1, 2,..10].
    // Use 3-rd column as row number to allow for asserting the order of
    // results.
    std::vector<RowVectorPtr> probeVectors = mergeBatches(
        makeBatches(
            3,
            [&](int32_t /*unused*/) {
              return makeRowVector(
                  {"c0", "c1", "row_number"},
                  {
                      makeFlatVector<int32_t>(
                          77, [](auto row) { return row % 11; }, nullEvery(13)),
                      makeFlatVector<int32_t>(77, [](auto row) { return row; }),
                      makeFlatVector<int32_t>(77, [](auto row) { return row; }),
                  });
            }),
        makeBatches(
            2,
            [&](int32_t /*unused*/) {
              return makeRowVector(
                  {"c0", "c1", "row_number"},
                  {
                      makeFlatVector<int32_t>(
                          97,
                          [](auto row) { return (row + 3) % 11; },
                          nullEvery(13)),
                      makeFlatVector<int32_t>(97, [](auto row) { return row; }),
                      makeFlatVector<int32_t>(
                          97, [](auto row) { return 97 + row; }),
                  });
            }),
        true);

    std::vector<RowVectorPtr> buildVectors =
        makeBatches(3, [&](int32_t /*unused*/) {
          return makeRowVector({
              makeFlatVector<int32_t>(
                  73, [](auto row) { return row % 5; }, nullEvery(7)),
              makeFlatVector<int32_t>(
                  73, [](auto row) { return -111 + row * 2; }, nullEvery(7)),
          });
        });

    HashJoinBuilder(*pool_, duckDbQueryRunner_, driverExecutor_.get())
        .hashProbeFinishEarlyOnEmptyBuild(finishOnEmpty)
        .numDrivers(numDrivers_)
        .probeKeys({"c0"})
        .probeVectors(std::move(probeVectors))
        .buildKeys({"u_c0"})
        .buildVectors(std::move(buildVectors))
        .buildProjections({"c0 AS u_c0", "c1 AS u_c1"})
        .buildFilter("c0 < 0")
        .joinType(core::JoinType::kLeft)
        .joinOutputLayout({"row_number", "c1"})
        .referenceQuery(
            "SELECT t.row_number, t.c1 FROM t LEFT JOIN (SELECT c0 FROM u WHERE c0 < 0) u ON t.c0 = u.c0")
        .checkSpillStats(false)
        .run();
  }
}

TEST_P(MultiThreadedHashJoinTest, leftJoinWithNoJoin) {
  // Left side keys are [0, 1, 2,..10].
  // Use 3-rd column as row number to allow for asserting the order of
  // results.
  std::vector<RowVectorPtr> probeVectors = mergeBatches(
      makeBatches(
          3,
          [&](int32_t /*unused*/) {
            return makeRowVector(
                {"c0", "c1", "row_number"},
                {
                    makeFlatVector<int32_t>(
                        77, [](auto row) { return row % 11; }, nullEvery(13)),
                    makeFlatVector<int32_t>(77, [](auto row) { return row; }),
                    makeFlatVector<int32_t>(77, [](auto row) { return row; }),
                });
          }),
      makeBatches(
          2,
          [&](int32_t /*unused*/) {
            return makeRowVector(
                {"c0", "c1", "row_number"},
                {
                    makeFlatVector<int32_t>(
                        97,
                        [](auto row) { return (row + 3) % 11; },
                        nullEvery(13)),
                    makeFlatVector<int32_t>(97, [](auto row) { return row; }),
                    makeFlatVector<int32_t>(
                        97, [](auto row) { return 97 + row; }),
                });
          }),
      true);

  std::vector<RowVectorPtr> buildVectors =
      makeBatches(3, [&](int32_t /*unused*/) {
        return makeRowVector({
            makeFlatVector<int32_t>(
                73, [](auto row) { return row % 5; }, nullEvery(7)),
            makeFlatVector<int32_t>(
                73, [](auto row) { return -111 + row * 2; }, nullEvery(7)),
        });
      });

  HashJoinBuilder(*pool_, duckDbQueryRunner_, driverExecutor_.get())
      .injectSpill(false)
      .numDrivers(numDrivers_)
      .probeKeys({"c0"})
      .probeVectors(std::move(probeVectors))
      .buildKeys({"u_c0"})
      .buildVectors(std::move(buildVectors))
      .buildProjections({"c0 - 123::INTEGER AS u_c0", "c1 AS u_c1"})
      .joinType(core::JoinType::kLeft)
      .joinOutputLayout({"row_number", "c0", "u_c1"})
      .referenceQuery(
          "SELECT t.row_number, t.c0, u.c1 FROM t LEFT JOIN (SELECT c0 - 123::INTEGER AS u_c0, c1 FROM u) u ON t.c0 = u.u_c0")
      .run();
}

TEST_P(MultiThreadedHashJoinTest, leftJoinWithAllMatch) {
  // Left side keys are [0, 1, 2,..10].
  // Use 3-rd column as row number to allow for asserting the order of
  // results.
  std::vector<RowVectorPtr> probeVectors = mergeBatches(
      makeBatches(
          3,
          [&](int32_t /*unused*/) {
            return makeRowVector(
                {"c0", "c1", "row_number"},
                {
                    makeFlatVector<int32_t>(
                        77, [](auto row) { return row % 11; }, nullEvery(13)),
                    makeFlatVector<int32_t>(77, [](auto row) { return row; }),
                    makeFlatVector<int32_t>(77, [](auto row) { return row; }),
                });
          }),
      makeBatches(
          2,
          [&](int32_t /*unused*/) {
            return makeRowVector(
                {"c0", "c1", "row_number"},
                {
                    makeFlatVector<int32_t>(
                        97,
                        [](auto row) { return (row + 3) % 11; },
                        nullEvery(13)),
                    makeFlatVector<int32_t>(97, [](auto row) { return row; }),
                    makeFlatVector<int32_t>(
                        97, [](auto row) { return 97 + row; }),
                });
          }),
      true);

  std::vector<RowVectorPtr> buildVectors =
      makeBatches(3, [&](int32_t /*unused*/) {
        return makeRowVector({
            makeFlatVector<int32_t>(
                73, [](auto row) { return row % 5; }, nullEvery(7)),
            makeFlatVector<int32_t>(
                73, [](auto row) { return -111 + row * 2; }, nullEvery(7)),
        });
      });

  HashJoinBuilder(*pool_, duckDbQueryRunner_, driverExecutor_.get())
      .injectSpill(false)
      .numDrivers(numDrivers_)
      .probeKeys({"c0"})
      .probeVectors(std::move(probeVectors))
      .probeFilter("c0 < 5")
      .buildKeys({"u_c0"})
      .buildVectors(std::move(buildVectors))
      .buildProjections({"c0 AS u_c0", "c1 AS u_c1"})
      .joinType(core::JoinType::kLeft)
      .joinOutputLayout({"row_number", "c0", "c1", "u_c1"})
      .referenceQuery(
          "SELECT t.row_number, t.c0, t.c1, u.c1 FROM (SELECT * FROM t WHERE c0 < 5) t LEFT JOIN u ON t.c0 = u.c0")
      .run();
}

TEST_P(MultiThreadedHashJoinTest, leftJoinWithFilter) {
  // Left side keys are [0, 1, 2,..10].
  // Use 3-rd column as row number to allow for asserting the order of
  // results.
  std::vector<RowVectorPtr> probeVectors = mergeBatches(
      makeBatches(
          3,
          [&](int32_t /*unused*/) {
            return makeRowVector(
                {"c0", "c1", "row_number"},
                {
                    makeFlatVector<int32_t>(
                        77, [](auto row) { return row % 11; }, nullEvery(13)),
                    makeFlatVector<int32_t>(77, [](auto row) { return row; }),
                    makeFlatVector<int32_t>(77, [](auto row) { return row; }),
                });
          }),
      makeBatches(
          2,
          [&](int32_t /*unused*/) {
            return makeRowVector(
                {"c0", "c1", "row_number"},
                {
                    makeFlatVector<int32_t>(
                        97,
                        [](auto row) { return (row + 3) % 11; },
                        nullEvery(13)),
                    makeFlatVector<int32_t>(97, [](auto row) { return row; }),
                    makeFlatVector<int32_t>(
                        97, [](auto row) { return 97 + row; }),
                });
          }),
      true);

  std::vector<RowVectorPtr> buildVectors =
      makeBatches(3, [&](int32_t /*unused*/) {
        return makeRowVector({
            makeFlatVector<int32_t>(
                73, [](auto row) { return row % 5; }, nullEvery(7)),
            makeFlatVector<int32_t>(
                73, [](auto row) { return -111 + row * 2; }, nullEvery(7)),
        });
      });

  // Additional filter.
  {
    auto testProbeVectors = probeVectors;
    auto testBuildVectors = buildVectors;
    HashJoinBuilder(*pool_, duckDbQueryRunner_, driverExecutor_.get())
        .injectSpill(false)
        .numDrivers(numDrivers_)
        .probeKeys({"c0"})
        .probeVectors(std::move(testProbeVectors))
        .buildKeys({"u_c0"})
        .buildVectors(std::move(testBuildVectors))
        .buildProjections({"c0 AS u_c0", "c1 AS u_c1"})
        .joinType(core::JoinType::kLeft)
        .joinFilter("(c1 + u_c1) % 2 = 1")
        .joinOutputLayout({"row_number", "c0", "c1", "u_c1"})
        .referenceQuery(
            "SELECT t.row_number, t.c0, t.c1, u.c1 FROM t LEFT JOIN u ON t.c0 = u.c0 AND (t.c1 + u.c1) % 2 = 1")
        .run();
  }

  // No rows pass the additional filter.
  {
    auto testProbeVectors = probeVectors;
    auto testBuildVectors = buildVectors;
    HashJoinBuilder(*pool_, duckDbQueryRunner_, driverExecutor_.get())
        .injectSpill(false)
        .numDrivers(numDrivers_)
        .probeKeys({"c0"})
        .probeVectors(std::move(testProbeVectors))
        .buildKeys({"u_c0"})
        .buildVectors(std::move(testBuildVectors))
        .buildProjections({"c0 AS u_c0", "c1 AS u_c1"})
        .joinType(core::JoinType::kLeft)
        .joinFilter("(c1 + u_c1) % 2  = 3")
        .joinOutputLayout({"row_number", "c0", "c1", "u_c1"})
        .referenceQuery(
            "SELECT t.row_number, t.c0, t.c1, u.c1 FROM t LEFT JOIN u ON t.c0 = u.c0 AND (t.c1 + u.c1) % 2 = 3")
        .run();
  }
}

/// Tests left join with a filter that may evaluate to true, false or null.
/// Makes sure that null filter results are handled correctly, e.g. as if the
/// filter returned false.
TEST_P(MultiThreadedHashJoinTest, leftJoinWithNullableFilter) {
  std::vector<RowVectorPtr> probeVectors = mergeBatches(
      makeBatches(
          5,
          [&](int32_t /*unused*/) {
            return makeRowVector({
                makeFlatVector<int32_t>({1, 2, 3, 4, 5}),
                makeNullableFlatVector<int32_t>(
                    {10, std::nullopt, 30, std::nullopt, 50}),
            });
          }),
      makeBatches(
          5,
          [&](int32_t /*unused*/) {
            return makeRowVector({
                makeFlatVector<int32_t>({1, 2, 3, 4, 5}),
                makeNullableFlatVector<int32_t>(
                    {std::nullopt, 20, 30, std::nullopt, 50}),
            });
          }),
      true);

  std::vector<RowVectorPtr> buildVectors =
      makeBatches(5, [&](int32_t /*unused*/) {
        return makeRowVector(
            {makeFlatVector<int32_t>(128, [](vector_size_t row) {
              if (row < 3) {
                return row;
              }
              return row + 10;
            })});
      });

  HashJoinBuilder(*pool_, duckDbQueryRunner_, driverExecutor_.get())
      .injectSpill(false)
      .checkSpillStats(false)
      .numDrivers(numDrivers_)
      .probeKeys({"c0"})
      .probeVectors(std::move(probeVectors))
      .buildKeys({"u_c0"})
      .buildVectors(std::move(buildVectors))
      .buildProjections({"c0 AS u_c0"})
      .joinType(core::JoinType::kLeft)
      .joinFilter("c1 + u_c0 > 0")
      .joinOutputLayout({"c0", "c1", "u_c0"})
      .referenceQuery(
          "SELECT * FROM t LEFT JOIN u ON (t.c0 = u.c0 AND t.c1 + u.c0 > 0)")
      .run();
}

TEST_P(MultiThreadedHashJoinTest, rightJoin) {
  // Left side keys are [0, 1, 2,..20].
  std::vector<RowVectorPtr> probeVectors = mergeBatches(
      makeBatches(
          3,
          [&](int32_t /*unused*/) {
            return makeRowVector({
                makeFlatVector<int32_t>(
                    137, [](auto row) { return row % 21; }, nullEvery(13)),
                makeFlatVector<int32_t>(137, [](auto row) { return row; }),
            });
          }),
      makeBatches(
          3,
          [&](int32_t /*unused*/) {
            return makeRowVector({
                makeFlatVector<int32_t>(
                    234,
                    [](auto row) { return (row + 3) % 21; },
                    nullEvery(13)),
                makeFlatVector<int32_t>(234, [](auto row) { return row; }),
            });
          }),
      true);

  // Right side keys are [-3, -2, -1, 0, 1, 2, 3].
  std::vector<RowVectorPtr> buildVectors =
      makeBatches(3, [&](int32_t /*unused*/) {
        return makeRowVector({
            makeFlatVector<int32_t>(
                123, [](auto row) { return -3 + row % 7; }, nullEvery(11)),
            makeFlatVector<int32_t>(
                123, [](auto row) { return -111 + row * 2; }, nullEvery(13)),
        });
      });

  HashJoinBuilder(*pool_, duckDbQueryRunner_, driverExecutor_.get())
      .numDrivers(numDrivers_)
      .injectSpill(false)
      .probeKeys({"c0"})
      .probeVectors(std::move(probeVectors))
      .buildKeys({"u_c0"})
      .buildVectors(std::move(buildVectors))
      .buildProjections({"c0 AS u_c0", "c1 AS u_c1"})
      .joinType(core::JoinType::kRight)
      .joinOutputLayout({"c0", "c1", "u_c1"})
      .referenceQuery(
          "SELECT t.c0, t.c1, u.c1 FROM t RIGHT JOIN u ON t.c0 = u.c0")
      .verifier([&](const std::shared_ptr<Task>& task, bool /*unused*/) {
        int nullJoinBuildKeyCount = 0;
        int nullJoinProbeKeyCount = 0;

        for (auto& pipeline : task->taskStats().pipelineStats) {
          for (auto op : pipeline.operatorStats) {
            if (op.operatorType == "CudfHashJoinBuild") {
              nullJoinBuildKeyCount += op.numNullKeys;
            }
            if (op.operatorType == "CudfHashJoinProbe") {
              nullJoinProbeKeyCount += op.numNullKeys;
            }
          }
        }
        ASSERT_GT(nullJoinBuildKeyCount, 0);
        ASSERT_GT(nullJoinProbeKeyCount, 0);
      })
      .run();
}

TEST_P(MultiThreadedHashJoinTest, rightJoinWithEmptyBuild) {
  const std::vector<bool> finishOnEmptys = {false, true};
  for (const auto finishOnEmpty : finishOnEmptys) {
    SCOPED_TRACE(fmt::format("finishOnEmpty: {}", finishOnEmpty));

    // Left side keys are [0, 1, 2,..10].
    std::vector<RowVectorPtr> probeVectors = mergeBatches(
        makeBatches(
            3,
            [&](int32_t /*unused*/) {
              return makeRowVector({
                  makeFlatVector<int32_t>(
                      137, [](auto row) { return row % 11; }, nullEvery(13)),
                  makeFlatVector<int32_t>(137, [](auto row) { return row; }),
              });
            }),
        makeBatches(
            3,
            [&](int32_t /*unused*/) {
              return makeRowVector({
                  makeFlatVector<int32_t>(
                      234,
                      [](auto row) { return (row + 3) % 11; },
                      nullEvery(13)),
                  makeFlatVector<int32_t>(234, [](auto row) { return row; }),
              });
            }),
        true);

    // Right side keys are [-3, -2, -1, 0, 1, 2, 3].
    std::vector<RowVectorPtr> buildVectors =
        makeBatches(3, [&](int32_t /*unused*/) {
          return makeRowVector({
              makeFlatVector<int32_t>(
                  123, [](auto row) { return -3 + row % 7; }, nullEvery(11)),
              makeFlatVector<int32_t>(
                  123, [](auto row) { return -111 + row * 2; }, nullEvery(13)),
          });
        });

    HashJoinBuilder(*pool_, duckDbQueryRunner_, driverExecutor_.get())
        .hashProbeFinishEarlyOnEmptyBuild(finishOnEmpty)
        .numDrivers(numDrivers_)
        .injectSpill(false)
        .probeKeys({"c0"})
        .probeVectors(std::move(probeVectors))
        .buildKeys({"u_c0"})
        .buildVectors(std::move(buildVectors))
        .buildFilter("c0 > 100")
        .buildProjections({"c0 AS u_c0", "c1 AS u_c1"})
        .joinType(core::JoinType::kRight)
        .joinOutputLayout({"c1"})
        .referenceQuery("SELECT null LIMIT 0")
        .checkSpillStats(false)
        .run();
  }
}

TEST_P(MultiThreadedHashJoinTest, rightJoinWithAllMatch) {
  // Left side keys are [0, 1, 2,..20].
  std::vector<RowVectorPtr> probeVectors = mergeBatches(
      makeBatches(
          3,
          [&](int32_t /*unused*/) {
            return makeRowVector({
                makeFlatVector<int32_t>(
                    137, [](auto row) { return row % 21; }, nullEvery(13)),
                makeFlatVector<int32_t>(137, [](auto row) { return row; }),
            });
          }),
      makeBatches(
          3,
          [&](int32_t /*unused*/) {
            return makeRowVector({
                makeFlatVector<int32_t>(
                    234,
                    [](auto row) { return (row + 3) % 21; },
                    nullEvery(13)),
                makeFlatVector<int32_t>(234, [](auto row) { return row; }),
            });
          }),
      true);

  // Right side keys are [-3, -2, -1, 0, 1, 2, 3].
  std::vector<RowVectorPtr> buildVectors =
      makeBatches(3, [&](int32_t /*unused*/) {
        return makeRowVector({
            makeFlatVector<int32_t>(
                123, [](auto row) { return -3 + row % 7; }, nullEvery(11)),
            makeFlatVector<int32_t>(
                123, [](auto row) { return -111 + row * 2; }, nullEvery(13)),
        });
      });

  HashJoinBuilder(*pool_, duckDbQueryRunner_, driverExecutor_.get())
      .numDrivers(numDrivers_)
      .injectSpill(false)
      .probeKeys({"c0"})
      .probeVectors(std::move(probeVectors))
      .buildKeys({"u_c0"})
      .buildVectors(std::move(buildVectors))
      .buildFilter("c0 >= 0")
      .buildProjections({"c0 AS u_c0", "c1 AS u_c1"})
      .joinType(core::JoinType::kRight)
      .joinOutputLayout({"c0", "c1", "u_c1"})
      .referenceQuery(
          "SELECT t.c0, t.c1, u.c1 FROM t RIGHT JOIN (SELECT * FROM u WHERE c0 >= 0) u ON t.c0 = u.c0")
      .run();
}

TEST_P(MultiThreadedHashJoinTest, rightJoinWithFilter) {
  // Left side keys are [0, 1, 2,..20].
  std::vector<RowVectorPtr> probeVectors = mergeBatches(
      makeBatches(
          3,
          [&](int32_t /*unused*/) {
            return makeRowVector({
                makeFlatVector<int32_t>(
                    137, [](auto row) { return row % 21; }, nullEvery(13)),
                makeFlatVector<int32_t>(137, [](auto row) { return row; }),
            });
          }),
      makeBatches(
          3,
          [&](int32_t /*unused*/) {
            return makeRowVector({
                makeFlatVector<int32_t>(
                    234,
                    [](auto row) { return (row + 3) % 21; },
                    nullEvery(13)),
                makeFlatVector<int32_t>(234, [](auto row) { return row; }),
            });
          }),
      true);

  // Right side keys are [-3, -2, -1, 0, 1, 2, 3].
  std::vector<RowVectorPtr> buildVectors =
      makeBatches(3, [&](int32_t /*unused*/) {
        return makeRowVector({
            makeFlatVector<int32_t>(
                123, [](auto row) { return -3 + row % 7; }, nullEvery(11)),
            makeFlatVector<int32_t>(
                123, [](auto row) { return -111 + row * 2; }, nullEvery(13)),
        });
      });

  // Filter with passed rows.
  {
    auto testProbeVectors = probeVectors;
    auto testBuildVectors = buildVectors;
    HashJoinBuilder(*pool_, duckDbQueryRunner_, driverExecutor_.get())
        .numDrivers(numDrivers_)
        .injectSpill(false)
        .probeKeys({"c0"})
        .probeVectors(std::move(testProbeVectors))
        .buildKeys({"u_c0"})
        .buildVectors(std::move(testBuildVectors))
        .buildProjections({"c0 AS u_c0", "c1 AS u_c1"})
        .joinType(core::JoinType::kRight)
        .joinFilter("(c1 + u_c1) % 2 = 1")
        .joinOutputLayout({"c0", "c1", "u_c1"})
        .referenceQuery(
            "SELECT t.c0, t.c1, u.c1 FROM t RIGHT JOIN u ON t.c0 = u.c0 AND (t.c1 + u.c1) % 2 = 1")
        .run();
  }

  // Filter without passed rows.
  {
    auto testProbeVectors = probeVectors;
    auto testBuildVectors = buildVectors;
    HashJoinBuilder(*pool_, duckDbQueryRunner_, driverExecutor_.get())
        .numDrivers(numDrivers_)
        .injectSpill(false)
        .probeKeys({"c0"})
        .probeVectors(std::move(testProbeVectors))
        .buildKeys({"u_c0"})
        .buildVectors(std::move(testBuildVectors))
        .buildProjections({"c0 AS u_c0", "c1 AS u_c1"})
        .joinType(core::JoinType::kRight)
        .joinFilter("(c1 + u_c1) % 2 = 3")
        .joinOutputLayout({"c0", "c1", "u_c1"})
        .referenceQuery(
            "SELECT t.c0, t.c1, u.c1 FROM t RIGHT JOIN u ON t.c0 = u.c0 AND (t.c1 + u.c1) % 2 = 3")
        .run();
  }
}

TEST_P(MultiThreadedHashJoinTest, fullJoin) {
  // Left side keys are [0, 1, 2,..20].
  std::vector<RowVectorPtr> probeVectors = mergeBatches(
      makeBatches(
          3,
          [&](int32_t /*unused*/) {
            return makeRowVector({
                makeFlatVector<int32_t>(
                    213, [](auto row) { return row % 21; }, nullEvery(13)),
                makeFlatVector<int32_t>(213, [](auto row) { return row; }),
            });
          }),
      makeBatches(
          2,
          [&](int32_t /*unused*/) {
            return makeRowVector({
                makeFlatVector<int32_t>(
                    137,
                    [](auto row) { return (row + 3) % 21; },
                    nullEvery(13)),
                makeFlatVector<int32_t>(137, [](auto row) { return row; }),
            });
          }),
      true);

  // Right side keys are [-3, -2, -1,
  // 0, 1, 2, 3].
  std::vector<RowVectorPtr> buildVectors =
      makeBatches(3, [&](int32_t /*unused*/) {
        return makeRowVector({
            makeFlatVector<int32_t>(
                123, [](auto row) { return -3 + row % 7; }, nullEvery(11)),
            makeFlatVector<int32_t>(
                123, [](auto row) { return -111 + row * 2; }, nullEvery(13)),
        });
      });

  // full join not supported
  VELOX_ASSERT_THROW(
      HashJoinBuilder(*pool_, duckDbQueryRunner_, driverExecutor_.get())
          .numDrivers(numDrivers_)
          .injectSpill(false)
          .probeKeys({"c0"})
          .probeVectors(std::move(probeVectors))
          .buildKeys({"u_c0"})
          .buildVectors(std::move(buildVectors))
          .buildProjections({"c0 AS u_c0", "c1 AS u_c1"})
          .joinType(core::JoinType::kFull)
          .joinOutputLayout({"c0", "c1", "u_c1"})
          .referenceQuery(
              "SELECT t.c0, t.c1, u.c1 FROM t FULL OUTER JOIN u ON t.c0 = u.c0")
          .run(),
      "Replacement with cuDF operator failed");
}

TEST_P(MultiThreadedHashJoinTest, fullJoinWithEmptyBuild) {
  const std::vector<bool> finishOnEmptys = {false, true};
  for (const auto finishOnEmpty : finishOnEmptys) {
    SCOPED_TRACE(fmt::format("finishOnEmpty: {}", finishOnEmpty));

    // Left side keys are [0, 1, 2,..10].
    std::vector<RowVectorPtr> probeVectors = mergeBatches(
        makeBatches(
            3,
            [&](int32_t /*unused*/) {
              return makeRowVector({
                  makeFlatVector<int32_t>(
                      213, [](auto row) { return row % 11; }, nullEvery(13)),
                  makeFlatVector<int32_t>(213, [](auto row) { return row; }),
              });
            }),
        makeBatches(
            2,
            [&](int32_t /*unused*/) {
              return makeRowVector({
                  makeFlatVector<int32_t>(
                      137,
                      [](auto row) { return (row + 3) % 11; },
                      nullEvery(13)),
                  makeFlatVector<int32_t>(137, [](auto row) { return row; }),
              });
            }),
        true);

    // Right side keys are [-3, -2, -1, 0, 1, 2, 3].
    std::vector<RowVectorPtr> buildVectors =
        makeBatches(3, [&](int32_t /*unused*/) {
          return makeRowVector({
              makeFlatVector<int32_t>(
                  123, [](auto row) { return -3 + row % 7; }, nullEvery(11)),
              makeFlatVector<int32_t>(
                  123, [](auto row) { return -111 + row * 2; }, nullEvery(13)),
          });
        });

    // full join not supported
    VELOX_ASSERT_THROW(
        HashJoinBuilder(*pool_, duckDbQueryRunner_, driverExecutor_.get())
            .hashProbeFinishEarlyOnEmptyBuild(finishOnEmpty)
            .numDrivers(numDrivers_)
            .injectSpill(false)
            .probeKeys({"c0"})
            .probeVectors(std::move(probeVectors))
            .buildKeys({"u_c0"})
            .buildVectors(std::move(buildVectors))
            .buildFilter("c0 > 100")
            .buildProjections({"c0 AS u_c0", "c1 AS u_c1"})
            .joinType(core::JoinType::kFull)
            .joinOutputLayout({"c1"})
            .referenceQuery(
                "SELECT t.c1 FROM t FULL OUTER JOIN (SELECT * FROM u WHERE c0 > 100) u ON t.c0 = u.c0")
            .checkSpillStats(false)
            .run(),
        "Replacement with cuDF operator failed");
  }
}

TEST_P(MultiThreadedHashJoinTest, fullJoinWithNoMatch) {
  // Left side keys are [0, 1, 2,..10].
  std::vector<RowVectorPtr> probeVectors = mergeBatches(
      makeBatches(
          3,
          [&](int32_t /*unused*/) {
            return makeRowVector({
                makeFlatVector<int32_t>(
                    213, [](auto row) { return row % 11; }, nullEvery(13)),
                makeFlatVector<int32_t>(213, [](auto row) { return row; }),
            });
          }),
      makeBatches(
          2,
          [&](int32_t /*unused*/) {
            return makeRowVector({
                makeFlatVector<int32_t>(
                    137,
                    [](auto row) { return (row + 3) % 11; },
                    nullEvery(13)),
                makeFlatVector<int32_t>(137, [](auto row) { return row; }),
            });
          }),
      true);

  // Right side keys are [-3, -2, -1, 0, 1, 2, 3].
  std::vector<RowVectorPtr> buildVectors =
      makeBatches(3, [&](int32_t /*unused*/) {
        return makeRowVector({
            makeFlatVector<int32_t>(
                123, [](auto row) { return -3 + row % 7; }, nullEvery(11)),
            makeFlatVector<int32_t>(
                123, [](auto row) { return -111 + row * 2; }, nullEvery(13)),
        });
      });

  // full join not supported
  VELOX_ASSERT_THROW(
      HashJoinBuilder(*pool_, duckDbQueryRunner_, driverExecutor_.get())
          .numDrivers(numDrivers_)
          .injectSpill(false)
          .probeKeys({"c0"})
          .probeVectors(std::move(probeVectors))
          .buildKeys({"u_c0"})
          .buildVectors(std::move(buildVectors))
          .buildFilter("c0 < 0")
          .buildProjections({"c0 AS u_c0", "c1 AS u_c1"})
          .joinType(core::JoinType::kFull)
          .joinOutputLayout({"c1"})
          .referenceQuery(
              "SELECT t.c1 FROM t FULL OUTER JOIN (SELECT * FROM u WHERE c0 < 0) u ON t.c0 = u.c0")
          .run(),
      "Replacement with cuDF operator failed");
}

TEST_P(MultiThreadedHashJoinTest, fullJoinWithFilters) {
  // Left side keys are [0, 1, 2,..10].
  std::vector<RowVectorPtr> probeVectors = mergeBatches(
      makeBatches(
          3,
          [&](int32_t /*unused*/) {
            return makeRowVector({
                makeFlatVector<int32_t>(
                    213, [](auto row) { return row % 11; }, nullEvery(13)),
                makeFlatVector<int32_t>(213, [](auto row) { return row; }),
            });
          }),
      makeBatches(
          2,
          [&](int32_t /*unused*/) {
            return makeRowVector({
                makeFlatVector<int32_t>(
                    137,
                    [](auto row) { return (row + 3) % 11; },
                    nullEvery(13)),
                makeFlatVector<int32_t>(137, [](auto row) { return row; }),
            });
          }),
      true);

  // Right side keys are [-3, -2, -1, 0, 1, 2, 3].
  std::vector<RowVectorPtr> buildVectors =
      makeBatches(3, [&](int32_t /*unused*/) {
        return makeRowVector({
            makeFlatVector<int32_t>(
                123, [](auto row) { return -3 + row % 7; }, nullEvery(11)),
            makeFlatVector<int32_t>(
                123, [](auto row) { return -111 + row * 2; }, nullEvery(13)),
        });
      });

  // Filter with passed rows.
  {
    auto testProbeVectors = probeVectors;
    auto testBuildVectors = buildVectors;
    // full join not supported
    VELOX_ASSERT_THROW(
        HashJoinBuilder(*pool_, duckDbQueryRunner_, driverExecutor_.get())
            .numDrivers(numDrivers_)
            .injectSpill(false)
            .probeKeys({"c0"})
            .probeVectors(std::move(testProbeVectors))
            .buildKeys({"u_c0"})
            .buildVectors(std::move(testBuildVectors))
            .buildProjections({"c0 AS u_c0", "c1 AS u_c1"})
            .joinType(core::JoinType::kFull)
            .joinFilter("(c1 + u_c1) % 2 = 1")
            .joinOutputLayout({"c0", "c1", "u_c1"})
            .referenceQuery(
                "SELECT t.c0, t.c1, u.c1 FROM t FULL OUTER JOIN u ON t.c0 = u.c0 AND (t.c1 + u.c1) % 2 = 1")
            .run(),
        "Replacement with cuDF operator failed");
  }

  // Filter without passed rows.
  {
    auto testProbeVectors = probeVectors;
    auto testBuildVectors = buildVectors;
    // full join not supported
    VELOX_ASSERT_THROW(
        HashJoinBuilder(*pool_, duckDbQueryRunner_, driverExecutor_.get())
            .numDrivers(numDrivers_)
            .injectSpill(false)
            .probeKeys({"c0"})
            .probeVectors(std::move(testProbeVectors))
            .buildKeys({"u_c0"})
            .buildVectors(std::move(testBuildVectors))
            .buildProjections({"c0 AS u_c0", "c1 AS u_c1"})
            .joinType(core::JoinType::kFull)
            .joinFilter("(c1 + u_c1) % 2 = 3")
            .joinOutputLayout({"c0", "c1", "u_c1"})
            .referenceQuery(
                "SELECT t.c0, t.c1, u.c1 FROM t FULL OUTER JOIN u ON t.c0 = u.c0 AND (t.c1 + u.c1) % 2 = 3")
            .run(),
        "Replacement with cuDF operator failed");
  }
}

TEST_P(MultiThreadedHashJoinTest, noSpillLevelLimit) {
  HashJoinBuilder(*pool_, duckDbQueryRunner_, driverExecutor_.get())
      .numDrivers(numDrivers_)
      .injectSpill(false)
      .keyTypes({INTEGER()})
      .probeVectors(1600, 5)
      .buildVectors(1500, 5)
      .referenceQuery(
          "SELECT t_k0, t_data, u_k0, u_data FROM t, u WHERE t.t_k0 = u.u_k0")
      .maxSpillLevel(-1)
      .config(core::QueryConfig::kSpillStartPartitionBit, "51")
      .config(core::QueryConfig::kSpillNumPartitionBits, "3")
      .checkSpillStats(false)
      .verifier([&](const std::shared_ptr<Task>& task, bool hasSpill) {
        if (!hasSpill) {
          return;
        }
        ASSERT_EQ(maxHashBuildSpillLevel(*task), 3);
      })
      .run();
}

// Verify that dynamic filter pushed down is turned off for null-aware right
// semi project join.
TEST_F(HashJoinTest, nullAwareRightSemiProjectOverScan) {
  std::vector<RowVectorPtr> probes;
  std::vector<RowVectorPtr> builds;
  // Matches present:
  probes.push_back(makeRowVector(
      {"t0"},
      {
          makeNullableFlatVector<int32_t>({1, std::nullopt, 2}),
      }));
  builds.push_back(makeRowVector(
      {"u0"},
      {
          makeNullableFlatVector<int32_t>({1, 2, 3, std::nullopt}),
      }));

  // No matches present:
  probes.push_back(makeRowVector(
      {"t0"},
      {
          makeFlatVector<int32_t>({5, 6}),
      }));
  builds.push_back(makeRowVector(
      {"u0"},
      {
          makeNullableFlatVector<int32_t>({1, 2, 3, std::nullopt}),
      }));

  for (int i = 0; i < probes.size(); i++) {
    RowVectorPtr& probe = probes[i];
    RowVectorPtr& build = builds[i];
    std::shared_ptr<TempFilePath> probeFile = TempFilePath::create();
    CudfHiveConnectorTestBase::writeToFile(probeFile->getPath(), {probe});

    std::shared_ptr<TempFilePath> buildFile = TempFilePath::create();
    CudfHiveConnectorTestBase::writeToFile(buildFile->getPath(), {build});

    createDuckDbTable("t", {probe});
    createDuckDbTable("u", {build});

    core::PlanNodeId probeScanId;
    core::PlanNodeId buildScanId;
    auto planNodeIdGenerator = std::make_shared<core::PlanNodeIdGenerator>();
    auto plan =
        PlanBuilder(planNodeIdGenerator)
            .startTableScan()
            .outputType(asRowType(probe->type()))
            .tableHandle(CudfHiveConnectorTestBase::makeTableHandle())
            .endTableScan()
            .capturePlanNodeId(probeScanId)
            .hashJoin(
                {"t0"},
                {"u0"},
                PlanBuilder(planNodeIdGenerator)
                    .startTableScan()
                    .outputType(asRowType(build->type()))
                    .tableHandle(CudfHiveConnectorTestBase::makeTableHandle())
                    .endTableScan()
                    .capturePlanNodeId(buildScanId)
                    .planNode(),
                "",
                {"u0", "match"},
                core::JoinType::kRightSemiProject,
                true /*nullAware*/)
            .planNode();

    SplitInput splitInput = {
        {probeScanId,
         {exec::Split(makeCudfHiveConnectorSplit(probeFile->getPath()))}},
        {buildScanId,
         {exec::Split(makeCudfHiveConnectorSplit(buildFile->getPath()))}},
    };

    // right semi project not supported
    VELOX_ASSERT_THROW(
        HashJoinBuilder(*pool_, duckDbQueryRunner_, driverExecutor_.get())
            .planNode(plan)
            .inputSplits(splitInput)
            .checkSpillStats(false)
            .referenceQuery("SELECT u0, u0 IN (SELECT t0 FROM t) FROM u")
            .run(),
        "Replacement with cuDF operator failed");
  }
}

TEST_F(HashJoinTest, duplicateJoinKeys) {
  auto leftVectors = makeBatches(3, [&](int32_t /*unused*/) {
    return makeRowVector({
        makeNullableFlatVector<int64_t>(
            {1, 2, 2, 3, 3, std::nullopt, 4, 5, 5, 6, 7}),
        makeNullableFlatVector<int64_t>(
            {1, 2, 2, std::nullopt, 3, 3, 4, 5, 5, 6, 8}),
    });
  });

  auto rightVectors = makeBatches(3, [&](int32_t /*unused*/) {
    return makeRowVector({
        makeNullableFlatVector<int64_t>({1, 1, 3, 4, std::nullopt, 5, 7, 8}),
        makeNullableFlatVector<int64_t>({1, 1, 3, 4, 5, std::nullopt, 7, 8}),
    });
  });

  createDuckDbTable("t", leftVectors);
  createDuckDbTable("u", rightVectors);

  auto planNodeIdGenerator = std::make_shared<core::PlanNodeIdGenerator>();

  auto assertPlan = [&](const std::vector<std::string>& leftProject,
                        const std::vector<std::string>& leftKeys,
                        const std::vector<std::string>& rightProject,
                        const std::vector<std::string>& rightKeys,
                        const std::vector<std::string>& outputLayout,
                        core::JoinType joinType,
                        bool throwType,
                        const std::string& query) {
    auto plan = PlanBuilder(planNodeIdGenerator)
                    .values(leftVectors)
                    .project(leftProject)
                    .hashJoin(
                        leftKeys,
                        rightKeys,
                        PlanBuilder(planNodeIdGenerator)
                            .values(rightVectors)
                            .project(rightProject)
                            .planNode(),
                        "",
                        outputLayout,
                        joinType)
                    .planNode();
    if (throwType) {
      VELOX_ASSERT_THROW(
          HashJoinBuilder(*pool_, duckDbQueryRunner_, driverExecutor_.get())
              .planNode(plan)
              .injectSpill(false)
              .checkSpillStats(false)
              .referenceQuery(query)
              .run(),
          "Replacement with cuDF operator failed");
    } else {
      HashJoinBuilder(*pool_, duckDbQueryRunner_, driverExecutor_.get())
          .planNode(plan)
          .injectSpill(false)
          .checkSpillStats(false)
          .referenceQuery(query)
          .run();
    }
  };

  std::vector<std::pair<core::JoinType, std::string>> joins = {
      {core::JoinType::kInner, "INNER JOIN"},
      {core::JoinType::kLeft, "LEFT JOIN"},
      {core::JoinType::kRight, "RIGHT JOIN"}};

  // full outer join not supported
  std::vector<std::pair<core::JoinType, std::string>> throwingJoins = {
      {core::JoinType::kFull, "FULL OUTER JOIN"}};

  for (const auto& [joinType, joinTypeSql] : joins) {
    // Duplicate keys on the build side.
    assertPlan(
        {"c0 AS t0", "c1 as t1"}, // leftProject
        {"t0", "t1"}, // leftKeys
        {"c0 AS u0"}, // rightProject
        {"u0", "u0"}, // rightKeys
        {"t0", "t1", "u0"}, // outputLayout
        joinType,
        false,
        "SELECT t.c0, t.c1, u.c0 FROM t " + joinTypeSql +
            " u ON t.c0 = u.c0 and t.c1 = u.c0");
  }

  for (const auto& [joinType, joinTypeSql] : joins) {
    // Duplicated keys on the probe side.
    assertPlan(
        {"c0 AS t0"}, // leftProject
        {"t0", "t0"}, // leftKeys
        {"c0 AS u0", "c1 AS u1"}, // rightProject
        {"u0", "u1"}, // rightKeys
        {"t0", "u0", "u1"}, // outputLayout
        joinType,
        false,
        "SELECT t.c0, u.c0, u.c1 FROM t " + joinTypeSql +
            " u ON t.c0 = u.c0 and t.c0 = u.c1");
  }

  for (const auto& [joinType, joinTypeSql] : throwingJoins) {
    // Duplicate keys on the build side.
    assertPlan(
        {"c0 AS t0", "c1 as t1"}, // leftProject
        {"t0", "t1"}, // leftKeys
        {"c0 AS u0"}, // rightProject
        {"u0", "u0"}, // rightKeys
        {"t0", "t1", "u0"}, // outputLayout
        joinType,
        true,
        "SELECT t.c0, t.c1, u.c0 FROM t " + joinTypeSql +
            " u ON t.c0 = u.c0 and t.c1 = u.c0");
    assertPlan(
        {"c0 AS t0"}, // leftProject
        {"t0", "t0"}, // leftKeys
        {"c0 AS u0", "c1 AS u1"}, // rightProject
        {"u0", "u1"}, // rightKeys
        {"t0", "u0", "u1"}, // outputLayout
        joinType,
        true,
        "SELECT t.c0, u.c0, u.c1 FROM t " + joinTypeSql +
            " u ON t.c0 = u.c0 and t.c0 = u.c1");
  }
}

TEST_F(HashJoinTest, semiProject) {
  // Some keys have multiple rows: 2, 3, 5.
  auto probeVectors = makeBatches(3, [&](int32_t /*unused*/) {
    return makeRowVector({
        makeFlatVector<int64_t>({1, 2, 2, 3, 3, 3, 4, 5, 5, 6, 7}),
        makeFlatVector<int64_t>({10, 20, 21, 30, 31, 32, 40, 50, 51, 60, 70}),
    });
  });

  // Some keys are missing: 2, 6.
  // Some have multiple rows: 1, 5.
  // Some keys are not present on probe side: 8.
  auto buildVectors = makeBatches(3, [&](int32_t /*unused*/) {
    return makeRowVector({
        makeFlatVector<int64_t>({1, 1, 3, 4, 5, 5, 7, 8}),
        makeFlatVector<int64_t>({100, 101, 300, 400, 500, 501, 700, 800}),
    });
  });

  createDuckDbTable("t", probeVectors);
  createDuckDbTable("u", buildVectors);

  auto planNodeIdGenerator = std::make_shared<core::PlanNodeIdGenerator>();
  auto plan = PlanBuilder(planNodeIdGenerator)
                  .values(probeVectors)
                  .project({"c0 AS t0", "c1 AS t1"})
                  .hashJoin(
                      {"t0"},
                      {"u0"},
                      PlanBuilder(planNodeIdGenerator)
                          .values(buildVectors)
                          .project({"c0 AS u0", "c1 AS u1"})
                          .planNode(),
                      "",
                      {"t0", "t1", "match"},
                      core::JoinType::kLeftSemiProject)
                  .planNode();

  // left semi project not supported
  VELOX_ASSERT_THROW(
      HashJoinBuilder(*pool_, duckDbQueryRunner_, driverExecutor_.get())
          .injectSpill(false)
          .checkSpillStats(false)
          .planNode(plan)
          .referenceQuery(
              "SELECT t.c0, t.c1, EXISTS (SELECT * FROM u WHERE t.c0 = u.c0) FROM t")
          .run(),
      "Replacement with cuDF operator failed");

  // left semi project not supported
  VELOX_ASSERT_THROW(
      HashJoinBuilder(*pool_, duckDbQueryRunner_, driverExecutor_.get())
          .injectSpill(false)
          .checkSpillStats(false)
          .planNode(flipJoinSides(plan))
          .referenceQuery(
              "SELECT t.c0, t.c1, EXISTS (SELECT * FROM u WHERE t.c0 = u.c0) FROM t")
          .run(),
      "Replacement with cuDF operator failed");

  // With extra filter.
  planNodeIdGenerator = std::make_shared<core::PlanNodeIdGenerator>();
  plan = PlanBuilder(planNodeIdGenerator)
             .values(probeVectors)
             .project({"c0 AS t0", "c1 AS t1"})
             .hashJoin(
                 {"t0"},
                 {"u0"},
                 PlanBuilder(planNodeIdGenerator)
                     .values(buildVectors)
                     .project({"c0 AS u0", "c1 AS u1"})
                     .planNode(),
                 "t1 * 10 <> u1",
                 {"t0", "t1", "match"},
                 core::JoinType::kLeftSemiProject)
             .planNode();

  // left semi project not supported
  VELOX_ASSERT_THROW(
      HashJoinBuilder(*pool_, duckDbQueryRunner_, driverExecutor_.get())
          .injectSpill(false)
          .checkSpillStats(false)
          .planNode(plan)
          .referenceQuery(
              "SELECT t.c0, t.c1, EXISTS (SELECT * FROM u WHERE t.c0 = u.c0 AND t.c1 * 10 <> u.c1) FROM t")
          .run(),
      "Replacement with cuDF operator failed");

  // left semi project not supported
  VELOX_ASSERT_THROW(
      HashJoinBuilder(*pool_, duckDbQueryRunner_, driverExecutor_.get())
          .injectSpill(false)
          .checkSpillStats(false)
          .planNode(flipJoinSides(plan))
          .referenceQuery(
              "SELECT t.c0, t.c1, EXISTS (SELECT * FROM u WHERE t.c0 = u.c0 AND t.c1 * 10 <> u.c1) FROM t")
          .run(),
      "Replacement with cuDF operator failed");

  // Empty build side.
  planNodeIdGenerator = std::make_shared<core::PlanNodeIdGenerator>();
  plan = PlanBuilder(planNodeIdGenerator)
             .values(probeVectors)
             .project({"c0 AS t0", "c1 AS t1"})
             .hashJoin(
                 {"t0"},
                 {"u0"},
                 PlanBuilder(planNodeIdGenerator)
                     .values(buildVectors)
                     .project({"c0 AS u0", "c1 AS u1"})
                     .filter("u0 < 0")
                     .planNode(),
                 "",
                 {"t0", "t1", "match"},
                 core::JoinType::kLeftSemiProject)
             .planNode();

  // left semi project not supported
  VELOX_ASSERT_THROW(
      HashJoinBuilder(*pool_, duckDbQueryRunner_, driverExecutor_.get())
          .injectSpill(false)
          .checkSpillStats(false)
          .planNode(plan)
          .referenceQuery(
              "SELECT t.c0, t.c1, EXISTS (SELECT * FROM u WHERE u.c0 < 0 AND t.c0 = u.c0) FROM t")
          // NOTE:, there is no spilling in empty build test case as all the
          // build-side rows have been filtered out.
          .run(),
      "Replacement with cuDF operator failed");

  // left semi project not supported
  VELOX_ASSERT_THROW(
      HashJoinBuilder(*pool_, duckDbQueryRunner_, driverExecutor_.get())
          .injectSpill(false)
          .checkSpillStats(false)
          .planNode(flipJoinSides(plan))
          .referenceQuery(
              "SELECT t.c0, t.c1, EXISTS (SELECT * FROM u WHERE u.c0 < 0 AND t.c0 = u.c0) FROM t")
          // NOTE: there is no spilling in empty build test case as all the
          // build-side rows have been filtered out.
          .checkSpillStats(false)
          .run(),
      "Replacement with cuDF operator failed");
}

TEST_F(HashJoinTest, semiProjectWithNullKeys) {
  // Some keys have multiple rows: 2, 3, 5.
  auto probeVectors = makeBatches(3, [&](int32_t /*unused*/) {
    return makeRowVector(
        {"t0", "t1"},
        {
            makeNullableFlatVector<int64_t>(
                {1, 2, 2, 3, 3, 3, 4, std::nullopt, 5, 5, 6, 7}),
            makeFlatVector<int64_t>(
                {10, 20, 21, 30, 31, 32, 40, -1, 50, 51, 60, 70}),
        });
  });

  // Some keys are missing: 2, 6.
  // Some have multiple rows: 1, 5.
  // Some keys are not present on probe side: 8.
  auto buildVectors = makeBatches(3, [&](int32_t /*unused*/) {
    return makeRowVector(
        {"u0", "u1"},
        {
            makeNullableFlatVector<int64_t>(
                {1, 1, 3, 4, std::nullopt, 5, 5, 7, 8}),
            makeFlatVector<int64_t>(
                {100, 101, 300, 400, -100, 500, 501, 700, 800}),
        });
  });

  createDuckDbTable("t", probeVectors);
  createDuckDbTable("u", buildVectors);

  auto makePlan = [&](bool nullAware,
                      const std::string& probeFilter = "",
                      const std::string& buildFilter = "") {
    auto planNodeIdGenerator = std::make_shared<core::PlanNodeIdGenerator>();
    return PlanBuilder(planNodeIdGenerator)
        .values(probeVectors)
        .optionalFilter(probeFilter)
        .hashJoin(
            {"t0"},
            {"u0"},
            PlanBuilder(planNodeIdGenerator)
                .values(buildVectors)
                .optionalFilter(buildFilter)
                .planNode(),
            "",
            {"t0", "t1", "match"},
            core::JoinType::kLeftSemiProject,
            nullAware)
        .planNode();
  };

  // Null join keys on both sides.
  auto plan = makePlan(false /*nullAware*/);

  // left semi project not supported
  VELOX_ASSERT_THROW(
      HashJoinBuilder(*pool_, duckDbQueryRunner_, driverExecutor_.get())
          .injectSpill(false)
          .checkSpillStats(false)
          .planNode(plan)
          .referenceQuery(
              "SELECT t0, t1, EXISTS (SELECT * FROM u WHERE u0 = t0) FROM t")
          .run(),
      "Replacement with cuDF operator failed");

  // left semi project not supported
  VELOX_ASSERT_THROW(
      HashJoinBuilder(*pool_, duckDbQueryRunner_, driverExecutor_.get())
          .injectSpill(false)
          .checkSpillStats(false)
          .planNode(flipJoinSides(plan))
          .referenceQuery(
              "SELECT t0, t1, EXISTS (SELECT * FROM u WHERE u0 = t0) FROM t")
          .run(),
      "Replacement with cuDF operator failed");

  plan = makePlan(true /*nullAware*/);

  // left semi project not supported
  VELOX_ASSERT_THROW(
      HashJoinBuilder(*pool_, duckDbQueryRunner_, driverExecutor_.get())
          .injectSpill(false)
          .checkSpillStats(false)
          .planNode(plan)
          .referenceQuery("SELECT t0, t1, t0 IN (SELECT u0 FROM u) FROM t")
          .run(),
      "Replacement with cuDF operator failed");

  // left semi project not supported
  VELOX_ASSERT_THROW(
      HashJoinBuilder(*pool_, duckDbQueryRunner_, driverExecutor_.get())
          .injectSpill(false)
          .checkSpillStats(false)
          .planNode(flipJoinSides(plan))
          .referenceQuery("SELECT t0, t1, t0 IN (SELECT u0 FROM u) FROM t")
          .run(),
      "Replacement with cuDF operator failed");

  // Null join keys on build side-only.
  plan = makePlan(false /*nullAware*/, "t0 IS NOT NULL");

  // left semi project not supported
  VELOX_ASSERT_THROW(
      HashJoinBuilder(*pool_, duckDbQueryRunner_, driverExecutor_.get())
          .injectSpill(false)
          .checkSpillStats(false)
          .planNode(plan)
          .referenceQuery(
              "SELECT t0, t1, EXISTS (SELECT * FROM u WHERE u0 = t0) FROM t WHERE t0 IS NOT NULL")
          .run(),
      "Replacement with cuDF operator failed");

  // left semi project not supported
  VELOX_ASSERT_THROW(
      HashJoinBuilder(*pool_, duckDbQueryRunner_, driverExecutor_.get())
          .injectSpill(false)
          .checkSpillStats(false)
          .planNode(flipJoinSides(plan))
          .referenceQuery(
              "SELECT t0, t1, EXISTS (SELECT * FROM u WHERE u0 = t0) FROM t WHERE t0 IS NOT NULL")
          .run(),
      "Replacement with cuDF operator failed");

  plan = makePlan(true /*nullAware*/, "t0 IS NOT NULL");

  // left semi project not supported
  VELOX_ASSERT_THROW(
      HashJoinBuilder(*pool_, duckDbQueryRunner_, driverExecutor_.get())
          .injectSpill(false)
          .checkSpillStats(false)
          .planNode(plan)
          .referenceQuery(
              "SELECT t0, t1, t0 IN (SELECT u0 FROM u) FROM t WHERE t0 IS NOT NULL")
          .run(),
      "Replacement with cuDF operator failed");

  // left semi project not supported
  VELOX_ASSERT_THROW(
      HashJoinBuilder(*pool_, duckDbQueryRunner_, driverExecutor_.get())
          .injectSpill(false)
          .checkSpillStats(false)
          .planNode(flipJoinSides(plan))
          .referenceQuery(
              "SELECT t0, t1, t0 IN (SELECT u0 FROM u) FROM t WHERE t0 IS NOT NULL")
          .run(),
      "Replacement with cuDF operator failed");

  // Null join keys on probe side-only.
  plan = makePlan(false /*nullAware*/, "", "u0 IS NOT NULL");

  // left semi project not supported
  VELOX_ASSERT_THROW(
      HashJoinBuilder(*pool_, duckDbQueryRunner_, driverExecutor_.get())
          .injectSpill(false)
          .checkSpillStats(false)
          .planNode(plan)
          .referenceQuery(
              "SELECT t0, t1, EXISTS (SELECT * FROM u WHERE u0 = t0 AND u0 IS NOT NULL) FROM t")
          .run(),
      "Replacement with cuDF operator failed");

  // left semi project not supported
  VELOX_ASSERT_THROW(
      HashJoinBuilder(*pool_, duckDbQueryRunner_, driverExecutor_.get())
          .injectSpill(false)
          .checkSpillStats(false)
          .planNode(flipJoinSides(plan))
          .referenceQuery(
              "SELECT t0, t1, EXISTS (SELECT * FROM u WHERE u0 = t0 AND u0 IS NOT NULL) FROM t")
          .run(),
      "Replacement with cuDF operator failed");

  plan = makePlan(true /*nullAware*/, "", "u0 IS NOT NULL");

  // left semi project not supported
  VELOX_ASSERT_THROW(
      HashJoinBuilder(*pool_, duckDbQueryRunner_, driverExecutor_.get())
          .injectSpill(false)
          .checkSpillStats(false)
          .planNode(plan)
          .referenceQuery(
              "SELECT t0, t1, t0 IN (SELECT u0 FROM u WHERE u0 IS NOT NULL) FROM t")
          .run(),
      "Replacement with cuDF operator failed");

  // left semi project not supported
  VELOX_ASSERT_THROW(
      HashJoinBuilder(*pool_, duckDbQueryRunner_, driverExecutor_.get())
          .injectSpill(false)
          .checkSpillStats(false)
          .planNode(flipJoinSides(plan))
          .referenceQuery(
              "SELECT t0, t1, t0 IN (SELECT u0 FROM u WHERE u0 IS NOT NULL) FROM t")
          .run(),
      "Replacement with cuDF operator failed");

  // Empty build side.
  plan = makePlan(false /*nullAware*/, "", "u0 < 0");

  // left semi project not supported
  VELOX_ASSERT_THROW(
      HashJoinBuilder(*pool_, duckDbQueryRunner_, executor_.get())
          .planNode(plan)
          .injectSpill(false)
          .checkSpillStats(false)
          .referenceQuery(
              "SELECT t0, t1, EXISTS (SELECT * FROM u WHERE u0 = t0 AND u0 < 0) FROM t")
          .run(),
      "Replacement with cuDF operator failed");

  // left semi project not supported
  VELOX_ASSERT_THROW(
      HashJoinBuilder(*pool_, duckDbQueryRunner_, executor_.get())
          .planNode(flipJoinSides(plan))
          .injectSpill(false)
          .checkSpillStats(false)
          .referenceQuery(
              "SELECT t0, t1, EXISTS (SELECT * FROM u WHERE u0 = t0 AND u0 < 0) FROM t")
          .run(),
      "Replacement with cuDF operator failed");

  plan = makePlan(true /*nullAware*/, "", "u0 < 0");

  // left semi project not supported
  VELOX_ASSERT_THROW(
      HashJoinBuilder(*pool_, duckDbQueryRunner_, executor_.get())
          .planNode(plan)
          .injectSpill(false)
          .checkSpillStats(false)
          .referenceQuery(
              "SELECT t0, t1, t0 IN (SELECT u0 FROM u WHERE u0 < 0) FROM t")
          .run(),
      "Replacement with cuDF operator failed");

  // left semi project not supported
  VELOX_ASSERT_THROW(
      HashJoinBuilder(*pool_, duckDbQueryRunner_, executor_.get())
          .planNode(flipJoinSides(plan))
          .injectSpill(false)
          .checkSpillStats(false)
          .referenceQuery(
              "SELECT t0, t1, t0 IN (SELECT u0 FROM u WHERE u0 < 0) FROM t")
          .run(),
      "Replacement with cuDF operator failed");

  // Build side with all rows having null join keys.
  plan = makePlan(false /*nullAware*/, "", "u0 IS NULL");

  // left semi project not supported
  VELOX_ASSERT_THROW(
      HashJoinBuilder(*pool_, duckDbQueryRunner_, executor_.get())
          .planNode(plan)
          .injectSpill(false)
          .checkSpillStats(false)
          .referenceQuery(
              "SELECT t0, t1, EXISTS (SELECT * FROM u WHERE u0 = t0 AND u0 IS NULL) FROM t")
          .run(),
      "Replacement with cuDF operator failed");

  // left semi project not supported
  VELOX_ASSERT_THROW(
      HashJoinBuilder(*pool_, duckDbQueryRunner_, executor_.get())
          .planNode(flipJoinSides(plan))
          .injectSpill(false)
          .checkSpillStats(false)
          .referenceQuery(
              "SELECT t0, t1, EXISTS (SELECT * FROM u WHERE u0 = t0 AND u0 IS NULL) FROM t")
          .run(),
      "Replacement with cuDF operator failed");

  plan = makePlan(true /*nullAware*/, "", "u0 IS NULL");

  // left semi project not supported
  VELOX_ASSERT_THROW(
      HashJoinBuilder(*pool_, duckDbQueryRunner_, executor_.get())
          .planNode(plan)
          .injectSpill(false)
          .checkSpillStats(false)
          .referenceQuery(
              "SELECT t0, t1, t0 IN (SELECT u0 FROM u WHERE u0 IS NULL) FROM t")
          .run(),
      "Replacement with cuDF operator failed");

  // left semi project not supported
  VELOX_ASSERT_THROW(
      HashJoinBuilder(*pool_, duckDbQueryRunner_, executor_.get())
          .planNode(flipJoinSides(plan))
          .injectSpill(false)
          .checkSpillStats(false)
          .referenceQuery(
              "SELECT t0, t1, t0 IN (SELECT u0 FROM u WHERE u0 IS NULL) FROM t")
          .run(),
      "Replacement with cuDF operator failed");
}

TEST_F(HashJoinTest, semiProjectWithFilter) {
  auto probeVectors = makeBatches(3, [&](auto /*unused*/) {
    return makeRowVector(
        {"t0", "t1"},
        {
            makeNullableFlatVector<int32_t>({1, 2, 3, std::nullopt, 5}),
            makeFlatVector<int64_t>({10, 20, 30, 40, 50}),
        });
  });

  auto buildVectors = makeBatches(3, [&](auto /*unused*/) {
    return makeRowVector(
        {"u0", "u1"},
        {
            makeNullableFlatVector<int32_t>({1, 2, 3, std::nullopt}),
            makeFlatVector<int64_t>({11, 22, 33, 44}),
        });
  });

  createDuckDbTable("t", probeVectors);
  createDuckDbTable("u", buildVectors);

  auto makePlan = [&](bool nullAware, const std::string& filter) {
    auto planNodeIdGenerator = std::make_shared<core::PlanNodeIdGenerator>();
    return PlanBuilder(planNodeIdGenerator)
        .values(probeVectors)
        .hashJoin(
            {"t0"},
            {"u0"},
            PlanBuilder(planNodeIdGenerator).values(buildVectors).planNode(),
            filter,
            {"t0", "t1", "match"},
            core::JoinType::kLeftSemiProject,
            nullAware)
        .planNode();
  };

  std::vector<std::string> filters = {
      "t1 <> u1",
      "t1 < u1",
      "t1 > u1",
      "t1 is not null AND u1 is not null",
      "t1 is null OR u1 is null",
  };
  for (const auto& filter : filters) {
    auto plan = makePlan(true /*nullAware*/, filter);

    // left semi project not supported
    VELOX_ASSERT_THROW(
        HashJoinBuilder(*pool_, duckDbQueryRunner_, driverExecutor_.get())
            .planNode(plan)
            .referenceQuery(
                fmt::format(
                    "SELECT t0, t1, t0 IN (SELECT u0 FROM u WHERE {}) FROM t",
                    filter))
            .injectSpill(false)
            .run(),
        "Replacement with cuDF operator failed");

    plan = makePlan(false /*nullAware*/, filter);

    // DuckDB Exists operator returns NULL when u0 or t0 is NULL. We exclude
    // these values.
    // left semi project not supported
    VELOX_ASSERT_THROW(
        HashJoinBuilder(*pool_, duckDbQueryRunner_, driverExecutor_.get())
            .planNode(plan)
            .referenceQuery(
                fmt::format(
                    "SELECT t0, t1, EXISTS (SELECT * FROM u WHERE (u0 is not null OR t0 is not null) AND u0 = t0 AND {}) FROM t",
                    filter))
            .injectSpill(false)
            .run(),
        "Replacement with cuDF operator failed");
  }
}

TEST_F(HashJoinTest, nullAwareRightSemiProjectWithFilterNotAllowed) {
  auto probe = makeRowVector(ROW({"t0", "t1"}, {INTEGER(), BIGINT()}), 10);
  auto build = makeRowVector(ROW({"u0", "u1"}, {INTEGER(), BIGINT()}), 10);

  auto planNodeIdGenerator = std::make_shared<core::PlanNodeIdGenerator>();
  VELOX_ASSERT_THROW(
      PlanBuilder(planNodeIdGenerator)
          .values({probe})
          .hashJoin(
              {"t0"},
              {"u0"},
              PlanBuilder(planNodeIdGenerator).values({build}).planNode(),
              "t1 > u1",
              {"u0", "u1", "match"},
              core::JoinType::kRightSemiProject,
              true /* nullAware */),
      "Null-aware right semi project join doesn't support extra filter");
}

TEST_F(HashJoinTest, leftSemiJoinWithExtraOutputCapacity) {
  std::vector<RowVectorPtr> probeVectors;
  std::vector<RowVectorPtr> buildVectors;
  probeVectors.push_back(makeRowVector(
      {"t0", "t1"},
      {
          makeFlatVector<int32_t>({1, 2, 3, 4, 5, 6}),
          makeFlatVector<int64_t>({10, 10, 10, 10, 10, 10}),
      }));

  buildVectors.push_back(makeRowVector(
      {"u0", "u1"},
      {
          makeFlatVector<int32_t>({1, 1, 1, 1, 1}),
          makeFlatVector<int64_t>({10, 10, 10, 10, 10}),
      }));
  buildVectors.push_back(makeRowVector(
      {"u0", "u1"},
      {
          makeFlatVector<int32_t>({2, 3, 4, 5, 6}),
          makeFlatVector<int64_t>({10, 10, 10, 10, 10}),
      }));

  createDuckDbTable("t", probeVectors);
  createDuckDbTable("u", buildVectors);
  auto runQuery = [&](const std::string& query,
                      const std::string& filter,
                      core::JoinType joinType,
                      bool throwType) {
    auto planNodeIdGenerator = std::make_shared<core::PlanNodeIdGenerator>();
    std::vector<std::string> outputLayout = {"t0", "t1"};
    if (joinType == core::JoinType::kLeftSemiProject) {
      outputLayout.push_back("match");
    }
    auto plan = PlanBuilder(planNodeIdGenerator)
                    .values(probeVectors)
                    .hashJoin(
                        {"t0"},
                        {"u0"},
                        PlanBuilder(planNodeIdGenerator)
                            .values(buildVectors)
                            .planNode(),
                        filter,
                        outputLayout,
                        joinType,
                        false)
                    .planNode();
    if (throwType) {
      VELOX_ASSERT_RUNTIME_THROW(
          HashJoinBuilder(*pool_, duckDbQueryRunner_, driverExecutor_.get())
              .planNode(plan)
              .config(core::QueryConfig::kPreferredOutputBatchRows, "5")
              .referenceQuery(query)
              .injectSpill(false)
              .run(),
          "Replacement with cuDF operator failed");
    } else {
      HashJoinBuilder(*pool_, duckDbQueryRunner_, driverExecutor_.get())
          .planNode(plan)
          .config(core::QueryConfig::kPreferredOutputBatchRows, "5")
          .referenceQuery(query)
          .injectSpill(false)
          .run();
    }
  };
  {
    SCOPED_TRACE("left semi filter join");
    std::string filter = "t1 = u1";
    runQuery(
        fmt::format(
            "SELECT t0, t1 FROM t WHERE EXISTS (SELECT u0 FROM u WHERE t0 = u0 AND {})",
            filter),
        filter,
        core::JoinType::kLeftSemiFilter,
        false);
  }

  {
    SCOPED_TRACE("left semi project join");
    std::string filter = "t1 <> u1";
    runQuery(
        fmt::format(
            "SELECT t0, t1, t0 IN (SELECT u0 FROM u WHERE {}) FROM t", filter),
        filter,
        core::JoinType::kLeftSemiProject,
        true);
  }
}

TEST_F(HashJoinTest, nullAwareMultiKeyNotAllowed) {
  auto probe = makeRowVector(
      ROW({"t0", "t1", "t2"}, {INTEGER(), BIGINT(), VARCHAR()}), 10);
  auto build = makeRowVector(
      ROW({"u0", "u1", "u2"}, {INTEGER(), BIGINT(), VARCHAR()}), 10);

  // Null-aware left semi project join.
  auto planNodeIdGenerator = std::make_shared<core::PlanNodeIdGenerator>();
  VELOX_ASSERT_THROW(
      PlanBuilder(planNodeIdGenerator)
          .values({probe})
          .hashJoin(
              {"t0", "t1"},
              {"u0", "u1"},
              PlanBuilder(planNodeIdGenerator).values({build}).planNode(),
              "",
              {"t0", "t1", "match"},
              core::JoinType::kLeftSemiProject,
              true /* nullAware */),
      "Null-aware joins allow only one join key");

  // Null-aware right semi project join.
  VELOX_ASSERT_THROW(
      PlanBuilder(planNodeIdGenerator)
          .values({probe})
          .hashJoin(
              {"t0", "t1"},
              {"u0", "u1"},
              PlanBuilder(planNodeIdGenerator).values({build}).planNode(),
              "",
              {"u0", "u1", "match"},
              core::JoinType::kRightSemiProject,
              true /* nullAware */),
      "Null-aware joins allow only one join key");

  // Null-aware anti join.
  VELOX_ASSERT_THROW(
      PlanBuilder(planNodeIdGenerator)
          .values({probe})
          .hashJoin(
              {"t0", "t1"},
              {"u0", "u1"},
              PlanBuilder(planNodeIdGenerator).values({build}).planNode(),
              "",
              {"t0", "t1"},
              core::JoinType::kAnti,
              true /* nullAware */),
      "Null-aware joins allow only one join key");
}

TEST_F(HashJoinTest, semiProjectOverLazyVectors) {
  auto probeVectors = makeBatches(1, [&](auto /*unused*/) {
    return makeRowVector(
        {"t0", "t1"},
        {
            makeFlatVector<int32_t>(1'000, [](auto row) { return row; }),
            makeFlatVector<int64_t>(1'000, [](auto row) { return row * 10; }),
        });
  });

  auto buildVectors = makeBatches(3, [&](auto /*unused*/) {
    return makeRowVector(
        {"u0", "u1"},
        {
            makeFlatVector<int32_t>(
                1'000, [](auto row) { return -100 + (row / 5); }),
            makeFlatVector<int64_t>(
                1'000, [](auto row) { return -1000 + (row / 5) * 10; }),
        });
  });

  std::shared_ptr<TempFilePath> probeFile = TempFilePath::create();
  CudfHiveConnectorTestBase::writeToFile(probeFile->getPath(), probeVectors);

  std::shared_ptr<TempFilePath> buildFile = TempFilePath::create();
  CudfHiveConnectorTestBase::writeToFile(buildFile->getPath(), buildVectors);

  createDuckDbTable("t", probeVectors);
  createDuckDbTable("u", buildVectors);

  core::PlanNodeId probeScanId;
  core::PlanNodeId buildScanId;
  auto planNodeIdGenerator = std::make_shared<core::PlanNodeIdGenerator>();
  auto plan =
      PlanBuilder(planNodeIdGenerator)
          .startTableScan()
          .outputType(asRowType(probeVectors[0]->type()))
          .tableHandle(CudfHiveConnectorTestBase::makeTableHandle())
          .endTableScan()
          .capturePlanNodeId(probeScanId)
          .hashJoin(
              {"t0"},
              {"u0"},
              PlanBuilder(planNodeIdGenerator)
                  .startTableScan()
                  .outputType(asRowType(buildVectors[0]->type()))
                  .tableHandle(CudfHiveConnectorTestBase::makeTableHandle())
                  .endTableScan()
                  .capturePlanNodeId(buildScanId)
                  .planNode(),
              "",
              {"t0", "t1", "match"},
              core::JoinType::kLeftSemiProject)
          .planNode();

  SplitInput splitInput = {
      {probeScanId,
       {exec::Split(makeCudfHiveConnectorSplit(probeFile->getPath()))}},
      {buildScanId,
       {exec::Split(makeCudfHiveConnectorSplit(buildFile->getPath()))}},
  };

  // left semi project not supported
  VELOX_ASSERT_THROW(
      HashJoinBuilder(*pool_, duckDbQueryRunner_, driverExecutor_.get())
          .planNode(plan)
          .inputSplits(splitInput)
          .checkSpillStats(false)
          .referenceQuery("SELECT t0, t1, t0 IN (SELECT u0 FROM u) FROM t")
          .run(),
      "Replacement with cuDF operator failed");

  // right semi project not supported
  VELOX_ASSERT_THROW(
      HashJoinBuilder(*pool_, duckDbQueryRunner_, driverExecutor_.get())
          .planNode(flipJoinSides(plan))
          .inputSplits(splitInput)
          .checkSpillStats(false)
          .referenceQuery("SELECT t0, t1, t0 IN (SELECT u0 FROM u) FROM t")
          .run(),
      "Replacement with cuDF operator failed");

  // With extra filter.
  planNodeIdGenerator = std::make_shared<core::PlanNodeIdGenerator>();
  plan = PlanBuilder(planNodeIdGenerator)
             .startTableScan()
             .outputType(asRowType(probeVectors[0]->type()))
             .tableHandle(CudfHiveConnectorTestBase::makeTableHandle())
             .endTableScan()
             .capturePlanNodeId(probeScanId)
             .hashJoin(
                 {"t0"},
                 {"u0"},
                 PlanBuilder(planNodeIdGenerator)
                     .startTableScan()
                     .outputType(asRowType(buildVectors[0]->type()))
                     .tableHandle(CudfHiveConnectorTestBase::makeTableHandle())
                     .endTableScan()
                     .capturePlanNodeId(buildScanId)
                     .planNode(),
                 "(t1 + u1) % 3 = 0",
                 {"t0", "t1", "match"},
                 core::JoinType::kLeftSemiProject)
             .planNode();

  // left semi project not supported
  VELOX_ASSERT_THROW(
      HashJoinBuilder(*pool_, duckDbQueryRunner_, driverExecutor_.get())
          .planNode(plan)
          .inputSplits(splitInput)
          .checkSpillStats(false)
          .referenceQuery(
              "SELECT t0, t1, t0 IN (SELECT u0 FROM u WHERE (t1 + u1) % 3 = 0) FROM t")
          .run(),
      "Replacement with cuDF operator failed");

  // right semi project not supported
  VELOX_ASSERT_THROW(
      HashJoinBuilder(*pool_, duckDbQueryRunner_, driverExecutor_.get())
          .planNode(flipJoinSides(plan))
          .inputSplits(splitInput)
          .checkSpillStats(false)
          .referenceQuery(
              "SELECT t0, t1, t0 IN (SELECT u0 FROM u WHERE (t1 + u1) % 3 = 0) FROM t")
          .run(),
      "Replacement with cuDF operator failed");
}

VELOX_INSTANTIATE_TEST_SUITE_P(
    HashJoinTest,
    MultiThreadedHashJoinTest,
    testing::ValuesIn(MultiThreadedHashJoinTest::getTestParams()));

// TODO: try to parallelize the following test cases if possible.
TEST_F(HashJoinTest, memory) {
  // Measures memory allocation in a 1:n hash join followed by
  // projection and aggregation. We expect vectors to be mostly
  // reused, except for t_k0 + 1, which is a dictionary after the
  // join.
  std::vector<RowVectorPtr> probeVectors =
      makeBatches(10, [&](int32_t /*unused*/) {
        return std::dynamic_pointer_cast<RowVector>(
            BatchMaker::createBatch(probeType_, 1000, *pool_));
      });

  // auto buildType = makeRowType(keyTypes, "u_");
  std::vector<RowVectorPtr> buildVectors =
      makeBatches(10, [&](int32_t /*unused*/) {
        return std::dynamic_pointer_cast<RowVector>(
            BatchMaker::createBatch(buildType_, 1000, *pool_));
      });

  auto planNodeIdGenerator = std::make_shared<core::PlanNodeIdGenerator>();
  CursorParameters params;
  params.planNode = PlanBuilder(planNodeIdGenerator)
                        .values(probeVectors, true)
                        .hashJoin(
                            {"t_k1"},
                            {"u_k1"},
                            PlanBuilder(planNodeIdGenerator)
                                .values(buildVectors, true)
                                .planNode(),
                            "",
                            concat(probeType_->names(), buildType_->names()))
                        .project({"t_k1 % 1000 AS k1", "u_k1 % 1000 AS k2"})
                        .singleAggregation({}, {"sum(k1)", "sum(k2)"})
                        .planNode();
  params.queryCtx = core::QueryCtx::create(driverExecutor_.get());
  auto [taskCursor, rows] = readCursor(params);
  EXPECT_GT(3'500, params.queryCtx->pool()->stats().numAllocs);
  EXPECT_GT(40'000'000, params.queryCtx->pool()->stats().cumulativeBytes);
}

TEST_F(HashJoinTest, DISABLED_lazyVectors) {
  // a dataset of multiple row groups with multiple columns. We create
  // different dictionary wrappings for different columns and load the
  // rows in scope at different times.
  auto probeVectors = makeBatches(3, [&](int32_t /*unused*/) {
    return makeRowVector(
        {makeFlatVector<int32_t>(3'000, [](auto row) { return row; }),
         makeFlatVector<int64_t>(30'000, [](auto row) { return row % 23; }),
         makeFlatVector<int32_t>(30'000, [](auto row) { return row % 31; }),
         makeFlatVector<StringView>(30'000, [](auto row) {
           return StringView::makeInline(fmt::format("{}   string", row % 43));
         })});
  });

  std::vector<RowVectorPtr> buildVectors =
      makeBatches(4, [&](int32_t /*unused*/) {
        return makeRowVector(
            {makeFlatVector<int32_t>(1'000, [](auto row) { return row * 3; }),
             makeFlatVector<int64_t>(
                 10'000, [](auto row) { return row % 31; })});
      });

  std::vector<std::shared_ptr<TempFilePath>> tempFiles;

  for (const auto& probeVector : probeVectors) {
    tempFiles.push_back(TempFilePath::create());
    CudfHiveConnectorTestBase::writeToFile(
        tempFiles.back()->getPath(), probeVector);
  }
  createDuckDbTable("t", probeVectors);

  for (const auto& buildVector : buildVectors) {
    tempFiles.push_back(TempFilePath::create());
    CudfHiveConnectorTestBase::writeToFile(
        tempFiles.back()->getPath(), buildVector);
  }
  createDuckDbTable("u", buildVectors);

  auto makeInputSplits = [&](const core::PlanNodeId& probeScanId,
                             const core::PlanNodeId& buildScanId) {
    return [&] {
      std::vector<exec::Split> probeSplits;
      for (int i = 0; i < probeVectors.size(); ++i) {
        probeSplits.push_back(
            exec::Split(makeCudfHiveConnectorSplit(tempFiles[i]->getPath())));
      }
      std::vector<exec::Split> buildSplits;
      for (int i = 0; i < buildVectors.size(); ++i) {
        buildSplits.push_back(
            exec::Split(makeCudfHiveConnectorSplit(
                tempFiles[probeSplits.size() + i]->getPath())));
      }
      SplitInput splits;
      splits.emplace(probeScanId, probeSplits);
      splits.emplace(buildScanId, buildSplits);
      return splits;
    };
  };

  {
    auto planNodeIdGenerator = std::make_shared<core::PlanNodeIdGenerator>();
    core::PlanNodeId probeScanId;
    core::PlanNodeId buildScanId;
    auto op =
        PlanBuilder(planNodeIdGenerator)
            .startTableScan()
            .tableHandle(CudfHiveConnectorTestBase::makeTableHandle())
            .outputType(ROW({"c0", "c1"}, {INTEGER(), BIGINT()}))
            .endTableScan()
            .capturePlanNodeId(probeScanId)
            .hashJoin(
                {"c0"},
                {"c0"},
                PlanBuilder(planNodeIdGenerator)
                    .startTableScan()
                    .tableHandle(CudfHiveConnectorTestBase::makeTableHandle())
                    .outputType(ROW({"c0"}, {INTEGER()}))
                    .endTableScan()
                    .capturePlanNodeId(buildScanId)
                    .planNode(),
                "",
                {"c1"})
            .project({"c1 + 1"})
            .planNode();

    HashJoinBuilder(*pool_, duckDbQueryRunner_, driverExecutor_.get())
        .injectSpill(false)
        .checkSpillStats(false)
        .planNode(std::move(op))
        .makeInputSplits(makeInputSplits(probeScanId, buildScanId))
        .referenceQuery("SELECT t.c1 + 1 FROM t, u WHERE t.c0 = u.c0")
        .run();
  }

  {
    auto planNodeIdGenerator = std::make_shared<core::PlanNodeIdGenerator>();
    core::PlanNodeId probeScanId;
    core::PlanNodeId buildScanId;
    auto op =
        PlanBuilder(planNodeIdGenerator)
            .startTableScan()
            .tableHandle(CudfHiveConnectorTestBase::makeTableHandle())
            .outputType(
                ROW({"c0", "c1", "c2", "c3"},
                    {INTEGER(), BIGINT(), INTEGER(), VARCHAR()}))
            .endTableScan()
            .capturePlanNodeId(probeScanId)
            .filter("c2 < 29")
            .hashJoin(
                {"c0"},
                {"bc0"},
                PlanBuilder(planNodeIdGenerator)
                    .startTableScan()
                    .tableHandle(CudfHiveConnectorTestBase::makeTableHandle())
                    .outputType(ROW({"c0", "c1"}, {INTEGER(), BIGINT()}))
                    .endTableScan()
                    .capturePlanNodeId(buildScanId)
                    .project({"c0 as bc0", "c1 as bc1"})
                    .planNode(),
                "(c1 + bc1) % 33 < 27",
                {"c1", "bc1", "c3"})
            .project({"c1 + 1", "bc1", "length(c3)"})
            .planNode();

    HashJoinBuilder(*pool_, duckDbQueryRunner_, driverExecutor_.get())
        .injectSpill(false)
        .checkSpillStats(false)
        .planNode(std::move(op))
        .makeInputSplits(makeInputSplits(probeScanId, buildScanId))
        .referenceQuery(
            "SELECT t.c1 + 1, U.c1, length(t.c3) FROM t, u WHERE t.c0 = u.c0 and t.c2 < 29 and (t.c1 + u.c1) % 33 < 27")
        .run();
  }
}

TEST_F(HashJoinTest, DISABLED_lazyVectorNotLoadedInFilter) {
  // Ensure that if lazy vectors are temporarily wrapped during a filter's
  // execution and remain unloaded, the temporary wrap is promptly
  // discarded. This precaution prevents the generation of the probe's output
  // from wrapping an unloaded vector while the temporary wrap is
  // still alive.
  // This is done by generating a sufficiently small batch to allow the lazy
  // vector to remain unloaded, as it doesn't need to be split between batches.
  // Then we use a filter that skips the execution of the expression containing
  // the lazy vector, thereby avoiding its loading.

  testLazyVectorsWithFilter(
      core::JoinType::kInner,
      "c1 >= 0 OR c2 > 0",
      {"c1", "c2"},
      "SELECT t.c1, t.c2 FROM t, u WHERE t.c0 = u.c0");
}

TEST_F(HashJoinTest, DISABLED_lazyVectorPartiallyLoadedInFilterLeftJoin) {
  // Test the case where a filter loads a subset of the rows that will be output
  // from a column on the probe side.

  testLazyVectorsWithFilter(
      core::JoinType::kLeft,
      "c1 > 0 AND c2 > 0",
      {"c1", "c2"},
      "SELECT t.c1, t.c2 FROM t LEFT JOIN u ON t.c0 = u.c0 AND (c1 > 0 AND c2 > 0)");
}

TEST_F(HashJoinTest, DISABLED_lazyVectorPartiallyLoadedInFilterFullJoin) {
  // Test the case where a filter loads a subset of the rows that will be output
  // from a column on the probe side.

  // full join not supported
  VELOX_ASSERT_THROW(
      testLazyVectorsWithFilter(
          core::JoinType::kFull,
          "c1 > 0 AND c2 > 0",
          {"c1", "c2"},
          "SELECT t.c1, t.c2 FROM t FULL OUTER JOIN u ON t.c0 = u.c0 AND (c1 > 0 AND c2 > 0)"),
      "Replacement with cuDF operator failed");
}

TEST_F(
    HashJoinTest,
    DISABLED_lazyVectorPartiallyLoadedInFilterLeftSemiProject) {
  // Test the case where a filter loads a subset of the rows that will be output
  // from a column on the probe side.

  // left semi project not supported
  VELOX_ASSERT_THROW(
      testLazyVectorsWithFilter(
          core::JoinType::kLeftSemiProject,
          "c1 > 0 AND c2 > 0",
          {"c1", "c2", "match"},
          "SELECT t.c1, t.c2, EXISTS (SELECT * FROM u WHERE t.c0 = u.c0 AND (t.c1 > 0 AND t.c2 > 0)) FROM t"),
      "Replacement with cuDF operator failed");
}

TEST_F(HashJoinTest, DISABLED_lazyVectorPartiallyLoadedInFilterAntiJoin) {
  // Test the case where a filter loads a subset of the rows that will be output
  // from a column on the probe side.

  testLazyVectorsWithFilter(
      core::JoinType::kAnti,
      "c1 > 0 AND c2 > 0",
      {"c1", "c2"},
      "SELECT t.c1, t.c2 FROM t WHERE NOT EXISTS (SELECT * FROM u WHERE t.c0 = u.c0 AND (t.c1 > 0 AND t.c2 > 0))");
}

TEST_F(HashJoinTest, DISABLED_lazyVectorPartiallyLoadedInFilterInnerJoin) {
  // Test the case where a filter loads a subset of the rows that will be output
  // from a column on the probe side.

  testLazyVectorsWithFilter(
      core::JoinType::kInner,
      "not (c1 < 15 and c2 >= 0)",
      {"c1", "c2"},
      "SELECT t.c1, t.c2 FROM t, u WHERE t.c0 = u.c0 AND NOT (c1 < 15 AND c2 >= 0)");
}

TEST_F(HashJoinTest, DISABLED_lazyVectorPartiallyLoadedInFilterLeftSemiFilter) {
  // Test the case where a filter loads a subset of the rows that will be output
  // from a column on the probe side.

  testLazyVectorsWithFilter(
      core::JoinType::kLeftSemiFilter,
      "not (c1 < 15 and c2 >= 0)",
      {"c1", "c2"},
      "SELECT t.c1, t.c2 FROM t WHERE c0 IN (SELECT u.c0 FROM u WHERE t.c0 = u.c0 AND NOT (t.c1 < 15 AND t.c2 >= 0))");
}

// Disabled because dynamic filters are not supported yet in velox-cudf.
TEST_F(HashJoinTest, DISABLED_dynamicFilters) {
  const int32_t numSplits = 10;
  const int32_t numRowsProbe = 333;
  const int32_t numRowsBuild = 100;

  std::vector<RowVectorPtr> probeVectors;
  probeVectors.reserve(numSplits);

  std::vector<std::shared_ptr<TempFilePath>> tempFiles;
  for (int32_t i = 0; i < numSplits; ++i) {
    auto rowVector = makeRowVector({
        makeFlatVector<int32_t>(
            numRowsProbe, [&](auto row) { return row - i * 10; }),
        makeFlatVector<int64_t>(numRowsProbe, [](auto row) { return row; }),
    });
    probeVectors.push_back(rowVector);
    tempFiles.push_back(TempFilePath::create());
    CudfHiveConnectorTestBase::writeToFile(
        tempFiles.back()->getPath(), rowVector);
  }
  auto makeInputSplits = [&](const core::PlanNodeId& nodeId) {
    return [&] {
      std::vector<exec::Split> probeSplits;
      for (auto& file : tempFiles) {
        probeSplits.push_back(
            exec::Split(makeHiveConnectorSplit(file->getPath())));
      }
      SplitInput splits;
      splits.emplace(nodeId, probeSplits);
      return splits;
    };
  };

  // 100 key values in [35, 233] range.
  std::vector<RowVectorPtr> buildVectors;
  for (int i = 0; i < 5; ++i) {
    buildVectors.push_back(makeRowVector({
        makeFlatVector<int32_t>(
            numRowsBuild / 5,
            [i](auto row) { return 35 + 2 * (row + i * numRowsBuild / 5); }),
        makeFlatVector<int64_t>(numRowsBuild / 5, [](auto row) { return row; }),
    }));
  }
  std::vector<RowVectorPtr> keyOnlyBuildVectors;
  for (int i = 0; i < 5; ++i) {
    keyOnlyBuildVectors.push_back(
        makeRowVector({makeFlatVector<int32_t>(numRowsBuild / 5, [i](auto row) {
          return 35 + 2 * (row + i * numRowsBuild / 5);
        })}));
  }

  createDuckDbTable("t", probeVectors);
  createDuckDbTable("u", buildVectors);

  auto probeType = ROW({"c0", "c1"}, {INTEGER(), BIGINT()});

  auto planNodeIdGenerator = std::make_shared<core::PlanNodeIdGenerator>();

  auto buildSide = PlanBuilder(planNodeIdGenerator, pool_.get())
                       .values(buildVectors)
                       .project({"c0 AS u_c0", "c1 AS u_c1"})
                       .planNode();
  auto keyOnlyBuildSide = PlanBuilder(planNodeIdGenerator, pool_.get())
                              .values(keyOnlyBuildVectors)
                              .project({"c0 AS u_c0"})
                              .planNode();

  // Basic push-down.
  {
    SCOPED_TRACE("Inner join");
    core::PlanNodeId probeScanId;
    core::PlanNodeId joinId;
    auto op = PlanBuilder(planNodeIdGenerator, pool_.get())
                  .tableScan(probeType)
                  .capturePlanNodeId(probeScanId)
                  .hashJoin(
                      {"c0"},
                      {"u_c0"},
                      buildSide,
                      "",
                      {"c0", "c1", "u_c1"},
                      core::JoinType::kInner)
                  .capturePlanNodeId(joinId)
                  .project({"c0", "c1 + 1", "c1 + u_c1"})
                  .planNode();
    {
      HashJoinBuilder(*pool_, duckDbQueryRunner_, driverExecutor_.get())
          .planNode(std::move(op))
          .makeInputSplits(makeInputSplits(probeScanId))
          .referenceQuery(
              "SELECT t.c0, t.c1 + 1, t.c1 + u.c1 FROM t, u WHERE t.c0 = u.c0")
          .verifier([&](const std::shared_ptr<Task>& task, bool hasSpill) {
            SCOPED_TRACE(fmt::format("hasSpill:{}", hasSpill));
            auto planStats = toPlanStats(task->taskStats());
            if (hasSpill) {
              // Dynamic filtering should be disabled with spilling triggered.
              ASSERT_EQ(0, getFiltersProduced(task, 1).sum);
              ASSERT_EQ(0, getFiltersAccepted(task, 0).sum);
              ASSERT_EQ(getInputPositions(task, 1), numRowsProbe * numSplits);
              ASSERT_TRUE(planStats.at(probeScanId).dynamicFilterStats.empty());
            } else {
              ASSERT_EQ(1, getFiltersProduced(task, 1).sum);
              ASSERT_EQ(1, getFiltersAccepted(task, 0).sum);
              ASSERT_EQ(0, getReplacedWithFilterRows(task, 1).sum);
              ASSERT_LT(getInputPositions(task, 1), numRowsProbe * numSplits);
              ASSERT_EQ(
                  planStats.at(probeScanId).dynamicFilterStats.producerNodeIds,
                  std::unordered_set<core::PlanNodeId>({joinId}));
            }
          })
          .run();
    }

    // Left semi join.
    op = PlanBuilder(planNodeIdGenerator, pool_.get())
             .tableScan(probeType)
             .capturePlanNodeId(probeScanId)
             .hashJoin(
                 {"c0"},
                 {"u_c0"},
                 buildSide,
                 "",
                 {"c0", "c1"},
                 core::JoinType::kLeftSemiFilter)
             .capturePlanNodeId(joinId)
             .project({"c0", "c1 + 1"})
             .planNode();

    {
      HashJoinBuilder(*pool_, duckDbQueryRunner_, driverExecutor_.get())
          .planNode(std::move(op))
          .makeInputSplits(makeInputSplits(probeScanId))
          .referenceQuery(
              "SELECT t.c0, t.c1 + 1 FROM t WHERE t.c0 IN (SELECT c0 FROM u)")
          .verifier([&](const std::shared_ptr<Task>& task, bool hasSpill) {
            SCOPED_TRACE(fmt::format("hasSpill:{}", hasSpill));
            auto planStats = toPlanStats(task->taskStats());
            if (hasSpill) {
              // Dynamic filtering should be disabled with spilling triggered.
              ASSERT_EQ(0, getFiltersProduced(task, 1).sum);
              ASSERT_EQ(0, getFiltersAccepted(task, 0).sum);
              ASSERT_EQ(0, getReplacedWithFilterRows(task, 1).sum);
              ASSERT_EQ(getInputPositions(task, 1), numRowsProbe * numSplits);
              ASSERT_TRUE(planStats.at(probeScanId).dynamicFilterStats.empty());
            } else {
              ASSERT_EQ(1, getFiltersProduced(task, 1).sum);
              ASSERT_EQ(1, getFiltersAccepted(task, 0).sum);
              ASSERT_GT(getReplacedWithFilterRows(task, 1).sum, 0);
              ASSERT_LT(getInputPositions(task, 1), numRowsProbe * numSplits);
              ASSERT_EQ(
                  planStats.at(probeScanId).dynamicFilterStats.producerNodeIds,
                  std::unordered_set<core::PlanNodeId>({joinId}));
            }
          })
          .run();
    }

    // Right semi join.
    op = PlanBuilder(planNodeIdGenerator, pool_.get())
             .tableScan(probeType)
             .capturePlanNodeId(probeScanId)
             .hashJoin(
                 {"c0"},
                 {"u_c0"},
                 buildSide,
                 "",
                 {"u_c0", "u_c1"},
                 core::JoinType::kRightSemiFilter)
             .capturePlanNodeId(joinId)
             .project({"u_c0", "u_c1 + 1"})
             .planNode();

    {
      HashJoinBuilder(*pool_, duckDbQueryRunner_, driverExecutor_.get())
          .planNode(std::move(op))
          .makeInputSplits(makeInputSplits(probeScanId))
          .referenceQuery(
              "SELECT u.c0, u.c1 + 1 FROM u WHERE u.c0 IN (SELECT c0 FROM t)")
          .verifier([&](const std::shared_ptr<Task>& task, bool hasSpill) {
            SCOPED_TRACE(fmt::format("hasSpill:{}", hasSpill));
            auto planStats = toPlanStats(task->taskStats());
            if (hasSpill) {
              // Dynamic filtering should be disabled with spilling triggered.
              ASSERT_EQ(0, getFiltersProduced(task, 1).sum);
              ASSERT_EQ(0, getFiltersAccepted(task, 0).sum);
              ASSERT_EQ(getReplacedWithFilterRows(task, 1).sum, 0);
              ASSERT_EQ(getInputPositions(task, 1), numRowsProbe * numSplits);
              ASSERT_TRUE(planStats.at(probeScanId).dynamicFilterStats.empty());
            } else {
              ASSERT_EQ(1, getFiltersProduced(task, 1).sum);
              ASSERT_EQ(1, getFiltersAccepted(task, 0).sum);
              ASSERT_EQ(getReplacedWithFilterRows(task, 1).sum, 0);
              ASSERT_LT(getInputPositions(task, 1), numRowsProbe * numSplits);
              ASSERT_EQ(
                  planStats.at(probeScanId).dynamicFilterStats.producerNodeIds,
                  std::unordered_set<core::PlanNodeId>({joinId}));
            }
          })
          .run();
    }

    // Right join.
    op = PlanBuilder(planNodeIdGenerator, pool_.get())
             .tableScan(probeType)
             .capturePlanNodeId(probeScanId)
             .hashJoin(
                 {"c0"},
                 {"u_c0"},
                 buildSide,
                 "",
                 {"c0", "c1", "u_c1"},
                 core::JoinType::kRight)
             .capturePlanNodeId(joinId)
             .project({"c0", "c1 + 1", "c1 + u_c1"})
             .planNode();
    {
      HashJoinBuilder(*pool_, duckDbQueryRunner_, driverExecutor_.get())
          .planNode(std::move(op))
          .makeInputSplits(makeInputSplits(probeScanId))
          .referenceQuery(
              "SELECT t.c0, t.c1 + 1, t.c1 + u.c1 FROM t RIGHT JOIN u ON t.c0 = u.c0")
          .verifier([&](const std::shared_ptr<Task>& task, bool hasSpill) {
            SCOPED_TRACE(fmt::format("hasSpill:{}", hasSpill));
            auto planStats = toPlanStats(task->taskStats());
            if (hasSpill) {
              // Dynamic filtering should be disabled with spilling triggered.
              ASSERT_EQ(0, getFiltersProduced(task, 1).sum);
              ASSERT_EQ(0, getFiltersAccepted(task, 0).sum);
              ASSERT_EQ(getInputPositions(task, 1), numRowsProbe * numSplits);
              ASSERT_TRUE(planStats.at(probeScanId).dynamicFilterStats.empty());
            } else {
              ASSERT_EQ(1, getFiltersProduced(task, 1).sum);
              ASSERT_EQ(1, getFiltersAccepted(task, 0).sum);
              ASSERT_EQ(0, getReplacedWithFilterRows(task, 1).sum);
              ASSERT_LT(getInputPositions(task, 1), numRowsProbe * numSplits);
              ASSERT_EQ(
                  planStats.at(probeScanId).dynamicFilterStats.producerNodeIds,
                  std::unordered_set<core::PlanNodeId>({joinId}));
            }
          })
          .run();
    }
  }

  // Basic push-down with column names projected out of the table scan
  // having different names than column names in the files.
  {
    SCOPED_TRACE("Inner join column rename");
    auto scanOutputType = ROW({"a", "b"}, {INTEGER(), BIGINT()});
    connector::ColumnHandleMap assignments;
    assignments["a"] = regularColumn("c0", INTEGER());
    assignments["b"] = regularColumn("c1", BIGINT());

    core::PlanNodeId probeScanId;
    core::PlanNodeId joinId;
    auto op = PlanBuilder(planNodeIdGenerator, pool_.get())
                  .startTableScan()
                  .outputType(scanOutputType)
                  .assignments(assignments)
                  .endTableScan()
                  .capturePlanNodeId(probeScanId)
                  .hashJoin({"a"}, {"u_c0"}, buildSide, "", {"a", "b", "u_c1"})
                  .capturePlanNodeId(joinId)
                  .project({"a", "b + 1", "b + u_c1"})
                  .planNode();

    HashJoinBuilder(*pool_, duckDbQueryRunner_, driverExecutor_.get())
        .planNode(std::move(op))
        .makeInputSplits(makeInputSplits(probeScanId))
        .referenceQuery(
            "SELECT t.c0, t.c1 + 1, t.c1 + u.c1 FROM t, u WHERE t.c0 = u.c0")
        .verifier([&](const std::shared_ptr<Task>& task, bool hasSpill) {
          SCOPED_TRACE(fmt::format("hasSpill:{}", hasSpill));
          auto planStats = toPlanStats(task->taskStats());
          if (hasSpill) {
            // Dynamic filtering should be disabled with spilling triggered.
            ASSERT_EQ(0, getFiltersProduced(task, 1).sum);
            ASSERT_EQ(0, getFiltersAccepted(task, 0).sum);
            ASSERT_EQ(0, getReplacedWithFilterRows(task, 1).sum);
            ASSERT_EQ(getInputPositions(task, 1), numRowsProbe * numSplits);
            ASSERT_TRUE(planStats.at(probeScanId).dynamicFilterStats.empty());
          } else {
            ASSERT_EQ(1, getFiltersProduced(task, 1).sum);
            ASSERT_EQ(1, getFiltersAccepted(task, 0).sum);
            ASSERT_EQ(0, getReplacedWithFilterRows(task, 1).sum);
            ASSERT_LT(getInputPositions(task, 1), numRowsProbe * numSplits);
            ASSERT_EQ(
                planStats.at(probeScanId).dynamicFilterStats.producerNodeIds,
                std::unordered_set<core::PlanNodeId>({joinId}));
          }
        })
        .run();
  }

  // Push-down that requires merging filters.
  {
    SCOPED_TRACE("Merge filters");
    core::PlanNodeId probeScanId;
    core::PlanNodeId joinId;
    auto op = PlanBuilder(planNodeIdGenerator, pool_.get())
                  .tableScan(probeType, {"c0 < 500::INTEGER"})
                  .capturePlanNodeId(probeScanId)
                  .hashJoin({"c0"}, {"u_c0"}, buildSide, "", {"c1", "u_c1"})
                  .capturePlanNodeId(joinId)
                  .project({"c1 + u_c1"})
                  .planNode();

    HashJoinBuilder(*pool_, duckDbQueryRunner_, driverExecutor_.get())
        .planNode(std::move(op))
        .makeInputSplits(makeInputSplits(probeScanId))
        .referenceQuery(
            "SELECT t.c1 + u.c1 FROM t, u WHERE t.c0 = u.c0 AND t.c0 < 500")
        .verifier([&](const std::shared_ptr<Task>& task, bool hasSpill) {
          SCOPED_TRACE(fmt::format("hasSpill:{}", hasSpill));
          auto planStats = toPlanStats(task->taskStats());
          if (hasSpill) {
            // Dynamic filtering should be disabled with spilling triggered.
            ASSERT_EQ(0, getFiltersProduced(task, 1).sum);
            ASSERT_EQ(0, getFiltersAccepted(task, 0).sum);
            ASSERT_EQ(0, getReplacedWithFilterRows(task, 1).sum);
            ASSERT_EQ(getInputPositions(task, 1), numRowsProbe * numSplits);
            ASSERT_TRUE(planStats.at(probeScanId).dynamicFilterStats.empty());
          } else {
            ASSERT_EQ(1, getFiltersProduced(task, 1).sum);
            ASSERT_EQ(1, getFiltersAccepted(task, 0).sum);
            ASSERT_EQ(0, getReplacedWithFilterRows(task, 1).sum);
            ASSERT_LT(getInputPositions(task, 1), numRowsProbe * numSplits);
            ASSERT_EQ(
                planStats.at(probeScanId).dynamicFilterStats.producerNodeIds,
                std::unordered_set<core::PlanNodeId>({joinId}));
          }
        })
        .run();
  }

  // Push-down that turns join into a no-op.
  {
    SCOPED_TRACE("canReplaceWithDynamicFilter");
    core::PlanNodeId probeScanId;
    core::PlanNodeId joinId;
    auto op =
        PlanBuilder(planNodeIdGenerator, pool_.get())
            .tableScan(probeType)
            .capturePlanNodeId(probeScanId)
            .hashJoin({"c0"}, {"u_c0"}, keyOnlyBuildSide, "", {"c0", "c1"})
            .capturePlanNodeId(joinId)
            .project({"c0", "c1 + 1"})
            .planNode();

    HashJoinBuilder(*pool_, duckDbQueryRunner_, driverExecutor_.get())
        .planNode(std::move(op))
        .makeInputSplits(makeInputSplits(probeScanId))
        .referenceQuery("SELECT t.c0, t.c1 + 1 FROM t, u WHERE t.c0 = u.c0")
        .verifier([&](const std::shared_ptr<Task>& task, bool hasSpill) {
          SCOPED_TRACE(fmt::format("hasSpill:{}", hasSpill));
          auto planStats = toPlanStats(task->taskStats());
          if (hasSpill) {
            // Dynamic filtering should be disabled with spilling triggered.
            ASSERT_EQ(0, getFiltersProduced(task, 1).sum);
            ASSERT_EQ(0, getFiltersAccepted(task, 0).sum);
            ASSERT_EQ(0, getReplacedWithFilterRows(task, 1).sum);
            ASSERT_EQ(getInputPositions(task, 1), numRowsProbe * numSplits);
            ASSERT_TRUE(planStats.at(probeScanId).dynamicFilterStats.empty());
          } else {
            ASSERT_EQ(1, getFiltersProduced(task, 1).sum);
            ASSERT_EQ(1, getFiltersAccepted(task, 0).sum);
            ASSERT_EQ(
                getReplacedWithFilterRows(task, 1).sum,
                numRowsBuild * numSplits);
            ASSERT_LT(getInputPositions(task, 1), numRowsProbe * numSplits);
            ASSERT_EQ(
                planStats.at(probeScanId).dynamicFilterStats.producerNodeIds,
                std::unordered_set<core::PlanNodeId>({joinId}));
          }
        })
        .run();
  }

  // Push-down that turns join into a no-op with output having a different
  // number of columns than the input.
  {
    SCOPED_TRACE("canReplaceWithDynamicFilter column rename");
    core::PlanNodeId probeScanId;
    core::PlanNodeId joinId;
    auto op = PlanBuilder(planNodeIdGenerator, pool_.get())
                  .tableScan(probeType)
                  .capturePlanNodeId(probeScanId)
                  .hashJoin({"c0"}, {"u_c0"}, keyOnlyBuildSide, "", {"c0"})
                  .capturePlanNodeId(joinId)
                  .planNode();

    HashJoinBuilder(*pool_, duckDbQueryRunner_, driverExecutor_.get())
        .planNode(std::move(op))
        .makeInputSplits(makeInputSplits(probeScanId))
        .referenceQuery("SELECT t.c0 FROM t JOIN u ON (t.c0 = u.c0)")
        .verifier([&](const std::shared_ptr<Task>& task, bool hasSpill) {
          SCOPED_TRACE(fmt::format("hasSpill:{}", hasSpill));
          auto planStats = toPlanStats(task->taskStats());
          if (hasSpill) {
            // Dynamic filtering should be disabled with spilling triggered.
            ASSERT_EQ(0, getFiltersProduced(task, 1).sum);
            ASSERT_EQ(0, getFiltersAccepted(task, 0).sum);
            ASSERT_EQ(0, getReplacedWithFilterRows(task, 1).sum);
            ASSERT_EQ(getInputPositions(task, 1), numRowsProbe * numSplits);
            ASSERT_TRUE(planStats.at(probeScanId).dynamicFilterStats.empty());
          } else {
            ASSERT_EQ(1, getFiltersProduced(task, 1).sum);
            ASSERT_EQ(1, getFiltersAccepted(task, 0).sum);
            ASSERT_EQ(
                getReplacedWithFilterRows(task, 1).sum,
                numRowsBuild * numSplits);
            ASSERT_LT(getInputPositions(task, 1), numRowsProbe * numSplits);
            ASSERT_EQ(
                planStats.at(probeScanId).dynamicFilterStats.producerNodeIds,
                std::unordered_set<core::PlanNodeId>({joinId}));
          }
        })
        .run();
  }

  // Push-down that requires merging filters and turns join into a no-op.
  {
    SCOPED_TRACE("canReplaceWithDynamicFilter merge filters");
    core::PlanNodeId probeScanId;
    core::PlanNodeId joinId;
    auto op = PlanBuilder(planNodeIdGenerator, pool_.get())
                  .tableScan(probeType, {"c0 < 500::INTEGER"})
                  .capturePlanNodeId(probeScanId)
                  .hashJoin({"c0"}, {"u_c0"}, keyOnlyBuildSide, "", {"c1"})
                  .capturePlanNodeId(joinId)
                  .project({"c1 + 1"})
                  .planNode();

    HashJoinBuilder(*pool_, duckDbQueryRunner_, driverExecutor_.get())
        .planNode(std::move(op))
        .makeInputSplits(makeInputSplits(probeScanId))
        .referenceQuery(
            "SELECT t.c1 + 1 FROM t, u WHERE t.c0 = u.c0 AND t.c0 < 500")
        .verifier([&](const std::shared_ptr<Task>& task, bool hasSpill) {
          SCOPED_TRACE(fmt::format("hasSpill:{}", hasSpill));
          auto planStats = toPlanStats(task->taskStats());
          if (hasSpill) {
            // Dynamic filtering should be disabled with spilling triggered.
            ASSERT_EQ(0, getFiltersProduced(task, 1).sum);
            ASSERT_EQ(0, getFiltersAccepted(task, 0).sum);
            ASSERT_EQ(getReplacedWithFilterRows(task, 1).sum, 0);
            ASSERT_EQ(getInputPositions(task, 1), numRowsProbe * numSplits);
            ASSERT_TRUE(planStats.at(probeScanId).dynamicFilterStats.empty());
          } else {
            ASSERT_EQ(1, getFiltersProduced(task, 1).sum);
            ASSERT_EQ(1, getFiltersAccepted(task, 0).sum);
            ASSERT_GT(getReplacedWithFilterRows(task, 1).sum, 0);
            ASSERT_LT(getInputPositions(task, 1), numRowsProbe * numSplits);
            ASSERT_EQ(
                planStats.at(probeScanId).dynamicFilterStats.producerNodeIds,
                std::unordered_set<core::PlanNodeId>({joinId}));
          }
        })
        .run();
  }

  // Push-down with highly selective filter in the scan.
  {
    SCOPED_TRACE("Highly selective filter");
    // Inner join.
    core::PlanNodeId probeScanId;
    core::PlanNodeId joinId;
    auto op =
        PlanBuilder(planNodeIdGenerator, pool_.get())
            .tableScan(probeType, {"c0 < 200::INTEGER"})
            .capturePlanNodeId(probeScanId)
            .hashJoin(
                {"c0"}, {"u_c0"}, buildSide, "", {"c1"}, core::JoinType::kInner)
            .capturePlanNodeId(joinId)
            .project({"c1 + 1"})
            .planNode();

    {
      SCOPED_TRACE("Inner join");
      HashJoinBuilder(*pool_, duckDbQueryRunner_, driverExecutor_.get())
          .planNode(std::move(op))
          .makeInputSplits(makeInputSplits(probeScanId))
          .referenceQuery(
              "SELECT t.c1 + 1 FROM t, u WHERE t.c0 = u.c0 AND t.c0 < 200")
          .verifier([&](const std::shared_ptr<Task>& task, bool hasSpill) {
            SCOPED_TRACE(fmt::format("hasSpill:{}", hasSpill));
            auto planStats = toPlanStats(task->taskStats());
            if (hasSpill) {
              // Dynamic filtering should be disabled with spilling triggered.
              ASSERT_EQ(0, getFiltersProduced(task, 1).sum);
              ASSERT_EQ(0, getFiltersAccepted(task, 0).sum);
              ASSERT_EQ(getReplacedWithFilterRows(task, 1).sum, 0);
              ASSERT_LT(getInputPositions(task, 1), numRowsProbe * numSplits);
              ASSERT_TRUE(planStats.at(probeScanId).dynamicFilterStats.empty());
            } else {
              ASSERT_EQ(1, getFiltersProduced(task, 1).sum);
              ASSERT_EQ(1, getFiltersAccepted(task, 0).sum);
              ASSERT_GT(getReplacedWithFilterRows(task, 1).sum, 0);
              ASSERT_LT(getInputPositions(task, 1), numRowsProbe * numSplits);
              ASSERT_EQ(
                  planStats.at(probeScanId).dynamicFilterStats.producerNodeIds,
                  std::unordered_set<core::PlanNodeId>({joinId}));
            }
          })
          .run();
    }

    // Left semi join.
    op = PlanBuilder(planNodeIdGenerator, pool_.get())
             .tableScan(probeType, {"c0 < 200::INTEGER"})
             .capturePlanNodeId(probeScanId)
             .hashJoin(
                 {"c0"},
                 {"u_c0"},
                 buildSide,
                 "",
                 {"c1"},
                 core::JoinType::kLeftSemiFilter)
             .capturePlanNodeId(joinId)
             .project({"c1 + 1"})
             .planNode();

    {
      SCOPED_TRACE("Left semi join");
      HashJoinBuilder(*pool_, duckDbQueryRunner_, driverExecutor_.get())
          .planNode(std::move(op))
          .makeInputSplits(makeInputSplits(probeScanId))
          .referenceQuery(
              "SELECT t.c1 + 1 FROM t WHERE t.c0 IN (SELECT c0 FROM u) AND t.c0 < 200")
          .verifier([&](const std::shared_ptr<Task>& task, bool hasSpill) {
            SCOPED_TRACE(fmt::format("hasSpill:{}", hasSpill));
            auto planStats = toPlanStats(task->taskStats());
            if (hasSpill) {
              // Dynamic filtering should be disabled with spilling triggered.
              ASSERT_EQ(0, getFiltersProduced(task, 1).sum);
              ASSERT_EQ(0, getFiltersAccepted(task, 0).sum);
              ASSERT_EQ(getReplacedWithFilterRows(task, 1).sum, 0);
              ASSERT_LT(getInputPositions(task, 1), numRowsProbe * numSplits);
              ASSERT_TRUE(planStats.at(probeScanId).dynamicFilterStats.empty());
            } else {
              ASSERT_EQ(1, getFiltersProduced(task, 1).sum);
              ASSERT_EQ(1, getFiltersAccepted(task, 0).sum);
              ASSERT_GT(getReplacedWithFilterRows(task, 1).sum, 0);
              ASSERT_LT(getInputPositions(task, 1), numRowsProbe * numSplits);
              ASSERT_EQ(
                  planStats.at(probeScanId).dynamicFilterStats.producerNodeIds,
                  std::unordered_set<core::PlanNodeId>({joinId}));
            }
          })
          .run();
    }

    // Right semi join.
    op = PlanBuilder(planNodeIdGenerator, pool_.get())
             .tableScan(probeType, {"c0 < 200::INTEGER"})
             .capturePlanNodeId(probeScanId)
             .hashJoin(
                 {"c0"},
                 {"u_c0"},
                 buildSide,
                 "",
                 {"u_c1"},
                 core::JoinType::kRightSemiFilter)
             .capturePlanNodeId(joinId)
             .project({"u_c1 + 1"})
             .planNode();

    {
      SCOPED_TRACE("Right semi join");
      HashJoinBuilder(*pool_, duckDbQueryRunner_, driverExecutor_.get())
          .planNode(std::move(op))
          .makeInputSplits(makeInputSplits(probeScanId))
          .referenceQuery(
              "SELECT u.c1 + 1 FROM u WHERE u.c0 IN (SELECT c0 FROM t) AND u.c0 < 200")
          .verifier([&](const std::shared_ptr<Task>& task, bool hasSpill) {
            SCOPED_TRACE(fmt::format("hasSpill:{}", hasSpill));
            auto planStats = toPlanStats(task->taskStats());
            if (hasSpill) {
              // Dynamic filtering should be disabled with spilling triggered.
              ASSERT_EQ(0, getFiltersProduced(task, 1).sum);
              ASSERT_EQ(0, getFiltersAccepted(task, 0).sum);
              ASSERT_EQ(getReplacedWithFilterRows(task, 1).sum, 0);
              ASSERT_LT(getInputPositions(task, 1), numRowsProbe * numSplits);
              ASSERT_TRUE(planStats.at(probeScanId).dynamicFilterStats.empty());
            } else {
              ASSERT_EQ(1, getFiltersProduced(task, 1).sum);
              ASSERT_EQ(1, getFiltersAccepted(task, 0).sum);
              ASSERT_EQ(getReplacedWithFilterRows(task, 1).sum, 0);
              ASSERT_LT(getInputPositions(task, 1), numRowsProbe * numSplits);
              ASSERT_EQ(
                  planStats.at(probeScanId).dynamicFilterStats.producerNodeIds,
                  std::unordered_set<core::PlanNodeId>({joinId}));
            }
          })
          .run();
    }

    // Right join.
    op =
        PlanBuilder(planNodeIdGenerator, pool_.get())
            .tableScan(probeType, {"c0 < 200::INTEGER"})
            .capturePlanNodeId(probeScanId)
            .hashJoin(
                {"c0"}, {"u_c0"}, buildSide, "", {"c1"}, core::JoinType::kRight)
            .capturePlanNodeId(joinId)
            .project({"c1 + 1"})
            .planNode();

    {
      SCOPED_TRACE("Right join");
      HashJoinBuilder(*pool_, duckDbQueryRunner_, driverExecutor_.get())
          .planNode(std::move(op))
          .makeInputSplits(makeInputSplits(probeScanId))
          .referenceQuery(
              "SELECT t.c1 + 1 FROM (SELECT * FROM t WHERE t.c0 < 200) t RIGHT JOIN u ON t.c0 = u.c0")
          .verifier([&](const std::shared_ptr<Task>& task, bool hasSpill) {
            SCOPED_TRACE(fmt::format("hasSpill:{}", hasSpill));
            auto planStats = toPlanStats(task->taskStats());
            if (hasSpill) {
              // Dynamic filtering should be disabled with spilling triggered.
              ASSERT_EQ(0, getFiltersProduced(task, 1).sum);
              ASSERT_EQ(0, getFiltersAccepted(task, 0).sum);
              ASSERT_EQ(getReplacedWithFilterRows(task, 1).sum, 0);
              ASSERT_LT(getInputPositions(task, 1), numRowsProbe * numSplits);
              ASSERT_TRUE(planStats.at(probeScanId).dynamicFilterStats.empty());
            } else {
              ASSERT_EQ(1, getFiltersProduced(task, 1).sum);
              ASSERT_EQ(1, getFiltersAccepted(task, 0).sum);
              ASSERT_EQ(getReplacedWithFilterRows(task, 1).sum, 0);
              ASSERT_LT(getInputPositions(task, 1), numRowsProbe * numSplits);
              ASSERT_EQ(
                  planStats.at(probeScanId).dynamicFilterStats.producerNodeIds,
                  std::unordered_set<core::PlanNodeId>({joinId}));
            }
          })
          .run();
    }
  }

  // Disable filter push-down by using values in place of scan.
  {
    SCOPED_TRACE("Disabled in case of values node");
    core::PlanNodeId joinId;
    auto op = PlanBuilder(planNodeIdGenerator, pool_.get())
                  .values(probeVectors)
                  .hashJoin({"c0"}, {"u_c0"}, buildSide, "", {"c1"})
                  .capturePlanNodeId(joinId)
                  .project({"c1 + 1"})
                  .planNode();

    HashJoinBuilder(*pool_, duckDbQueryRunner_, driverExecutor_.get())
        .planNode(std::move(op))
        .referenceQuery("SELECT t.c1 + 1 FROM t, u WHERE t.c0 = u.c0")
        .verifier([&](const std::shared_ptr<Task>& task, bool hasSpill) {
          auto planStats = toPlanStats(task->taskStats());
          ASSERT_EQ(0, getFiltersProduced(task, 1).sum);
          ASSERT_EQ(0, getFiltersAccepted(task, 0).sum);
          ASSERT_EQ(numRowsProbe * numSplits, getInputPositions(task, 1));
        })
        .run();
  }

  // Disable filter push-down by using an expression as the join key on the
  // probe side.
  {
    SCOPED_TRACE("Disabled in case of join condition");
    core::PlanNodeId probeScanId;
    core::PlanNodeId joinId;
    auto op = PlanBuilder(planNodeIdGenerator, pool_.get())
                  .tableScan(probeType)
                  .capturePlanNodeId(probeScanId)
                  .project({"cast(c0 + 1 as integer) AS t_key", "c1"})
                  .hashJoin({"t_key"}, {"u_c0"}, buildSide, "", {"c1"})
                  .capturePlanNodeId(joinId)
                  .project({"c1 + 1"})
                  .planNode();

    HashJoinBuilder(*pool_, duckDbQueryRunner_, driverExecutor_.get())
        .planNode(std::move(op))
        .makeInputSplits(makeInputSplits(probeScanId))
        .referenceQuery("SELECT t.c1 + 1 FROM t, u WHERE (t.c0 + 1) = u.c0")
        .verifier([&](const std::shared_ptr<Task>& task, bool hasSpill) {
          auto planStats = toPlanStats(task->taskStats());
          ASSERT_EQ(0, getFiltersProduced(task, 1).sum);
          ASSERT_EQ(0, getFiltersAccepted(task, 0).sum);
          ASSERT_EQ(numRowsProbe * numSplits, getInputPositions(task, 1));
          ASSERT_TRUE(planStats.at(probeScanId).dynamicFilterStats.empty());
        })
        .run();
  }
}

TEST_F(HashJoinTest, DISABLED_dynamicFiltersStatsWithChainedJoins) {
  const int32_t numSplits = 10;
  const int32_t numProbeRows = 333;
  const int32_t numBuildRows = 100;

  std::vector<RowVectorPtr> probeVectors;
  probeVectors.reserve(numSplits);
  std::vector<std::shared_ptr<TempFilePath>> tempFiles;
  for (int32_t i = 0; i < numSplits; ++i) {
    auto rowVector = makeRowVector({
        makeFlatVector<int32_t>(
            numProbeRows, [&](auto row) { return row - i * 10; }),
        makeFlatVector<int64_t>(numProbeRows, [](auto row) { return row; }),
    });
    probeVectors.push_back(rowVector);
    tempFiles.push_back(TempFilePath::create());
    CudfHiveConnectorTestBase::writeToFile(
        tempFiles.back()->getPath(), rowVector);
  }
  auto makeInputSplits = [&](const core::PlanNodeId& nodeId) {
    return [&] {
      std::vector<exec::Split> probeSplits;
      for (auto& file : tempFiles) {
        probeSplits.push_back(
            exec::Split(makeHiveConnectorSplit(file->getPath())));
      }
      SplitInput splits;
      splits.emplace(nodeId, probeSplits);
      return splits;
    };
  };

  // 100 key values in [35, 233] range.
  std::vector<RowVectorPtr> buildVectors;
  for (int i = 0; i < 5; ++i) {
    buildVectors.push_back(makeRowVector({
        makeFlatVector<int32_t>(
            numBuildRows / 5,
            [i](auto row) { return 35 + 2 * (row + i * numBuildRows / 5); }),
        makeFlatVector<int64_t>(numBuildRows / 5, [](auto row) { return row; }),
    }));
  }

  createDuckDbTable("t", probeVectors);
  createDuckDbTable("u", buildVectors);

  auto probeType = ROW({"c0", "c1"}, {INTEGER(), BIGINT()});

  auto planNodeIdGenerator = std::make_shared<core::PlanNodeIdGenerator>();

  auto buildSide1 = PlanBuilder(planNodeIdGenerator, pool_.get())
                        .values(buildVectors)
                        .project({"c0 AS u_c0", "c1 AS u_c1"})
                        .planNode();
  auto buildSide2 = PlanBuilder(planNodeIdGenerator, pool_.get())
                        .values(buildVectors)
                        .project({"c0 AS u_c0", "c1 AS u_c1"})
                        .planNode();
  // Inner join pushdown.
  core::PlanNodeId probeScanId;
  core::PlanNodeId joinId1;
  core::PlanNodeId joinId2;
  auto op = PlanBuilder(planNodeIdGenerator, pool_.get())
                .tableScan(probeType)
                .capturePlanNodeId(probeScanId)
                .hashJoin(
                    {"c0"},
                    {"u_c0"},
                    buildSide1,
                    "",
                    {"c0", "c1"},
                    core::JoinType::kInner)
                .capturePlanNodeId(joinId1)
                .hashJoin(
                    {"c0"},
                    {"u_c0"},
                    buildSide2,
                    "",
                    {"c0", "c1", "u_c1"},
                    core::JoinType::kInner)
                .capturePlanNodeId(joinId2)
                .project({"c0", "c1 + 1", "c1 + u_c1"})
                .planNode();
  HashJoinBuilder(*pool_, duckDbQueryRunner_, driverExecutor_.get())
      .planNode(std::move(op))
      .makeInputSplits(makeInputSplits(probeScanId))
      .injectSpill(false)
      .referenceQuery(
          "SELECT t.c0, t.c1 + 1, t.c1 + u.c1 FROM t, u WHERE t.c0 = u.c0")
      .verifier([&](const std::shared_ptr<Task>& task, bool /*unused*/) {
        auto planStats = toPlanStats(task->taskStats());
        ASSERT_EQ(
            planStats.at(probeScanId).dynamicFilterStats.producerNodeIds,
            std::unordered_set<core::PlanNodeId>({joinId1, joinId2}));
      })
      .run();
}

TEST_F(HashJoinTest, DISABLED_dynamicFiltersWithSkippedSplits) {
  const int32_t numSplits = 20;
  const int32_t numNonSkippedSplits = 10;
  const int32_t numRowsProbe = 333;
  const int32_t numRowsBuild = 100;

  std::vector<RowVectorPtr> probeVectors;
  probeVectors.reserve(numSplits);

  std::vector<std::shared_ptr<TempFilePath>> tempFiles;
  // Each split has a column containing
  // the split number. This is used to filter out whole splits based
  // on metadata. We test how using metadata for dropping splits
  // interactts with dynamic filters. In specific, if the first split
  // is discarded based on metadata, the dynamic filters must not be
  // lost even if there is no actual reader for the split.
  for (int32_t i = 0; i < numSplits; ++i) {
    auto rowVector = makeRowVector({
        makeFlatVector<int32_t>(
            numRowsProbe, [&](auto row) { return row - i * 10; }),
        makeFlatVector<int64_t>(numRowsProbe, [](auto row) { return row; }),
        makeFlatVector<int64_t>(
            numRowsProbe, [&](auto /*row*/) { return i % 2 == 0 ? 0 : i; }),
    });
    probeVectors.push_back(rowVector);
    tempFiles.push_back(TempFilePath::create());
    CudfHiveConnectorTestBase::writeToFile(
        tempFiles.back()->getPath(), rowVector);
  }

  auto makeInputSplits = [&](const core::PlanNodeId& nodeId) {
    return [&] {
      std::vector<exec::Split> probeSplits;
      for (auto& file : tempFiles) {
        probeSplits.push_back(
            exec::Split(makeHiveConnectorSplit(file->getPath())));
      }
      // We add splits that have no rows.
      auto makeEmpty = [&]() {
        return exec::Split(
            HiveConnectorSplitBuilder(tempFiles.back()->getPath())
                .start(10000000)
                .length(1)
                .build());
      };
      std::vector<exec::Split> emptyFront = {makeEmpty(), makeEmpty()};
      std::vector<exec::Split> emptyMiddle = {makeEmpty(), makeEmpty()};
      probeSplits.insert(
          probeSplits.begin(), emptyFront.begin(), emptyFront.end());
      probeSplits.insert(
          probeSplits.begin() + 13, emptyMiddle.begin(), emptyMiddle.end());
      SplitInput splits;
      splits.emplace(nodeId, probeSplits);
      return splits;
    };
  };

  // 100 key values in [35, 233] range.
  std::vector<RowVectorPtr> buildVectors;
  for (int i = 0; i < 5; ++i) {
    buildVectors.push_back(makeRowVector({
        makeFlatVector<int32_t>(
            numRowsBuild / 5,
            [i](auto row) { return 35 + 2 * (row + i * numRowsBuild / 5); }),
        makeFlatVector<int64_t>(numRowsBuild / 5, [](auto row) { return row; }),
    }));
  }
  std::vector<RowVectorPtr> keyOnlyBuildVectors;
  for (int i = 0; i < 5; ++i) {
    keyOnlyBuildVectors.push_back(
        makeRowVector({makeFlatVector<int32_t>(numRowsBuild / 5, [i](auto row) {
          return 35 + 2 * (row + i * numRowsBuild / 5);
        })}));
  }

  createDuckDbTable("t", probeVectors);
  createDuckDbTable("u", buildVectors);

  auto probeType = ROW({"c0", "c1", "c2"}, {INTEGER(), BIGINT(), BIGINT()});

  auto planNodeIdGenerator = std::make_shared<core::PlanNodeIdGenerator>();

  auto buildSide = PlanBuilder(planNodeIdGenerator, pool_.get())
                       .values(buildVectors)
                       .project({"c0 AS u_c0", "c1 AS u_c1"})
                       .planNode();
  auto keyOnlyBuildSide = PlanBuilder(planNodeIdGenerator, pool_.get())
                              .values(keyOnlyBuildVectors)
                              .project({"c0 AS u_c0"})
                              .planNode();

  // Basic push-down.
  {
    // Inner join.
    core::PlanNodeId probeScanId;
    auto op = PlanBuilder(planNodeIdGenerator, pool_.get())
                  .tableScan(probeType, {"c2 > 0"})
                  .capturePlanNodeId(probeScanId)
                  .hashJoin(
                      {"c0"},
                      {"u_c0"},
                      buildSide,
                      "",
                      {"c0", "c1", "u_c1"},
                      core::JoinType::kInner)
                  .project({"c0", "c1 + 1", "c1 + u_c1"})
                  .planNode();
    {
      HashJoinBuilder(*pool_, duckDbQueryRunner_, driverExecutor_.get())
          .planNode(std::move(op))
          .numDrivers(1)
          .makeInputSplits(makeInputSplits(probeScanId))
          .referenceQuery(
              "SELECT t.c0, t.c1 + 1, t.c1 + u.c1 FROM t, u WHERE t.c0 = u.c0 AND t.c2 > 0")
          .verifier([&](const std::shared_ptr<Task>& task, bool hasSpill) {
            SCOPED_TRACE(fmt::format("hasSpill:{}", hasSpill));
            if (hasSpill) {
              // Dynamic filtering should be disabled with spilling triggered.
              ASSERT_EQ(0, getFiltersProduced(task, 1).sum);
              ASSERT_EQ(0, getFiltersAccepted(task, 0).sum);
              ASSERT_EQ(
                  getInputPositions(task, 1),
                  numRowsProbe * numNonSkippedSplits);
            } else {
              ASSERT_EQ(1, getFiltersProduced(task, 1).sum);
              ASSERT_EQ(1, getFiltersAccepted(task, 0).sum);
              ASSERT_EQ(0, getReplacedWithFilterRows(task, 1).sum);
              ASSERT_LT(
                  getInputPositions(task, 1),
                  numRowsProbe * numNonSkippedSplits);
            }
          })
          .run();
    }

    // Left semi join.
    op = PlanBuilder(planNodeIdGenerator, pool_.get())
             .tableScan(probeType, {"c2 > 0"})
             .capturePlanNodeId(probeScanId)
             .hashJoin(
                 {"c0"},
                 {"u_c0"},
                 buildSide,
                 "",
                 {"c0", "c1"},
                 core::JoinType::kLeftSemiFilter)
             .project({"c0", "c1 + 1"})
             .planNode();

    {
      HashJoinBuilder(*pool_, duckDbQueryRunner_, driverExecutor_.get())
          .planNode(std::move(op))
          .numDrivers(1)
          .makeInputSplits(makeInputSplits(probeScanId))
          .referenceQuery(
              "SELECT t.c0, t.c1 + 1 FROM t WHERE t.c0 IN (SELECT c0 FROM u) AND t.c2 > 0")
          .verifier([&](const std::shared_ptr<Task>& task, bool hasSpill) {
            SCOPED_TRACE(fmt::format("hasSpill:{}", hasSpill));
            if (hasSpill) {
              // Dynamic filtering should be disabled with spilling triggered.
              ASSERT_EQ(0, getFiltersProduced(task, 1).sum);
              ASSERT_EQ(0, getFiltersAccepted(task, 0).sum);
              ASSERT_EQ(0, getReplacedWithFilterRows(task, 1).sum);
              ASSERT_EQ(
                  getInputPositions(task, 1),
                  numRowsProbe * numNonSkippedSplits);
            } else {
              ASSERT_EQ(1, getFiltersProduced(task, 1).sum);
              ASSERT_EQ(1, getFiltersAccepted(task, 0).sum);
              ASSERT_GT(getReplacedWithFilterRows(task, 1).sum, 0);
              ASSERT_LT(
                  getInputPositions(task, 1),
                  numRowsProbe * numNonSkippedSplits);
            }
          })
          .run();
    }

    // Right semi join.
    op = PlanBuilder(planNodeIdGenerator, pool_.get())
             .tableScan(probeType, {"c2 > 0"})
             .capturePlanNodeId(probeScanId)
             .hashJoin(
                 {"c0"},
                 {"u_c0"},
                 buildSide,
                 "",
                 {"u_c0", "u_c1"},
                 core::JoinType::kRightSemiFilter)
             .project({"u_c0", "u_c1 + 1"})
             .planNode();

    {
      HashJoinBuilder(*pool_, duckDbQueryRunner_, driverExecutor_.get())
          .planNode(std::move(op))
          .numDrivers(1)
          .makeInputSplits(makeInputSplits(probeScanId))
          .referenceQuery(
              "SELECT u.c0, u.c1 + 1 FROM u WHERE u.c0 IN (SELECT c0 FROM t WHERE t.c2 > 0)")
          .verifier([&](const std::shared_ptr<Task>& task, bool hasSpill) {
            SCOPED_TRACE(fmt::format("hasSpill:{}", hasSpill));
            if (hasSpill) {
              // Dynamic filtering should be disabled with spilling triggered.
              ASSERT_EQ(0, getFiltersProduced(task, 1).sum);
              ASSERT_EQ(0, getFiltersAccepted(task, 0).sum);
              ASSERT_EQ(getReplacedWithFilterRows(task, 1).sum, 0);
              ASSERT_EQ(
                  getInputPositions(task, 1),
                  numRowsProbe * numNonSkippedSplits);
            } else {
              ASSERT_EQ(1, getFiltersProduced(task, 1).sum);
              ASSERT_EQ(1, getFiltersAccepted(task, 0).sum);
              ASSERT_EQ(getReplacedWithFilterRows(task, 1).sum, 0);
              ASSERT_LT(
                  getInputPositions(task, 1),
                  numRowsProbe * numNonSkippedSplits);
            }
          })
          .run();
    }
  }
}

TEST_F(HashJoinTest, DISABLED_dynamicFiltersAppliedToPreloadedSplits) {
  vector_size_t size = 1000;
  const int32_t numSplits = 5;

  std::vector<RowVectorPtr> probeVectors;
  probeVectors.reserve(numSplits);

  // Prepare probe side table.
  std::vector<std::shared_ptr<TempFilePath>> tempFiles;
  std::vector<exec::Split> probeSplits;
  for (int32_t i = 0; i < numSplits; ++i) {
    auto rowVector = makeRowVector(
        {"p0", "p1"},
        {
            makeFlatVector<int64_t>(
                size, [&](auto row) { return (row + 1) * (i + 1); }),
            makeFlatVector<int64_t>(size, [&](auto /*row*/) { return i; }),
        });
    probeVectors.push_back(rowVector);
    tempFiles.push_back(TempFilePath::create());
    CudfHiveConnectorTestBase::writeToFile(
        tempFiles.back()->getPath(), rowVector);
    auto split = HiveConnectorSplitBuilder(tempFiles.back()->getPath())
                     .partitionKey("p1", std::to_string(i))
                     .build();
    probeSplits.push_back(exec::Split(split));
  }

  auto outputType = ROW({"p0", "p1"}, {BIGINT(), BIGINT()});
  connector::ColumnHandleMap assignments = {
      {"p0", regularColumn("p0", BIGINT())},
      {"p1", partitionKey("p1", BIGINT())}};
  createDuckDbTable("p", probeVectors);

  // Prepare build side table.
  std::vector<RowVectorPtr> buildVectors{
      makeRowVector({"b0"}, {makeFlatVector<int64_t>({0, numSplits})})};
  createDuckDbTable("b", buildVectors);

  // Executing the join with p1=b0, we expect a dynamic filter for p1 to prune
  // the entire file/split. There are total of five splits, and all except the
  // first one are expected to be pruned. The result 'preloadedSplits' > 1
  // confirms the successful push of dynamic filters to the preloading data
  // source.
  core::PlanNodeId probeScanId;
  core::PlanNodeId joinNodeId;
  auto planNodeIdGenerator = std::make_shared<core::PlanNodeIdGenerator>();
  auto op =
      PlanBuilder(planNodeIdGenerator)
          .startTableScan()
          .outputType(outputType)
          .assignments(assignments)
          .endTableScan()
          .capturePlanNodeId(probeScanId)
          .hashJoin(
              {"p1"},
              {"b0"},
              PlanBuilder(planNodeIdGenerator).values(buildVectors).planNode(),
              "",
              {"p0"},
              core::JoinType::kInner)
          .capturePlanNodeId(joinNodeId)
          .project({"p0"})
          .planNode();
  HashJoinBuilder(*pool_, duckDbQueryRunner_, driverExecutor_.get())
      .planNode(std::move(op))
      .config(core::QueryConfig::kMaxSplitPreloadPerDriver, "3")
      .injectSpill(false)
      .inputSplits({{probeScanId, probeSplits}})
      .referenceQuery("select p.p0 from p, b where b.b0 = p.p1")
      .checkSpillStats(false)
      .verifier([&](const std::shared_ptr<Task>& task, bool /*hasSpill*/) {
        auto planStats = toPlanStats(task->taskStats());
        auto getStatSum = [&](const core::PlanNodeId& id,
                              const std::string& name) {
          return planStats.at(id).customStats.at(name).sum;
        };
        ASSERT_EQ(1, getStatSum(joinNodeId, "dynamicFiltersProduced"));
        ASSERT_EQ(1, getStatSum(probeScanId, "dynamicFiltersAccepted"));
        ASSERT_EQ(4, getStatSum(probeScanId, "skippedSplits"));
        ASSERT_LT(1, getStatSum(probeScanId, "preloadedSplits"));
      })
      .run();
}

TEST_F(HashJoinTest, DISABLED_dynamicFiltersPushDownThroughAgg) {
  const int32_t numRowsProbe = 300;
  const int32_t numRowsBuild = 100;

  // Create probe data
  std::vector<RowVectorPtr> probeVectors{makeRowVector({
      makeFlatVector<int32_t>(numRowsProbe, [&](auto row) { return row - 10; }),
      makeFlatVector<int64_t>(numRowsProbe, folly::identity),
  })};
  std::shared_ptr<TempFilePath> probeFile = TempFilePath::create();
  CudfHiveConnectorTestBase::writeToFile(probeFile->getPath(), probeVectors);

  // Create build data
  std::vector<RowVectorPtr> buildVectors{makeRowVector(
      {"u0"}, {makeFlatVector<int32_t>(numRowsBuild, [&](auto row) {
        return 35 + 2 * (row + numRowsBuild / 5);
      })})};

  createDuckDbTable("t", probeVectors);
  createDuckDbTable("u", buildVectors);

  auto probeType = ROW({"c0", "c1"}, {INTEGER(), BIGINT()});
  auto planNodeIdGenerator = std::make_shared<core::PlanNodeIdGenerator>();
  auto buildSide =
      PlanBuilder(planNodeIdGenerator).values(buildVectors).planNode();

  // Inner join.
  core::PlanNodeId scanNodeId;
  core::PlanNodeId joinNodeId;
  core::PlanNodeId aggNodeId;
  auto op = PlanBuilder(planNodeIdGenerator, pool_.get())
                .tableScan(probeType)
                .capturePlanNodeId(scanNodeId)
                .partialAggregation({"c0"}, {"sum(c1)"})
                .capturePlanNodeId(aggNodeId)
                .hashJoin(
                    {"c0"},
                    {"u0"},
                    buildSide,
                    "",
                    {"c0", "a0"},
                    core::JoinType::kInner)
                .capturePlanNodeId(joinNodeId)
                .planNode();

  SplitInput splitInput = {
      {scanNodeId, {Split(makeHiveConnectorSplit(probeFile->getPath()))}}};
  HashJoinBuilder(*pool_, duckDbQueryRunner_, driverExecutor_.get())
      .planNode(std::move(op))
      .inputSplits(splitInput)
      .injectSpill(false)
      .checkSpillStats(false)
      .referenceQuery("SELECT c0, sum(c1) FROM t, u WHERE c0 = u0 group by c0")
      .verifier([&](const std::shared_ptr<Task>& task, bool hasSpill) {
        auto planStats = toPlanStats(task->taskStats());
        auto dynamicFilterStats = planStats.at(scanNodeId).dynamicFilterStats;
        ASSERT_EQ(
            1, getFiltersProduced(task, getOperatorIndex(joinNodeId)).sum);
        ASSERT_EQ(
            1, getFiltersAccepted(task, getOperatorIndex(scanNodeId)).sum);
        ASSERT_LT(
            getInputPositions(task, getOperatorIndex(aggNodeId)), numRowsProbe);
        ASSERT_EQ(
            dynamicFilterStats.producerNodeIds,
            std::unordered_set({joinNodeId}));
      })
      .run();
}

TEST_F(HashJoinTest, DISABLED_noDynamicFiltersPushDownThroughRightJoin) {
  std::vector<RowVectorPtr> innerBuild = {makeRowVector(
      {"a"},
      {
          makeFlatVector<int64_t>(5, [](auto i) { return 2 * i; }),
      })};
  std::vector<RowVectorPtr> rightBuild = {makeRowVector(
      {"b"},
      {
          makeFlatVector<int64_t>(5, [](auto i) { return 1 + 2 * i; }),
      })};
  std::vector<RowVectorPtr> rightProbe = {makeRowVector(
      {"aa", "bb"},
      {
          makeFlatVector<int64_t>(10, folly::identity),
          makeFlatVector<int64_t>(10, folly::identity),
      })};
  auto file = TempFilePath::create();
  CudfHiveConnectorTestBase::writeToFile(file->getPath(), rightProbe);
  auto planNodeIdGenerator = std::make_shared<core::PlanNodeIdGenerator>();
  core::PlanNodeId scanNodeId;
  auto plan =
      PlanBuilder(planNodeIdGenerator)
          .startTableScan()
          .outputType(asRowType(rightProbe[0]->type()))
          .tableHandle(CudfHiveConnectorTestBase::makeTableHandle())
          .endTableScan()
          .capturePlanNodeId(scanNodeId)
          .hashJoin(
              {"bb"},
              {"b"},
              PlanBuilder(planNodeIdGenerator).values(rightBuild).planNode(),
              "",
              {"aa", "b"},
              core::JoinType::kRight)
          .hashJoin(
              {"aa"},
              {"a"},
              PlanBuilder(planNodeIdGenerator).values(innerBuild).planNode(),
              "",
              {"aa"})
          .planNode();
  AssertQueryBuilder(plan)
      .split(scanNodeId, Split(makeCudfHiveConnectorSplit(file->getPath())))
      .assertResults(
          BaseVector::create<RowVector>(innerBuild[0]->type(), 0, pool_.get()));
}

// Verify the size of the join output vectors when projecting build-side
// variable-width column.
TEST_F(HashJoinTest, memoryUsage) {
  std::vector<RowVectorPtr> probeVectors =
      makeBatches(10, [&](int32_t /*unused*/) {
        return makeRowVector(
            {makeFlatVector<int32_t>(1'000, [](auto row) { return row % 5; })});
      });
  std::vector<RowVectorPtr> buildVectors =
      makeBatches(5, [&](int32_t /*unused*/) {
        return makeRowVector(
            {"u_c0", "u_c1"},
            {makeFlatVector<int32_t>({0, 1, 2}),
             makeFlatVector<std::string>({
                 std::string(40, 'a'),
                 std::string(50, 'b'),
                 std::string(30, 'c'),
             })});
      });
  core::PlanNodeId joinNodeId;

  auto planNodeIdGenerator = std::make_shared<core::PlanNodeIdGenerator>();
  auto plan = PlanBuilder(planNodeIdGenerator)
                  .values(probeVectors)
                  .hashJoin(
                      {"c0"},
                      {"u_c0"},
                      PlanBuilder(planNodeIdGenerator)
                          .values({buildVectors})
                          .planNode(),
                      "",
                      {"c0", "u_c1"})
                  .capturePlanNodeId(joinNodeId)
                  .singleAggregation({}, {"count(1)"})
                  .planNode();

  HashJoinBuilder(*pool_, duckDbQueryRunner_, driverExecutor_.get())
      .injectSpill(false)
      .planNode(std::move(plan))
      .referenceQuery("SELECT 30000")
      .verifier([&](const std::shared_ptr<Task>& task, bool hasSpill) {
        if (hasSpill) {
          return;
        }
        auto planStats = toPlanStats(task->taskStats());
        auto outputBytes = planStats.at(joinNodeId).outputBytes;
        ASSERT_LT(outputBytes, ((40 + 50 + 30) / 3 + 8) * 1000 * 10 * 5);
        // Verify number of memory allocations. Should not be too high if
        // hash join is able to re-use output vectors that contain
        // build-side data.
        ASSERT_GT(40, task->pool()->stats().numAllocs);
      })
      .run();
}

/// Test an edge case in producing small output batches where the logic to
/// calculate the set of probe-side rows to load lazy vectors for was
/// triggering a crash.
TEST_F(HashJoinTest, smallOutputBatchSize) {
  // Setup probe data with 50 non-null matching keys followed by 50 null
  // keys: 1, 2, 1, 2,...null, null.
  auto probeVectors = makeRowVector({
      makeFlatVector<int32_t>(
          100,
          [](auto row) { return 1 + row % 2; },
          [](auto row) { return row > 50; }),
      makeFlatVector<int32_t>(100, [](auto row) { return row * 10; }),
  });

  // Setup build side to match non-null probe side keys.
  auto buildVectors = makeRowVector(
      {"u_c0", "u_c1"},
      {
          makeFlatVector<int32_t>({1, 2}),
          makeFlatVector<int32_t>({100, 200}),
      });

  createDuckDbTable("t", {probeVectors});
  createDuckDbTable("u", {buildVectors});

  // Plan hash inner join with a filter.
  auto planNodeIdGenerator = std::make_shared<core::PlanNodeIdGenerator>();
  auto plan = PlanBuilder(planNodeIdGenerator)
                  .values({probeVectors})
                  .hashJoin(
                      {"c0"},
                      {"u_c0"},
                      PlanBuilder(planNodeIdGenerator)
                          .values({buildVectors})
                          .planNode(),
                      "c1 < u_c1",
                      {"c0", "u_c1"})
                  .planNode();

  // Use small output batch size to trigger logic for calculating set of
  // probe-side rows to load lazy vectors for.
  HashJoinBuilder(*pool_, duckDbQueryRunner_, driverExecutor_.get())
      .planNode(std::move(plan))
      .config(core::QueryConfig::kPreferredOutputBatchRows, std::to_string(10))
      .referenceQuery("SELECT c0, u_c1 FROM t, u WHERE c0 = u_c0 AND c1 < u_c1")
      .injectSpill(false)
      .run();
}

TEST_F(HashJoinTest, DISABLED_spillFileSize) {
  const std::vector<uint64_t> maxSpillFileSizes({0, 1, 1'000'000'000});
  for (const auto spillFileSize : maxSpillFileSizes) {
    SCOPED_TRACE(fmt::format("spillFileSize: {}", spillFileSize));
    HashJoinBuilder(*pool_, duckDbQueryRunner_, driverExecutor_.get())
        .numDrivers(numDrivers_)
        .keyTypes({BIGINT()})
        .probeVectors(100, 3)
        .buildVectors(100, 3)
        .referenceQuery(
            "SELECT t_k0, t_data, u_k0, u_data FROM t, u WHERE t.t_k0 = u.u_k0")
        .config(core::QueryConfig::kSpillStartPartitionBit, "48")
        .config(core::QueryConfig::kSpillNumPartitionBits, "3")
        .config(
            core::QueryConfig::kMaxSpillFileSize, std::to_string(spillFileSize))
        .checkSpillStats(false)
        .maxSpillLevel(0)
        .verifier([&](const std::shared_ptr<Task>& task, bool hasSpill) {
          if (!hasSpill) {
            return;
          }
          const auto statsPair = taskSpilledStats(*task);
          const int32_t numPartitions = statsPair.first.spilledPartitions;
          ASSERT_EQ(statsPair.second.spilledPartitions, numPartitions);
          const auto fileSizes = numTaskSpillFiles(*task);
          if (spillFileSize != 1) {
            ASSERT_EQ(fileSizes.first, numPartitions);
          } else {
            ASSERT_GT(fileSizes.first, numPartitions);
          }
          verifyTaskSpilledRuntimeStats(*task, true);
        })
        .run();
  }
}

// Spilling is not supported for cudfHashJoin.
TEST_F(HashJoinTest, DISABLED_spillPartitionBitsOverlap) {
  auto builder =
      HashJoinBuilder(*pool_, duckDbQueryRunner_, driverExecutor_.get())
          .numDrivers(numDrivers_)
          .keyTypes({BIGINT(), BIGINT()})
          .probeVectors(2'000, 3)
          .buildVectors(2'000, 3)
          .referenceQuery(
              "SELECT t_k0, t_k1, t_data, u_k0, u_k1, u_data FROM t, u WHERE t_k0 = u_k0 and t_k1 = u_k1")
          .config(core::QueryConfig::kSpillStartPartitionBit, "8")
          .config(core::QueryConfig::kSpillNumPartitionBits, "1")
          .checkSpillStats(false)
          .maxSpillLevel(0);
  VELOX_ASSERT_THROW(builder.run(), "vs. 8");
}

// The test is to verify if the hash build reservation has been released on
// task error.
DEBUG_ONLY_TEST_F(HashJoinTest, buildReservationReleaseCheck) {
  std::vector<RowVectorPtr> probeVectors =
      makeBatches(1, [&](int32_t /*unused*/) {
        return std::dynamic_pointer_cast<RowVector>(
            BatchMaker::createBatch(probeType_, 1000, *pool_));
      });
  std::vector<RowVectorPtr> buildVectors = makeBatches(10, [&](int32_t index) {
    return std::dynamic_pointer_cast<RowVector>(
        BatchMaker::createBatch(buildType_, 5000 * (1 + index), *pool_));
  });

  auto planNodeIdGenerator = std::make_shared<core::PlanNodeIdGenerator>();
  CursorParameters params;
  params.planNode = PlanBuilder(planNodeIdGenerator)
                        .values(probeVectors, true)
                        .hashJoin(
                            {"t_k1"},
                            {"u_k1"},
                            PlanBuilder(planNodeIdGenerator)
                                .values(buildVectors, true)
                                .planNode(),
                            "",
                            concat(probeType_->names(), buildType_->names()))
                        .planNode();
  params.queryCtx = core::QueryCtx::create(driverExecutor_.get());
  // NOTE: the spilling setup is to trigger memory reservation code path which
  // only gets executed when spilling is enabled. We don't care about if
  // spilling is really triggered in test or not.
  auto spillDirectory = exec::test::TempDirectoryPath::create();
  params.spillDirectory = spillDirectory->getPath();
  params.queryCtx->testingOverrideConfigUnsafe(
      {{core::QueryConfig::kSpillEnabled, "true"},
       {core::QueryConfig::kMaxSpillLevel, "0"}});
  params.maxDrivers = 1;

  auto cursor = TaskCursor::create(params);
  auto* task = cursor->task().get();

  // Set up a testvalue to trigger task abort when hash build tries to reserve
  // memory.
  SCOPED_TESTVALUE_SET(
      "facebook::velox::common::memory::MemoryPoolImpl::maybeReserve",
      std::function<void(memory::MemoryPool*)>(
          [&](memory::MemoryPool* /*unused*/) { task->requestAbort(); }));
  auto runTask = [&]() {
    while (cursor->moveNext()) {
    }
  };
  VELOX_ASSERT_THROW(runTask(), "");
  ASSERT_TRUE(waitForTaskAborted(task, 5'000'000));
}

TEST_F(HashJoinTest, DISABLED_dynamicFilterOnPartitionKey) {
  vector_size_t size = 10;
  auto filePaths = CudfHiveConnectorTestBase::makeFilePaths(1);
  auto rowVector = makeRowVector(
      {makeFlatVector<int64_t>(size, [&](auto row) { return row; })});
  createDuckDbTable("u", {rowVector});
  CudfHiveConnectorTestBase::writeToFile(filePaths[0]->getPath(), rowVector);
  std::vector<RowVectorPtr> buildVectors{
      makeRowVector({"c0"}, {makeFlatVector<int64_t>({0, 1, 2})})};
  createDuckDbTable("t", buildVectors);
  auto split = facebook::velox::exec::test::HiveConnectorSplitBuilder(
                   filePaths[0]->getPath())
                   .partitionKey("k", "0")
                   .build();
  auto outputType = ROW({"n1_0", "n1_1"}, {BIGINT(), BIGINT()});
  connector::ColumnHandleMap assignments = {
      {"n1_0", regularColumn("c0", BIGINT())},
      {"n1_1", partitionKey("k", BIGINT())}};

  core::PlanNodeId probeScanId;
  auto planNodeIdGenerator = std::make_shared<core::PlanNodeIdGenerator>();
  auto op =
      PlanBuilder(planNodeIdGenerator)
          .startTableScan()
          .outputType(outputType)
          .assignments(assignments)
          .endTableScan()
          .capturePlanNodeId(probeScanId)
          .hashJoin(
              {"n1_1"},
              {"c0"},
              PlanBuilder(planNodeIdGenerator).values(buildVectors).planNode(),
              "",
              {"c0"},
              core::JoinType::kInner)
          .project({"c0"})
          .planNode();
  SplitInput splits = {{probeScanId, {exec::Split(split)}}};

  HashJoinBuilder(*pool_, duckDbQueryRunner_, driverExecutor_.get())
      .planNode(std::move(op))
      .inputSplits(splits)
      .referenceQuery("select t.c0 from t, u where t.c0 = 0")
      .checkSpillStats(false)
      .run();
}

TEST_F(HashJoinTest, DISABLED_probeMemoryLimitOnBuildProjection) {
  const uint64_t numBuildRows = 20;
  std::vector<RowVectorPtr> probeVectors =
      makeBatches(10, [&](int32_t /*unused*/) {
        return makeRowVector({makeFlatVector<int32_t>(
            1'000, [](auto row) { return row % 25; })});
      });

  std::vector<RowVectorPtr> buildVectors =
      makeBatches(1, [&](int32_t /*unused*/) {
        return makeRowVector(
            {"u_c0", "u_c1", "u_c2", "u_c3", "u_c4"},
            {makeFlatVector<int32_t>(
                 numBuildRows, [](auto row) { return row; }),
             makeFlatVector<std::string>(
                 numBuildRows,
                 [](auto /* row */) { return std::string(4096, 'a'); }),
             makeFlatVector<std::string>(
                 numBuildRows,
                 [](auto /* row */) { return std::string(4096, 'a'); }),
             makeFlatVector<std::string>(
                 numBuildRows,
                 [](auto row) {
                   // Row that has too large of size variation.
                   if (row == 0) {
                     return std::string(4096, 'a');
                   } else {
                     return std::string(1, 'a');
                   }
                 }),
             makeFlatVector<std::string>(numBuildRows, [](auto row) {
               // Row that has tolerable size variation.
               if (row == 0) {
                 return std::string(4096, 'a');
               } else {
                 return std::string(256, 'a');
               }
             })});
      });

  createDuckDbTable("t", {probeVectors});
  createDuckDbTable("u", {buildVectors});

  struct TestParam {
    std::vector<int32_t> varSizeColumns;
    int32_t numExpectedBatches;
    std::string referenceQuery;
    std::string debugString() const {
      std::stringstream ss;
      ss << "varSizeColumns [";
      for (const auto& columnIndex : varSizeColumns) {
        ss << columnIndex << ", ";
      }
      ss << "] ";
      ss << "numExpectedBatches " << numExpectedBatches << ", referenceQuery '"
         << referenceQuery << "'";
      return ss.str();
    }
  };

  std::vector<TestParam> testParams{
      {{}, 10, "SELECT t.c0 FROM t JOIN u ON t.c0 = u.u_c0"},
      {{1}, 4000, "SELECT t.c0, u.u_c1 FROM t JOIN u ON t.c0 = u.u_c0"},
      {{1, 2},
       8000,
       "SELECT t.c0, u.u_c1, u.u_c2 FROM t JOIN u ON t.c0 = u.u_c0"},
      {{3}, 210, "SELECT t.c0, u.u_c3 FROM t JOIN u ON t.c0 = u.u_c0"},
      {{4}, 2670, "SELECT t.c0, u.u_c4 FROM t JOIN u ON t.c0 = u.u_c0"}};

  for (const auto& testParam : testParams) {
    SCOPED_TRACE(testParam.debugString());
    core::PlanNodeId joinNodeId;
    std::vector<std::string> outputLayout;
    outputLayout.push_back("c0");
    for (int32_t i = 0; i < testParam.varSizeColumns.size(); i++) {
      outputLayout.push_back(fmt::format("u_c{}", testParam.varSizeColumns[i]));
    }
    auto planNodeIdGenerator = std::make_shared<core::PlanNodeIdGenerator>();
    auto plan = PlanBuilder(planNodeIdGenerator)
                    .values(probeVectors)
                    .hashJoin(
                        {"c0"},
                        {"u_c0"},
                        PlanBuilder(planNodeIdGenerator)
                            .values({buildVectors})
                            .planNode(),
                        "",
                        outputLayout)
                    .capturePlanNodeId(joinNodeId)
                    .planNode();

    HashJoinBuilder(*pool_, duckDbQueryRunner_, driverExecutor_.get())
        .planNode(std::move(plan))
        .config(core::QueryConfig::kPreferredOutputBatchBytes, "8192")
        .injectSpill(false)
        .referenceQuery(testParam.referenceQuery)
        .verifier([&](const std::shared_ptr<Task>& task, bool /* unused */) {
          auto planStats = toPlanStats(task->taskStats());
          auto outputBatches = planStats.at(joinNodeId).outputVectors;
          ASSERT_EQ(outputBatches, testParam.numExpectedBatches);
        })
        .run();
  }
}

DEBUG_ONLY_TEST_F(HashJoinTest, reclaimDuringInputProcessing) {
  constexpr int64_t kMaxBytes = 1LL << 30; // 1GB
  VectorFuzzer fuzzer({.vectorSize = 1000}, pool());
  const int32_t numBuildVectors = 10;
  std::vector<RowVectorPtr> buildVectors;
  for (int32_t i = 0; i < numBuildVectors; ++i) {
    buildVectors.push_back(fuzzer.fuzzRow(buildType_));
  }
  const int32_t numProbeVectors = 5;
  std::vector<RowVectorPtr> probeVectors;
  for (int32_t i = 0; i < numProbeVectors; ++i) {
    probeVectors.push_back(fuzzer.fuzzRow(probeType_));
  }

  createDuckDbTable("t", probeVectors);
  createDuckDbTable("u", buildVectors);

  struct {
    // 0: trigger reclaim with some input processed.
    // 1: trigger reclaim after all the inputs processed.
    int triggerCondition;
    bool spillEnabled;
    bool expectedReclaimable;

    std::string debugString() const {
      return fmt::format(
          "triggerCondition {}, spillEnabled {}, expectedReclaimable {}",
          triggerCondition,
          spillEnabled,
          expectedReclaimable);
    }
  } testSettings[] = {
      {0, true, true}, {0, true, true}, {0, false, false}, {0, false, false}};
  for (const auto& testData : testSettings) {
    SCOPED_TRACE(testData.debugString());

    auto tempDirectory = exec::test::TempDirectoryPath::create();
    auto queryPool = memory::memoryManager()->addRootPool(
        "", kMaxBytes, memory::MemoryReclaimer::create());

    core::PlanNodeId probeScanId;
    auto planNodeIdGenerator = std::make_shared<core::PlanNodeIdGenerator>();
    auto plan = PlanBuilder(planNodeIdGenerator)
                    .values(probeVectors, false)
                    .hashJoin(
                        {"t_k1"},
                        {"u_k1"},
                        PlanBuilder(planNodeIdGenerator)
                            .values(buildVectors, false)
                            .planNode(),
                        "",
                        concat(probeType_->names(), buildType_->names()))
                    .planNode();

    folly::EventCount driverWait;
    auto driverWaitKey = driverWait.prepareWait();
    folly::EventCount testWait;
    auto testWaitKey = testWait.prepareWait();

    std::atomic<int> numInputs{0};
    Operator* op;
    SCOPED_TESTVALUE_SET(
        "facebook::velox::exec::Driver::runInternal::addInput",
        std::function<void(Operator*)>(([&](Operator* testOp) {
          if (testOp->operatorType() != "HashBuild") {
            return;
          }
          op = testOp;
          ++numInputs;
          if (testData.triggerCondition == 0) {
            if (numInputs != 2) {
              return;
            }
          }
          if (testData.triggerCondition == 1) {
            if (numInputs != numBuildVectors) {
              return;
            }
          }
          ASSERT_EQ(op->canReclaim(), testData.expectedReclaimable);
          uint64_t reclaimableBytes{0};
          const bool reclaimable = op->reclaimableBytes(reclaimableBytes);
          ASSERT_EQ(reclaimable, testData.expectedReclaimable);
          if (testData.expectedReclaimable) {
            ASSERT_GT(reclaimableBytes, 0);
          } else {
            ASSERT_EQ(reclaimableBytes, 0);
          }
          testWait.notify();
          driverWait.wait(driverWaitKey);
        })));

    std::thread taskThread([&]() {
      HashJoinBuilder(*pool_, duckDbQueryRunner_, driverExecutor_.get())
          .numDrivers(numDrivers_)
          .planNode(plan)
          .queryPool(std::move(queryPool))
          .injectSpill(false)
          .spillDirectory(testData.spillEnabled ? tempDirectory->getPath() : "")
          .referenceQuery(
              "SELECT t_k1, t_k2, t_v1, u_k1, u_k2, u_v1 FROM t, u WHERE t.t_k1 = u.u_k1")
          .config(core::QueryConfig::kSpillStartPartitionBit, "29")
          .verifier([&](const std::shared_ptr<Task>& task, bool /*unused*/) {
            const auto statsPair = taskSpilledStats(*task);
            if (testData.expectedReclaimable) {
              ASSERT_GT(statsPair.first.spilledBytes, 0);
              ASSERT_EQ(statsPair.first.spilledPartitions, 8);
              ASSERT_GT(statsPair.second.spilledBytes, 0);
              ASSERT_EQ(statsPair.second.spilledPartitions, 8);
              verifyTaskSpilledRuntimeStats(*task, true);
            } else {
              ASSERT_EQ(statsPair.first.spilledBytes, 0);
              ASSERT_EQ(statsPair.first.spilledPartitions, 0);
              ASSERT_EQ(statsPair.second.spilledBytes, 0);
              ASSERT_EQ(statsPair.second.spilledPartitions, 0);
              verifyTaskSpilledRuntimeStats(*task, false);
            }
          })
          .run();
    });

    testWait.wait(testWaitKey);
    ASSERT_TRUE(op != nullptr);
    auto task = op->operatorCtx()->task();
    auto taskPauseWait = task->requestPause();
    driverWait.notify();
    taskPauseWait.wait();

    uint64_t reclaimableBytes{0};
    const bool reclaimable = op->reclaimableBytes(reclaimableBytes);
    ASSERT_EQ(op->canReclaim(), testData.expectedReclaimable);
    ASSERT_EQ(reclaimable, testData.expectedReclaimable);
    if (testData.expectedReclaimable) {
      ASSERT_GT(reclaimableBytes, 0);
    } else {
      ASSERT_EQ(reclaimableBytes, 0);
    }

    if (testData.expectedReclaimable) {
      {
        memory::ScopedMemoryArbitrationContext ctx(op->pool());
        op->pool()->reclaim(
            folly::Random::oneIn(2) ? 0 : folly::Random::rand32(),
            0,
            reclaimerStats_);
      }
      ASSERT_GT(reclaimerStats_.reclaimExecTimeUs, 0);
      ASSERT_GT(reclaimerStats_.reclaimedBytes, 0);
      reclaimerStats_.reset();
      ASSERT_EQ(op->pool()->usedBytes(), 0);
    } else {
      VELOX_ASSERT_THROW(
          op->reclaim(
              folly::Random::oneIn(2) ? 0 : folly::Random::rand32(),
              reclaimerStats_),
          "");
    }

    Task::resume(task);
    task.reset();

    taskThread.join();
  }
  ASSERT_EQ(reclaimerStats_, memory::MemoryReclaimer::Stats{});
}

DEBUG_ONLY_TEST_F(HashJoinTest, reclaimDuringReserve) {
  constexpr int64_t kMaxBytes = 1LL << 30; // 1GB
  const int32_t numBuildVectors = 3;
  std::vector<RowVectorPtr> buildVectors;
  for (int32_t i = 0; i < numBuildVectors; ++i) {
    const size_t size = i == 0 ? 1 : 1'000;
    VectorFuzzer fuzzer({.vectorSize = size}, pool());
    buildVectors.push_back(fuzzer.fuzzRow(buildType_));
  }

  const int32_t numProbeVectors = 3;
  std::vector<RowVectorPtr> probeVectors;
  for (int32_t i = 0; i < numProbeVectors; ++i) {
    VectorFuzzer fuzzer({.vectorSize = 1'000}, pool());
    probeVectors.push_back(fuzzer.fuzzRow(probeType_));
  }

  createDuckDbTable("t", probeVectors);
  createDuckDbTable("u", buildVectors);

  auto tempDirectory = exec::test::TempDirectoryPath::create();
  auto queryPool = memory::memoryManager()->addRootPool(
      "", kMaxBytes, memory::MemoryReclaimer::create());

  auto planNodeIdGenerator = std::make_shared<core::PlanNodeIdGenerator>();
  auto plan = PlanBuilder(planNodeIdGenerator)
                  .values(probeVectors, false)
                  .hashJoin(
                      {"t_k1"},
                      {"u_k1"},
                      PlanBuilder(planNodeIdGenerator)
                          .values(buildVectors, false)
                          .planNode(),
                      "",
                      concat(probeType_->names(), buildType_->names()))
                  .planNode();

  folly::EventCount driverWait;
  std::atomic_bool driverWaitFlag{true};
  folly::EventCount testWait;
  std::atomic_bool testWaitFlag{true};

  Operator* op{nullptr};
  SCOPED_TESTVALUE_SET(
      "facebook::velox::exec::Driver::runInternal::addInput",
      std::function<void(Operator*)>(([&](Operator* testOp) {
        if (testOp->operatorType() != "HashBuild") {
          return;
        }
        op = testOp;
      })));

  std::atomic<bool> injectOnce{true};
  SCOPED_TESTVALUE_SET(
      "facebook::velox::common::memory::MemoryPoolImpl::maybeReserve",
      std::function<void(memory::MemoryPoolImpl*)>(
          ([&](memory::MemoryPoolImpl* pool) {
            ASSERT_TRUE(op != nullptr);
            if (!isHashBuildMemoryPool(*pool)) {
              return;
            }
            ASSERT_TRUE(op->canReclaim());
            if (op->pool()->usedBytes() == 0) {
              // We skip trigger memory reclaim when the hash table is empty on
              // memory reservation.
              return;
            }
            if (!injectOnce.exchange(false)) {
              return;
            }
            uint64_t reclaimableBytes{0};
            const bool reclaimable = op->reclaimableBytes(reclaimableBytes);
            ASSERT_TRUE(reclaimable);
            ASSERT_GT(reclaimableBytes, 0);
            auto* driver = op->operatorCtx()->driver();
            TestSuspendedSection suspendedSection(driver);
            testWaitFlag = false;
            testWait.notifyAll();
            driverWait.await([&]() { return !driverWaitFlag.load(); });
          })));

  std::thread taskThread([&]() {
    HashJoinBuilder(*pool_, duckDbQueryRunner_, driverExecutor_.get())
        .numDrivers(numDrivers_)
        .planNode(plan)
        .queryPool(std::move(queryPool))
        .injectSpill(false)
        .spillDirectory(tempDirectory->getPath())
        .referenceQuery(
            "SELECT t_k1, t_k2, t_v1, u_k1, u_k2, u_v1 FROM t, u WHERE t.t_k1 = u.u_k1")
        .config(core::QueryConfig::kSpillStartPartitionBit, "29")
        .verifier([&](const std::shared_ptr<Task>& task, bool /*unused*/) {
          const auto statsPair = taskSpilledStats(*task);
          ASSERT_GT(statsPair.first.spilledBytes, 0);
          ASSERT_EQ(statsPair.first.spilledPartitions, 8);
          ASSERT_GT(statsPair.second.spilledBytes, 0);
          ASSERT_EQ(statsPair.second.spilledPartitions, 8);
          verifyTaskSpilledRuntimeStats(*task, true);
        })
        .run();
  });

  testWait.await([&]() { return !testWaitFlag.load(); });
  ASSERT_TRUE(op != nullptr);
  auto task = op->operatorCtx()->task();
  task->requestPause().wait();

  uint64_t reclaimableBytes{0};
  const bool reclaimable = op->reclaimableBytes(reclaimableBytes);
  ASSERT_TRUE(op->canReclaim());
  ASSERT_TRUE(reclaimable);
  ASSERT_GT(reclaimableBytes, 0);

  {
    memory::ScopedMemoryArbitrationContext ctx(op->pool());
    uint64_t reclaimedBytes = task->pool()->reclaim(
        folly::Random::oneIn(2) ? 0 : folly::Random::rand32(),
        0,
        reclaimerStats_);
    ASSERT_GT(reclaimedBytes, 0);
  }
  ASSERT_GT(reclaimerStats_.reclaimedBytes, 0);
  ASSERT_GT(reclaimerStats_.reclaimExecTimeUs, 0);
  ASSERT_EQ(op->pool()->usedBytes(), 0);

  driverWaitFlag = false;
  driverWait.notifyAll();
  Task::resume(task);
  task.reset();

  taskThread.join();
}

DEBUG_ONLY_TEST_F(HashJoinTest, reclaimDuringAllocation) {
  constexpr int64_t kMaxBytes = 1LL << 30; // 1GB
  VectorFuzzer fuzzer({.vectorSize = 1000}, pool());
  const int32_t numBuildVectors = 10;
  std::vector<RowVectorPtr> buildVectors;
  for (int32_t i = 0; i < numBuildVectors; ++i) {
    buildVectors.push_back(fuzzer.fuzzRow(buildType_));
  }
  const int32_t numProbeVectors = 5;
  std::vector<RowVectorPtr> probeVectors;
  for (int32_t i = 0; i < numProbeVectors; ++i) {
    probeVectors.push_back(fuzzer.fuzzRow(probeType_));
  }

  createDuckDbTable("t", probeVectors);
  createDuckDbTable("u", buildVectors);

  const std::vector<bool> enableSpillings = {false, true};
  for (const auto enableSpilling : enableSpillings) {
    SCOPED_TRACE(fmt::format("enableSpilling {}", enableSpilling));

    auto tempDirectory = exec::test::TempDirectoryPath::create();
    auto queryPool = memory::memoryManager()->addRootPool("", kMaxBytes);

    core::PlanNodeId probeScanId;
    auto planNodeIdGenerator = std::make_shared<core::PlanNodeIdGenerator>();
    auto plan = PlanBuilder(planNodeIdGenerator)
                    .values(probeVectors, false)
                    .hashJoin(
                        {"t_k1"},
                        {"u_k1"},
                        PlanBuilder(planNodeIdGenerator)
                            .values(buildVectors, false)
                            .planNode(),
                        "",
                        concat(probeType_->names(), buildType_->names()))
                    .planNode();

    folly::EventCount driverWait;
    auto driverWaitKey = driverWait.prepareWait();
    folly::EventCount testWait;
    auto testWaitKey = testWait.prepareWait();

    Operator* op;
    SCOPED_TESTVALUE_SET(
        "facebook::velox::exec::Driver::runInternal::addInput",
        std::function<void(Operator*)>(([&](Operator* testOp) {
          if (testOp->operatorType() != "HashBuild") {
            return;
          }
          op = testOp;
        })));

    std::atomic<bool> injectOnce{true};
    SCOPED_TESTVALUE_SET(
        "facebook::velox::common::memory::MemoryPoolImpl::allocateNonContiguous",
        std::function<void(memory::MemoryPoolImpl*)>(
            ([&](memory::MemoryPoolImpl* pool) {
              ASSERT_TRUE(op != nullptr);
              const std::string re(".*HashBuild");
              if (!RE2::FullMatch(pool->name(), re)) {
                return;
              }
              if (!injectOnce.exchange(false)) {
                return;
              }
              ASSERT_EQ(op->canReclaim(), enableSpilling);
              uint64_t reclaimableBytes{0};
              const bool reclaimable = op->reclaimableBytes(reclaimableBytes);
              ASSERT_EQ(reclaimable, enableSpilling);
              if (enableSpilling) {
                ASSERT_GE(reclaimableBytes, 0);
              } else {
                ASSERT_EQ(reclaimableBytes, 0);
              }
              auto* driver = op->operatorCtx()->driver();
              TestSuspendedSection suspendedSection(driver);
              testWait.notify();
              driverWait.wait(driverWaitKey);
            })));

    std::thread taskThread([&]() {
      HashJoinBuilder(*pool_, duckDbQueryRunner_, driverExecutor_.get())
          .numDrivers(numDrivers_)
          .planNode(plan)
          .queryPool(std::move(queryPool))
          .injectSpill(false)
          .spillDirectory(enableSpilling ? tempDirectory->getPath() : "")
          .referenceQuery(
              "SELECT t_k1, t_k2, t_v1, u_k1, u_k2, u_v1 FROM t, u WHERE t.t_k1 = u.u_k1")
          .verifier([&](const std::shared_ptr<Task>& task, bool /*unused*/) {
            const auto statsPair = taskSpilledStats(*task);
            ASSERT_EQ(statsPair.first.spilledBytes, 0);
            ASSERT_EQ(statsPair.first.spilledPartitions, 0);
            ASSERT_EQ(statsPair.second.spilledBytes, 0);
            ASSERT_EQ(statsPair.second.spilledPartitions, 0);
            verifyTaskSpilledRuntimeStats(*task, false);
          })
          .run();
    });

    testWait.wait(testWaitKey);
    ASSERT_TRUE(op != nullptr);
    auto task = op->operatorCtx()->task();
    auto taskPauseWait = task->requestPause();
    taskPauseWait.wait();

    uint64_t reclaimableBytes{0};
    const bool reclaimable = op->reclaimableBytes(reclaimableBytes);
    ASSERT_EQ(op->canReclaim(), enableSpilling);
    ASSERT_EQ(reclaimable, enableSpilling);
    if (enableSpilling) {
      ASSERT_GE(reclaimableBytes, 0);
    } else {
      ASSERT_EQ(reclaimableBytes, 0);
    }
    VELOX_ASSERT_THROW(
        op->reclaim(
            folly::Random::oneIn(2) ? 0 : folly::Random::rand32(),
            reclaimerStats_),
        "");

    driverWait.notify();
    Task::resume(task);
    task.reset();

    taskThread.join();
  }
  ASSERT_EQ(reclaimerStats_, memory::MemoryReclaimer::Stats{0});
}

DEBUG_ONLY_TEST_F(HashJoinTest, reclaimDuringOutputProcessing) {
  constexpr int64_t kMaxBytes = 1LL << 30; // 1GB
  VectorFuzzer fuzzer({.vectorSize = 1000}, pool());
  const int32_t numBuildVectors = 10;
  std::vector<RowVectorPtr> buildVectors;
  for (int32_t i = 0; i < numBuildVectors; ++i) {
    buildVectors.push_back(fuzzer.fuzzRow(buildType_));
  }
  const int32_t numProbeVectors = 5;
  std::vector<RowVectorPtr> probeVectors;
  for (int32_t i = 0; i < numProbeVectors; ++i) {
    probeVectors.push_back(fuzzer.fuzzRow(probeType_));
  }

  createDuckDbTable("t", probeVectors);
  createDuckDbTable("u", buildVectors);

  const std::vector<bool> enableSpillings = {false, true};
  for (const auto enableSpilling : enableSpillings) {
    SCOPED_TRACE(fmt::format("enableSpilling {}", enableSpilling));
    auto tempDirectory = exec::test::TempDirectoryPath::create();
    auto queryPool = memory::memoryManager()->addRootPool(
        "", kMaxBytes, memory::MemoryReclaimer::create());

    core::PlanNodeId probeScanId;
    auto planNodeIdGenerator = std::make_shared<core::PlanNodeIdGenerator>();
    auto plan = PlanBuilder(planNodeIdGenerator)
                    .values(probeVectors, false)
                    .hashJoin(
                        {"t_k1"},
                        {"u_k1"},
                        PlanBuilder(planNodeIdGenerator)
                            .values(buildVectors, false)
                            .planNode(),
                        "",
                        concat(probeType_->names(), buildType_->names()))
                    .planNode();

    std::atomic_bool driverWaitFlag{true};
    folly::EventCount driverWait;
    std::atomic_bool testWaitFlag{true};
    folly::EventCount testWait;

    std::atomic<bool> injectOnce{true};
    Operator* op;
    SCOPED_TESTVALUE_SET(
        "facebook::velox::exec::Driver::runInternal::noMoreInput",
        std::function<void(Operator*)>(([&](Operator* testOp) {
          if (testOp->operatorType() != "HashBuild") {
            return;
          }
          op = testOp;
          if (!injectOnce.exchange(false)) {
            return;
          }
          ASSERT_EQ(op->canReclaim(), enableSpilling);
          uint64_t reclaimableBytes{0};
          const bool reclaimable = op->reclaimableBytes(reclaimableBytes);
          ASSERT_EQ(reclaimable, enableSpilling);
          if (enableSpilling) {
            ASSERT_GT(reclaimableBytes, 0);
          } else {
            ASSERT_EQ(reclaimableBytes, 0);
          }
          testWaitFlag = false;
          testWait.notifyAll();
          driverWait.await([&]() { return !driverWaitFlag.load(); });
        })));

    std::thread taskThread([&]() {
      HashJoinBuilder(*pool_, duckDbQueryRunner_, driverExecutor_.get())
          .numDrivers(numDrivers_)
          .planNode(plan)
          .queryPool(std::move(queryPool))
          .injectSpill(false)
          .spillDirectory(enableSpilling ? tempDirectory->getPath() : "")
          .referenceQuery(
              "SELECT t_k1, t_k2, t_v1, u_k1, u_k2, u_v1 FROM t, u WHERE t.t_k1 = u.u_k1")
          .verifier([&](const std::shared_ptr<Task>& task, bool /*unused*/) {
            const auto statsPair = taskSpilledStats(*task);
            ASSERT_EQ(statsPair.first.spilledBytes, 0);
            ASSERT_EQ(statsPair.first.spilledPartitions, 0);
            ASSERT_EQ(statsPair.second.spilledBytes, 0);
            ASSERT_EQ(statsPair.second.spilledPartitions, 0);
            verifyTaskSpilledRuntimeStats(*task, false);
          })
          .run();
    });

    testWait.await([&]() { return !testWaitFlag.load(); });
    ASSERT_TRUE(op != nullptr);
    auto task = op->operatorCtx()->task();
    auto taskPauseWait = task->requestPause();
    driverWaitFlag = false;
    driverWait.notifyAll();
    taskPauseWait.wait();

    uint64_t reclaimableBytes{0};
    const bool reclaimable = op->reclaimableBytes(reclaimableBytes);
    ASSERT_EQ(op->canReclaim(), enableSpilling);
    ASSERT_EQ(reclaimable, enableSpilling);

    if (enableSpilling) {
      ASSERT_GT(reclaimableBytes, 0);
      const auto usedMemoryBytes = op->pool()->usedBytes();
      {
        memory::ScopedMemoryArbitrationContext ctx(op->pool());
        op->pool()->reclaim(
            folly::Random::oneIn(2) ? 0 : folly::Random::rand32(),
            0,
            reclaimerStats_);
      }
      ASSERT_GE(reclaimerStats_.reclaimedBytes, 0);
      ASSERT_GT(reclaimerStats_.reclaimExecTimeUs, 0);
      // No reclaim as the operator has started output processing.
      ASSERT_EQ(usedMemoryBytes, op->pool()->usedBytes());
    } else {
      ASSERT_EQ(reclaimableBytes, 0);
      VELOX_ASSERT_THROW(
          op->reclaim(
              folly::Random::oneIn(2) ? 0 : folly::Random::rand32(),
              reclaimerStats_),
          "");
    }

    Task::resume(task);
    task.reset();

    taskThread.join();
  }
  ASSERT_EQ(reclaimerStats_.numNonReclaimableAttempts, 1);
}

DEBUG_ONLY_TEST_F(HashJoinTest, reclaimDuringWaitForProbe) {
  constexpr int64_t kMaxBytes = 1LL << 30; // 1GB
  VectorFuzzer fuzzer({.vectorSize = 1000}, pool());
  const int32_t numBuildVectors = 10;
  std::vector<RowVectorPtr> buildVectors;
  for (int32_t i = 0; i < numBuildVectors; ++i) {
    buildVectors.push_back(fuzzer.fuzzRow(buildType_));
  }
  const int32_t numProbeVectors = 5;
  std::vector<RowVectorPtr> probeVectors;
  for (int32_t i = 0; i < numProbeVectors; ++i) {
    probeVectors.push_back(fuzzer.fuzzRow(probeType_));
  }

  createDuckDbTable("t", probeVectors);
  createDuckDbTable("u", buildVectors);

  auto tempDirectory = exec::test::TempDirectoryPath::create();
  auto queryPool = memory::memoryManager()->addRootPool(
      "", kMaxBytes, memory::MemoryReclaimer::create());

  core::PlanNodeId probeScanId;
  auto planNodeIdGenerator = std::make_shared<core::PlanNodeIdGenerator>();
  auto plan = PlanBuilder(planNodeIdGenerator)
                  .values(probeVectors, false)
                  .hashJoin(
                      {"t_k1"},
                      {"u_k1"},
                      PlanBuilder(planNodeIdGenerator)
                          .values(buildVectors, false)
                          .planNode(),
                      "",
                      concat(probeType_->names(), buildType_->names()))
                  .planNode();

  std::atomic_bool driverWaitFlag{true};
  folly::EventCount driverWait;
  std::atomic_bool testWaitFlag{true};
  folly::EventCount testWait;

  Operator* op{nullptr};
  std::atomic<bool> injectSpillOnce{true};
  SCOPED_TESTVALUE_SET(
      "facebook::velox::exec::HashBuild::finishHashBuild",
      std::function<void(Operator*)>(([&](Operator* testOp) {
        if (testOp->operatorType() != "HashBuild") {
          return;
        }
        op = testOp;
        if (!injectSpillOnce.exchange(false)) {
          return;
        }
        auto* driver = op->operatorCtx()->driver();
        auto task = driver->task();
        memory::ScopedMemoryArbitrationContext ctx(op->pool());
        Operator::ReclaimableSectionGuard guard(testOp);
        testingRunArbitration(testOp->pool());
      })));

  std::atomic<bool> injectOnce{true};
  SCOPED_TESTVALUE_SET(
      "facebook::velox::exec::Driver::runInternal::noMoreInput",
      std::function<void(Operator*)>(([&](Operator* testOp) {
        if (testOp->operatorType() != "HashProbe") {
          return;
        }
        if (!injectOnce.exchange(false)) {
          return;
        }
        ASSERT_TRUE(op != nullptr);
        ASSERT_TRUE(op->canReclaim());
        uint64_t reclaimableBytes{0};
        const bool reclaimable = op->reclaimableBytes(reclaimableBytes);
        ASSERT_TRUE(reclaimable);
        ASSERT_GT(reclaimableBytes, 0);
        testWaitFlag = false;
        testWait.notifyAll();
        auto* driver = testOp->operatorCtx()->driver();
        auto task = driver->task();
        TestSuspendedSection suspendedSection(driver);
        driverWait.await([&]() { return !driverWaitFlag.load(); });
      })));

  std::thread taskThread([&]() {
    HashJoinBuilder(*pool_, duckDbQueryRunner_, driverExecutor_.get())
        .numDrivers(numDrivers_)
        .planNode(plan)
        .queryPool(std::move(queryPool))
        .injectSpill(false)
        .spillDirectory(tempDirectory->getPath())
        .referenceQuery(
            "SELECT t_k1, t_k2, t_v1, u_k1, u_k2, u_v1 FROM t, u WHERE t.t_k1 = u.u_k1")
        .config(core::QueryConfig::kSpillStartPartitionBit, "29")
        .verifier([&](const std::shared_ptr<Task>& task, bool /*unused*/) {
          const auto statsPair = taskSpilledStats(*task);
          ASSERT_GT(statsPair.first.spilledBytes, 0);
          ASSERT_EQ(statsPair.first.spilledPartitions, 8);
          ASSERT_GT(statsPair.second.spilledBytes, 0);
          ASSERT_EQ(statsPair.second.spilledPartitions, 8);
        })
        .run();
  });

  testWait.await([&]() { return !testWaitFlag.load(); });
  ASSERT_TRUE(op != nullptr);
  auto task = op->operatorCtx()->task();
  auto taskPauseWait = task->requestPause();
  taskPauseWait.wait();

  uint64_t reclaimableBytes{0};
  const bool reclaimable = op->reclaimableBytes(reclaimableBytes);
  ASSERT_TRUE(op->canReclaim());
  ASSERT_TRUE(reclaimable);
  ASSERT_GT(reclaimableBytes, 0);

  const auto usedMemoryBytes = op->pool()->usedBytes();
  reclaimerStats_.reset();
  {
    memory::ScopedMemoryArbitrationContext ctx(op->pool());
    op->pool()->reclaim(
        folly::Random::oneIn(2) ? 0 : folly::Random::rand32(),
        0,
        reclaimerStats_);
  }
  ASSERT_GE(reclaimerStats_.reclaimedBytes, 0);
  ASSERT_GT(reclaimerStats_.reclaimExecTimeUs, 0);
  //  No reclaim as the build operator is not in building table state.
  ASSERT_EQ(usedMemoryBytes, op->pool()->usedBytes());

  driverWaitFlag = false;
  driverWait.notifyAll();
  Task::resume(task);
  task.reset();

  taskThread.join();
  ASSERT_EQ(reclaimerStats_.numNonReclaimableAttempts, 1);
}

DEBUG_ONLY_TEST_F(HashJoinTest, hashBuildAbortDuringOutputProcessing) {
  const auto buildVectors =
      CudfHiveConnectorTestBase::makeVectors(buildType_, 10, 128);
  const auto probeVectors =
      CudfHiveConnectorTestBase::makeVectors(probeType_, 5, 128);

  createDuckDbTable("t", probeVectors);
  createDuckDbTable("u", buildVectors);

  struct {
    bool abortFromRootMemoryPool;
    int numDrivers;

    std::string debugString() const {
      return fmt::format(
          "abortFromRootMemoryPool {} numDrivers {}",
          abortFromRootMemoryPool,
          numDrivers);
    }
  } testSettings[] = {{true, 1}, {false, 1}, {true, 4}, {false, 4}};

  for (const auto& testData : testSettings) {
    SCOPED_TRACE(testData.debugString());

    auto planNodeIdGenerator = std::make_shared<core::PlanNodeIdGenerator>();
    auto plan = PlanBuilder(planNodeIdGenerator)
                    .values(probeVectors, true)
                    .hashJoin(
                        {"t_k1"},
                        {"u_k1"},
                        PlanBuilder(planNodeIdGenerator)
                            .values(buildVectors, true)
                            .planNode(),
                        "",
                        concat(probeType_->names(), buildType_->names()))
                    .planNode();

    std::atomic<bool> injectOnce{true};
    SCOPED_TESTVALUE_SET(
        "facebook::velox::exec::Driver::runInternal::noMoreInput",
        std::function<void(Operator*)>(([&](Operator* op) {
          if (op->operatorType() != "HashBuild") {
            return;
          }
          if (!injectOnce.exchange(false)) {
            return;
          }
          ASSERT_GT(op->pool()->usedBytes(), 0);
          auto* driver = op->operatorCtx()->driver();
          ASSERT_EQ(
              driver->task()->enterSuspended(driver->state()),
              StopReason::kNone);
          testData.abortFromRootMemoryPool ? abortPool(op->pool()->root())
                                           : abortPool(op->pool());
          // We can't directly reclaim memory from this hash build operator as
          // its driver thread is running and in suspension state.
          ASSERT_GT(op->pool()->root()->usedBytes(), 0);
          ASSERT_EQ(
              driver->task()->leaveSuspended(driver->state()),
              StopReason::kAlreadyTerminated);
          ASSERT_TRUE(op->pool()->aborted());
          ASSERT_TRUE(op->pool()->root()->aborted());
          VELOX_MEM_POOL_ABORTED("Memory pool aborted");
        })));

    VELOX_ASSERT_THROW(
        HashJoinBuilder(*pool_, duckDbQueryRunner_, driverExecutor_.get())
            .numDrivers(numDrivers_)
            .planNode(plan)
            .injectSpill(false)
            .referenceQuery(
                "SELECT t_k1, t_k2, t_v1, u_k1, u_k2, u_v1 FROM t, u WHERE t.t_k1 = u.u_k1")
            .run(),
        "Manual MemoryPool Abortion");
    waitForAllTasksToBeDeleted();
  }
}

DEBUG_ONLY_TEST_F(HashJoinTest, hashBuildAbortDuringInputProcessing) {
  const auto buildVectors =
      CudfHiveConnectorTestBase::makeVectors(buildType_, 10, 128);
  const auto probeVectors =
      CudfHiveConnectorTestBase::makeVectors(probeType_, 5, 128);

  createDuckDbTable("t", probeVectors);
  createDuckDbTable("u", buildVectors);

  struct {
    bool abortFromRootMemoryPool;
    int numDrivers;

    std::string debugString() const {
      return fmt::format(
          "abortFromRootMemoryPool {} numDrivers {}",
          abortFromRootMemoryPool,
          numDrivers);
    }
  } testSettings[] = {{true, 1}, {false, 1}, {true, 4}, {false, 4}};

  for (const auto& testData : testSettings) {
    SCOPED_TRACE(testData.debugString());

    auto planNodeIdGenerator = std::make_shared<core::PlanNodeIdGenerator>();
    auto plan = PlanBuilder(planNodeIdGenerator)
                    .values(probeVectors, true)
                    .hashJoin(
                        {"t_k1"},
                        {"u_k1"},
                        PlanBuilder(planNodeIdGenerator)
                            .values(buildVectors, true)
                            .planNode(),
                        "",
                        concat(probeType_->names(), buildType_->names()))
                    .planNode();

    std::atomic<int> numInputs{0};
    SCOPED_TESTVALUE_SET(
        "facebook::velox::exec::Driver::runInternal::addInput",
        std::function<void(Operator*)>(([&](Operator* op) {
          if (op->operatorType() != "HashBuild") {
            return;
          }
          if (++numInputs != 2) {
            return;
          }
          ASSERT_GT(op->pool()->usedBytes(), 0);
          auto* driver = op->operatorCtx()->driver();
          ASSERT_EQ(
              driver->task()->enterSuspended(driver->state()),
              StopReason::kNone);
          testData.abortFromRootMemoryPool ? abortPool(op->pool()->root())
                                           : abortPool(op->pool());
          // We can't directly reclaim memory from this hash build operator as
          // its driver thread is running and in suspension state.
          ASSERT_GT(op->pool()->root()->usedBytes(), 0);
          ASSERT_EQ(
              driver->task()->leaveSuspended(driver->state()),
              StopReason::kAlreadyTerminated);
          ASSERT_TRUE(op->pool()->aborted());
          ASSERT_TRUE(op->pool()->root()->aborted());
          VELOX_MEM_POOL_ABORTED("Memory pool aborted");
        })));

    VELOX_ASSERT_THROW(
        HashJoinBuilder(*pool_, duckDbQueryRunner_, driverExecutor_.get())
            .numDrivers(numDrivers_)
            .planNode(plan)
            .injectSpill(false)
            .referenceQuery(
                "SELECT t_k1, t_k2, t_v1, u_k1, u_k2, u_v1 FROM t, u WHERE t.t_k1 = u.u_k1")
            .run(),
        "Manual MemoryPool Abortion");

    waitForAllTasksToBeDeleted();
  }
}

DEBUG_ONLY_TEST_F(HashJoinTest, hashBuildAbortDuringAllocation) {
  const auto buildVectors =
      CudfHiveConnectorTestBase::makeVectors(buildType_, 10, 128);
  const auto probeVectors =
      CudfHiveConnectorTestBase::makeVectors(probeType_, 5, 128);

  createDuckDbTable("t", probeVectors);
  createDuckDbTable("u", buildVectors);

  struct {
    bool abortFromRootMemoryPool;
    int numDrivers;

    std::string debugString() const {
      return fmt::format(
          "abortFromRootMemoryPool {} numDrivers {}",
          abortFromRootMemoryPool,
          numDrivers);
    }
  } testSettings[] = {{true, 1}, {false, 1}, {true, 4}, {false, 4}};

  for (const auto& testData : testSettings) {
    SCOPED_TRACE(testData.debugString());

    auto planNodeIdGenerator = std::make_shared<core::PlanNodeIdGenerator>();
    auto plan = PlanBuilder(planNodeIdGenerator)
                    .values(probeVectors, true)
                    .hashJoin(
                        {"t_k1"},
                        {"u_k1"},
                        PlanBuilder(planNodeIdGenerator)
                            .values(buildVectors, true)
                            .planNode(),
                        "",
                        concat(probeType_->names(), buildType_->names()))
                    .planNode();

    std::atomic_bool injectOnce{true};
    SCOPED_TESTVALUE_SET(
        "facebook::velox::common::memory::MemoryPoolImpl::allocateNonContiguous",
        std::function<void(memory::MemoryPoolImpl*)>(
            ([&](memory::MemoryPoolImpl* pool) {
              if (!isHashBuildMemoryPool(*pool)) {
                return;
              }
              if (!injectOnce.exchange(false)) {
                return;
              }

              const auto* driverCtx = driverThreadContext()->driverCtx();
              ASSERT_EQ(
                  driverCtx->task->enterSuspended(driverCtx->driver->state()),
                  StopReason::kNone);
              testData.abortFromRootMemoryPool ? abortPool(pool->root())
                                               : abortPool(pool);
              // We can't directly reclaim memory from this hash build operator
              // as its driver thread is running and in suspegnsion state.
              ASSERT_GE(pool->root()->usedBytes(), 0);
              ASSERT_EQ(
                  driverCtx->task->leaveSuspended(driverCtx->driver->state()),
                  StopReason::kAlreadyTerminated);
              ASSERT_TRUE(pool->aborted());
              ASSERT_TRUE(pool->root()->aborted());
              VELOX_MEM_POOL_ABORTED("Memory pool aborted");
            })));

    VELOX_ASSERT_THROW(
        HashJoinBuilder(*pool_, duckDbQueryRunner_, driverExecutor_.get())
            .numDrivers(numDrivers_)
            .planNode(plan)
            .injectSpill(false)
            .referenceQuery(
                "SELECT t_k1, t_k2, t_v1, u_k1, u_k2, u_v1 FROM t, u WHERE t.t_k1 = u.u_k1")
            .run(),
        "Manual MemoryPool Abortion");

    waitForAllTasksToBeDeleted();
  }
}

DEBUG_ONLY_TEST_F(HashJoinTest, hashProbeAbortDuringInputProcessing) {
  const auto buildVectors =
      CudfHiveConnectorTestBase::makeVectors(buildType_, 10, 128);
  const auto probeVectors =
      CudfHiveConnectorTestBase::makeVectors(probeType_, 5, 128);

  createDuckDbTable("t", probeVectors);
  createDuckDbTable("u", buildVectors);

  struct {
    bool abortFromRootMemoryPool;
    int numDrivers;

    std::string debugString() const {
      return fmt::format(
          "abortFromRootMemoryPool {} numDrivers {}",
          abortFromRootMemoryPool,
          numDrivers);
    }
  } testSettings[] = {{true, 1}, {false, 1}, {true, 4}, {false, 4}};

  for (const auto& testData : testSettings) {
    SCOPED_TRACE(testData.debugString());

    auto planNodeIdGenerator = std::make_shared<core::PlanNodeIdGenerator>();
    auto plan = PlanBuilder(planNodeIdGenerator)
                    .values(probeVectors, true)
                    .hashJoin(
                        {"t_k1"},
                        {"u_k1"},
                        PlanBuilder(planNodeIdGenerator)
                            .values(buildVectors, true)
                            .planNode(),
                        "",
                        concat(probeType_->names(), buildType_->names()))
                    .planNode();

    std::atomic<int> numInputs{0};
    SCOPED_TESTVALUE_SET(
        "facebook::velox::exec::Driver::runInternal::addInput",
        std::function<void(Operator*)>(([&](Operator* op) {
          if (op->operatorType() != "HashProbe") {
            return;
          }
          if (++numInputs != 2) {
            return;
          }
          auto* driver = op->operatorCtx()->driver();
          ASSERT_EQ(
              driver->task()->enterSuspended(driver->state()),
              StopReason::kNone);
          testData.abortFromRootMemoryPool ? abortPool(op->pool()->root())
                                           : abortPool(op->pool());
          ASSERT_EQ(
              driver->task()->leaveSuspended(driver->state()),
              StopReason::kAlreadyTerminated);
          ASSERT_TRUE(op->pool()->aborted());
          ASSERT_TRUE(op->pool()->root()->aborted());
          VELOX_MEM_POOL_ABORTED("Memory pool aborted");
        })));

    VELOX_ASSERT_THROW(
        HashJoinBuilder(*pool_, duckDbQueryRunner_, driverExecutor_.get())
            .numDrivers(numDrivers_)
            .planNode(plan)
            .injectSpill(false)
            .referenceQuery(
                "SELECT t_k1, t_k2, t_v1, u_k1, u_k2, u_v1 FROM t, u WHERE t.t_k1 = u.u_k1")
            .run(),
        "Manual MemoryPool Abortion");
    waitForAllTasksToBeDeleted();
  }
}

TEST_F(HashJoinTest, leftJoinWithMissAtEndOfBatch) {
  // Tests some cases where the row at the end of an output batch fails the
  // filter.
  auto probeVectors = std::vector<RowVectorPtr>{makeRowVector(
      {"t_k1", "t_k2"},
      {makeFlatVector<int32_t>(20, [](auto row) { return 1 + row % 2; }),
       makeFlatVector<int32_t>(20, [](auto row) { return row; })})};
  auto buildVectors = std::vector<RowVectorPtr>{
      makeRowVector({"u_k1"}, {makeFlatVector<int32_t>({1, 2})})};
  createDuckDbTable("t", probeVectors);
  createDuckDbTable("u", {buildVectors});
  auto planNodeIdGenerator = std::make_shared<core::PlanNodeIdGenerator>();

  auto test = [&](const std::string& filter) {
    auto plan = PlanBuilder(planNodeIdGenerator)
                    .values(probeVectors, true)
                    .hashJoin(
                        {"t_k1"},
                        {"u_k1"},
                        PlanBuilder(planNodeIdGenerator)
                            .values(buildVectors, true)
                            .planNode(),
                        filter,
                        {"t_k1", "u_k1"},
                        core::JoinType::kLeft)
                    .planNode();

    HashJoinBuilder(*pool_, duckDbQueryRunner_, driverExecutor_.get())
        .planNode(plan)
        .injectSpill(false)
        .checkSpillStats(false)
        .maxSpillLevel(0)
        .numDrivers(1)
        .config(
            core::QueryConfig::kPreferredOutputBatchRows, std::to_string(10))
        .referenceQuery(
            fmt::format(
                "SELECT t_k1, u_k1 from t left join u on t_k1 = u_k1 and {}",
                filter))
        .run();
  };

  // Alternate rows pass this filter and last row of a batch fails.
  test("t_k1=1");

  // All rows fail this filter.
  test("t_k1=5");

  // All rows in the second batch pass this filter.
  test("t_k2 > 9");
}

TEST_F(HashJoinTest, leftJoinWithMissAtEndOfBatchMultipleBuildMatches) {
  // Tests some cases where the row at the end of an output batch fails the
  // filter and there are multiple matches with the build side..
  auto probeVectors = std::vector<RowVectorPtr>{makeRowVector(
      {"t_k1", "t_k2"},
      {makeFlatVector<int32_t>(10, [](auto row) { return 1 + row % 2; }),
       makeFlatVector<int32_t>(10, [](auto row) { return row; })})};
  auto buildVectors = std::vector<RowVectorPtr>{
      makeRowVector({"u_k1"}, {makeFlatVector<int32_t>({1, 2, 1, 2})})};
  createDuckDbTable("t", probeVectors);
  createDuckDbTable("u", {buildVectors});
  auto planNodeIdGenerator = std::make_shared<core::PlanNodeIdGenerator>();

  auto test = [&](const std::string& filter) {
    auto plan = PlanBuilder(planNodeIdGenerator)
                    .values(probeVectors, true)
                    .hashJoin(
                        {"t_k1"},
                        {"u_k1"},
                        PlanBuilder(planNodeIdGenerator)
                            .values(buildVectors, true)
                            .planNode(),
                        filter,
                        {"t_k1", "u_k1"},
                        core::JoinType::kLeft)
                    .planNode();

    HashJoinBuilder(*pool_, duckDbQueryRunner_, driverExecutor_.get())
        .planNode(plan)
        .injectSpill(false)
        .checkSpillStats(false)
        .maxSpillLevel(0)
        .numDrivers(1)
        .config(
            core::QueryConfig::kPreferredOutputBatchRows, std::to_string(10))
        .referenceQuery(
            fmt::format(
                "SELECT t_k1, u_k1 from t left join u on t_k1 = u_k1 and {}",
                filter))
        .run();
  };

  // In this case the rows with t_k2 = 4 appear at the end of the first batch,
  // meaning the last rows in that output batch are misses, and don't get added.
  // The rows with t_k2 = 8 appear in the second batch so only one row is
  // written, meaning there is space in the second output batch for the miss
  // with tk_2 = 4 to get written.
  test("t_k2 != 4 and t_k2 != 8");
}

TEST_F(HashJoinTest, leftJoinPreserveProbeOrder) {
  const std::vector<RowVectorPtr> probeVectors = {
      makeRowVector(
          {"k1", "v1"},
          {
              makeConstant<int64_t>(0, 2),
              makeFlatVector<int64_t>({1, 0}),
          }),
  };
  const std::vector<RowVectorPtr> buildVectors = {
      makeRowVector(
          {"k2", "v2"},
          {
              makeConstant<int64_t>(0, 2),
              makeConstant<int64_t>(0, 2),
          }),
  };
  auto planNodeIdGenerator = std::make_shared<core::PlanNodeIdGenerator>();
  auto plan =
      PlanBuilder(planNodeIdGenerator)
          .values(probeVectors)
          .hashJoin(
              {"k1"},
              {"k2"},
              PlanBuilder(planNodeIdGenerator).values(buildVectors).planNode(),
              "v1 % 2 = v2 % 2",
              {"v1"},
              core::JoinType::kLeft)
          .planNode();
  auto result = AssertQueryBuilder(plan)
                    .config(core::QueryConfig::kPreferredOutputBatchRows, "1")
                    .serialExecution(true)
                    .copyResults(pool_.get());
  ASSERT_EQ(result->size(), 3);
  auto* v1 =
      result->childAt(0)->loadedVector()->asUnchecked<SimpleVector<int64_t>>();
  ASSERT_FALSE(v1->mayHaveNulls());
  ASSERT_EQ(v1->valueAt(0), 1);
  ASSERT_EQ(v1->valueAt(1), 0);
  ASSERT_EQ(v1->valueAt(2), 0);
}

DEBUG_ONLY_TEST_F(HashJoinTest, minSpillableMemoryReservation) {
  VectorFuzzer fuzzer({.vectorSize = 1000}, pool());
  const int32_t numBuildVectors = 10;
  std::vector<RowVectorPtr> buildVectors;
  for (int32_t i = 0; i < numBuildVectors; ++i) {
    buildVectors.push_back(fuzzer.fuzzInputRow(buildType_));
  }
  const int32_t numProbeVectors = 5;
  std::vector<RowVectorPtr> probeVectors;
  for (int32_t i = 0; i < numProbeVectors; ++i) {
    probeVectors.push_back(fuzzer.fuzzInputRow(probeType_));
  }

  createDuckDbTable("t", probeVectors);
  createDuckDbTable("u", buildVectors);

  core::PlanNodeId probeScanId;
  auto planNodeIdGenerator = std::make_shared<core::PlanNodeIdGenerator>();
  auto plan = PlanBuilder(planNodeIdGenerator)
                  .values(probeVectors, false)
                  .hashJoin(
                      {"t_k1"},
                      {"u_k1"},
                      PlanBuilder(planNodeIdGenerator)
                          .values(buildVectors, false)
                          .planNode(),
                      "",
                      concat(probeType_->names(), buildType_->names()))
                  .planNode();

  for (int32_t minSpillableReservationPct : {5, 50, 100}) {
    SCOPED_TRACE(
        fmt::format(
            "minSpillableReservationPct: {}", minSpillableReservationPct));

    SCOPED_TESTVALUE_SET(
        "facebook::velox::exec::HashBuild::addInput",
        std::function<void(exec::HashBuild*)>(([&](exec::HashBuild* hashBuild) {
          memory::MemoryPool* pool = hashBuild->pool();
          const auto availableReservationBytes = pool->availableReservation();
          const auto currentUsedBytes = pool->usedBytes();
          // Verifies we always have min reservation after ensuring the input.
          ASSERT_GE(
              availableReservationBytes,
              currentUsedBytes * minSpillableReservationPct / 100);
        })));

    auto tempDirectory = exec::test::TempDirectoryPath::create();
    HashJoinBuilder(*pool_, duckDbQueryRunner_, driverExecutor_.get())
        .numDrivers(numDrivers_)
        .planNode(plan)
        .injectSpill(false)
        .spillDirectory(tempDirectory->getPath())
        .referenceQuery(
            "SELECT t_k1, t_k2, t_v1, u_k1, u_k2, u_v1 FROM t, u WHERE t.t_k1 = u.u_k1")
        .run();
  }
}

DEBUG_ONLY_TEST_F(HashJoinTest, exceededMaxSpillLevel) {
  VectorFuzzer fuzzer({.vectorSize = 1000}, pool());
  const int32_t numBuildVectors = 10;
  std::vector<RowVectorPtr> buildVectors;
  for (int32_t i = 0; i < numBuildVectors; ++i) {
    buildVectors.push_back(fuzzer.fuzzRow(buildType_));
  }
  const int32_t numProbeVectors = 5;
  std::vector<RowVectorPtr> probeVectors;
  for (int32_t i = 0; i < numProbeVectors; ++i) {
    probeVectors.push_back(fuzzer.fuzzRow(probeType_));
  }

  createDuckDbTable("t", probeVectors);
  createDuckDbTable("u", buildVectors);

  core::PlanNodeId probeScanId;
  auto planNodeIdGenerator = std::make_shared<core::PlanNodeIdGenerator>();
  auto plan = PlanBuilder(planNodeIdGenerator)
                  .values(probeVectors, false)
                  .hashJoin(
                      {"t_k1"},
                      {"u_k1"},
                      PlanBuilder(planNodeIdGenerator)
                          .values(buildVectors, false)
                          .planNode(),
                      "",
                      concat(probeType_->names(), buildType_->names()))
                  .planNode();

  auto tempDirectory = exec::test::TempDirectoryPath::create();
  const int exceededMaxSpillLevelCount =
      common::globalSpillStats().spillMaxLevelExceededCount;
  SCOPED_TESTVALUE_SET(
      "facebook::velox::exec::HashBuild::reclaim",
      std::function<void(exec::Operator*)>(([&](exec::Operator* op) {
        HashBuild* hashBuild = static_cast<HashBuild*>(op);
        ASSERT_FALSE(hashBuild->testingExceededMaxSpillLevelLimit());
      })));
  SCOPED_TESTVALUE_SET(
      "facebook::velox::exec::HashProbe::reclaim",
      std::function<void(exec::HashBuild*)>(([&](exec::Operator* op) {
        HashProbe* hashProbe = static_cast<HashProbe*>(op);
        ASSERT_FALSE(hashProbe->testingExceededMaxSpillLevelLimit());
      })));
  SCOPED_TESTVALUE_SET(
      "facebook::velox::exec::HashBuild::finishHashBuild",
      std::function<void(exec::HashBuild*)>(([&](exec::HashBuild* hashBuild) {
        Operator::ReclaimableSectionGuard guard(hashBuild);
        testingRunArbitration(hashBuild->pool());
      })));
  HashJoinBuilder(*pool_, duckDbQueryRunner_, driverExecutor_.get())
      .numDrivers(1)
      .planNode(plan)
      // Always trigger spilling.
      .injectSpill(false)
      .maxSpillLevel(0)
      .spillDirectory(tempDirectory->getPath())
      .referenceQuery(
          "SELECT t_k1, t_k2, t_v1, u_k1, u_k2, u_v1 FROM t, u WHERE t.t_k1 = u.u_k1")
      .config(core::QueryConfig::kSpillStartPartitionBit, "29")
      .verifier([&](const std::shared_ptr<Task>& task, bool /*unused*/) {
        auto opStats = toOperatorStats(task->taskStats());
        ASSERT_EQ(
            opStats.at("HashProbe")
                .runtimeStats[Operator::kExceededMaxSpillLevel]
                .sum,
            8);
        ASSERT_EQ(
            opStats.at("HashProbe")
                .runtimeStats[Operator::kExceededMaxSpillLevel]
                .count,
            1);
        ASSERT_EQ(
            opStats.at("HashBuild")
                .runtimeStats[Operator::kExceededMaxSpillLevel]
                .sum,
            8);
        ASSERT_EQ(
            opStats.at("HashBuild")
                .runtimeStats[Operator::kExceededMaxSpillLevel]
                .count,
            1);
      })
      .run();
  ASSERT_EQ(
      common::globalSpillStats().spillMaxLevelExceededCount,
      exceededMaxSpillLevelCount + 16);
}

// disable because spilling is not supported for velox-cudf hash join
TEST_F(HashJoinTest, DISABLED_maxSpillBytes) {
  const auto rowType =
      ROW({"c0", "c1", "c2"}, {INTEGER(), INTEGER(), VARCHAR()});
  const auto probeVectors = createVectors(rowType, 1024, 10 << 20);
  const auto buildVectors = createVectors(rowType, 1024, 10 << 20);

  auto planNodeIdGenerator = std::make_shared<core::PlanNodeIdGenerator>();
  auto plan = PlanBuilder(planNodeIdGenerator)
                  .values(probeVectors, true)
                  .project({"c0", "c1", "c2"})
                  .hashJoin(
                      {"c0"},
                      {"u1"},
                      PlanBuilder(planNodeIdGenerator)
                          .values(buildVectors, true)
                          .project({"c0 AS u0", "c1 AS u1", "c2 AS u2"})
                          .planNode(),
                      "",
                      {"c0", "c1", "c2"},
                      core::JoinType::kInner)
                  .planNode();

  auto spillDirectory = exec::test::TempDirectoryPath::create();
  auto queryCtx = core::QueryCtx::create(executor_.get());

  struct {
    int32_t maxSpilledBytes;
    bool expectedExceedLimit;
    std::string debugString() const {
      return fmt::format("maxSpilledBytes {}", maxSpilledBytes);
    }
  } testSettings[] = {{1 << 30, false}, {16 << 20, true}, {0, false}};

  for (const auto& testData : testSettings) {
    SCOPED_TRACE(testData.debugString());
    try {
      TestScopedSpillInjection scopedSpillInjection(100);
      AssertQueryBuilder(plan)
          .spillDirectory(spillDirectory->getPath())
          .queryCtx(queryCtx)
          .config(core::QueryConfig::kSpillEnabled, true)
          .config(core::QueryConfig::kJoinSpillEnabled, true)
          .config(core::QueryConfig::kMaxSpillBytes, testData.maxSpilledBytes)
          .copyResults(pool_.get());
      ASSERT_FALSE(testData.expectedExceedLimit);
    } catch (const VeloxRuntimeError& e) {
      ASSERT_TRUE(testData.expectedExceedLimit);
      ASSERT_NE(
          e.message().find(
              "Query exceeded per-query local spill limit of 16.00MB"),
          std::string::npos);
      ASSERT_EQ(
          e.errorCode(), facebook::velox::error_code::kSpillLimitExceeded);
    }
  }
}

// disable because spilling is not supported for velox-cudf hash join
TEST_F(HashJoinTest, DISABLED_onlyHashBuildMaxSpillBytes) {
  const auto rowType =
      ROW({"c0", "c1", "c2"}, {INTEGER(), INTEGER(), VARCHAR()});
  const auto probeVectors = createVectors(rowType, 32, 128);
  const auto buildVectors = createVectors(rowType, 1024, 10 << 20);

  auto planNodeIdGenerator = std::make_shared<core::PlanNodeIdGenerator>();
  auto plan = PlanBuilder(planNodeIdGenerator)
                  .values(probeVectors, true)
                  .hashJoin(
                      {"c0"},
                      {"u1"},
                      PlanBuilder(planNodeIdGenerator)
                          .values(buildVectors, true)
                          .project({"c0 AS u0", "c1 AS u1", "c2 AS u2"})
                          .planNode(),
                      "",
                      {"c0", "c1", "c2"},
                      core::JoinType::kInner)
                  .planNode();

  auto spillDirectory = exec::test::TempDirectoryPath::create();
  auto queryCtx = core::QueryCtx::create(executor_.get());

  struct {
    int32_t maxSpilledBytes;
    bool expectedExceedLimit;
    std::string debugString() const {
      return fmt::format("maxSpilledBytes {}", maxSpilledBytes);
    }
  } testSettings[] = {{1 << 30, false}, {16 << 20, true}, {0, false}};

  for (const auto& testData : testSettings) {
    SCOPED_TRACE(testData.debugString());
    try {
      TestScopedSpillInjection scopedSpillInjection(100);
      AssertQueryBuilder(plan)
          .spillDirectory(spillDirectory->getPath())
          .queryCtx(queryCtx)
          .config(core::QueryConfig::kSpillEnabled, true)
          .config(core::QueryConfig::kJoinSpillEnabled, true)
          .config(core::QueryConfig::kMaxSpillBytes, testData.maxSpilledBytes)
          .copyResults(pool_.get());
      ASSERT_FALSE(testData.expectedExceedLimit);
    } catch (const VeloxRuntimeError& e) {
      ASSERT_TRUE(testData.expectedExceedLimit);
      ASSERT_NE(
          e.message().find(
              "Query exceeded per-query local spill limit of 16.00MB"),
          std::string::npos);
      ASSERT_EQ(
          e.errorCode(), facebook::velox::error_code::kSpillLimitExceeded);
    }
  }
}

// disable because spilling is not supported for velox-cudf hash join
TEST_F(HashJoinTest, DISABLED_reclaimFromJoinBuilderWithMultiDrivers) {
  auto rowType = ROW({
      {"c0", INTEGER()},
      {"c1", INTEGER()},
      {"c2", VARCHAR()},
  });
  const auto vectors = createVectors(rowType, 64 << 20, fuzzerOpts_);
  const int numDrivers = 4;

  memory::MemoryManager::Options options;
  options.allocatorCapacity = 8L << 30;
  auto memoryManagerWithoutArbitrator =
      std::make_unique<memory::MemoryManager>(options);
  const auto expectedResult =
      runHashJoinTask(
          vectors,
          newQueryCtx(
              memoryManagerWithoutArbitrator.get(), executor_.get(), 8L << 30),
          false,
          numDrivers,
          pool(),
          false)
          .data;

  auto memoryManagerWithArbitrator = createMemoryManager();
  const auto& arbitrator = memoryManagerWithArbitrator->arbitrator();
  // Create a query ctx with a small capacity to trigger spilling.
  auto result = runHashJoinTask(
      vectors,
      newQueryCtx(
          memoryManagerWithArbitrator.get(), executor_.get(), 128 << 20),
      false,
      numDrivers,
      pool(),
      true,
      expectedResult);
  auto taskStats = exec::toPlanStats(result.task->taskStats());
  auto& planStats = taskStats.at(result.planNodeId);
  ASSERT_GT(planStats.spilledBytes, 0);
  result.task.reset();

  // This test uses on-demand created memory manager instead of the global
  // one. We need to make sure any used memory got cleaned up before exiting
  // the scope
  waitForAllTasksToBeDeleted();
  ASSERT_GT(arbitrator->stats().numRequests, 0);
  ASSERT_GT(arbitrator->stats().reclaimedUsedBytes, 0);
}

DEBUG_ONLY_TEST_F(
    HashJoinTest,
    failedToReclaimFromHashJoinBuildersInNonReclaimableSection) {
  auto rowType = ROW({
      {"c0", INTEGER()},
      {"c1", INTEGER()},
      {"c2", VARCHAR()},
  });
  const auto vectors = createVectors(rowType, 64 << 20, fuzzerOpts_);
  const int numDrivers = 1;
  std::shared_ptr<core::QueryCtx> queryCtx =
      newQueryCtx(memory::memoryManager(), executor_.get(), 512 << 20);
  const auto expectedResult =
      runHashJoinTask(vectors, queryCtx, false, numDrivers, pool(), false).data;

  std::atomic_bool nonReclaimableSectionWaitFlag{true};
  std::atomic_bool reclaimerInitializationWaitFlag{true};
  folly::EventCount nonReclaimableSectionWait;
  std::atomic_bool memoryArbitrationWaitFlag{true};
  folly::EventCount memoryArbitrationWait;

  std::atomic<uint32_t> numInitializedDrivers{0};
  SCOPED_TESTVALUE_SET(
      "facebook::velox::exec::Driver::runInternal",
      std::function<void(exec::Driver*)>([&](exec::Driver* driver) {
        numInitializedDrivers++;
        // We need to make sure reclaimers on both build and probe side are set
        // (in Operator::initialize) to avoid race conditions, producing
        // consistent test results.
        if (numInitializedDrivers.load() == 2) {
          reclaimerInitializationWaitFlag = false;
          nonReclaimableSectionWait.notifyAll();
        }
      }));

  std::atomic<bool> injectNonReclaimableSectionOnce{true};
  SCOPED_TESTVALUE_SET(
      "facebook::velox::common::memory::MemoryPoolImpl::allocateNonContiguous",
      std::function<void(memory::MemoryPoolImpl*)>(
          ([&](memory::MemoryPoolImpl* pool) {
            if (!isHashBuildMemoryPool(*pool)) {
              return;
            }
            if (!injectNonReclaimableSectionOnce.exchange(false)) {
              return;
            }

            // Signal the test control that one of the hash build operator has
            // entered into non-reclaimable section.
            nonReclaimableSectionWaitFlag = false;
            nonReclaimableSectionWait.notifyAll();

            // Suspend the driver to simulate the arbitration.
            pool->reclaimer()->enterArbitration();
            // Wait for the memory arbitration to complete.
            memoryArbitrationWait.await(
                [&]() { return !memoryArbitrationWaitFlag.load(); });
            pool->reclaimer()->leaveArbitration();
          })));

  std::thread joinThread([&]() {
    const auto result = runHashJoinTask(
        vectors, queryCtx, false, numDrivers, pool(), true, expectedResult);
    auto taskStats = exec::toPlanStats(result.task->taskStats());
    auto& planStats = taskStats.at(result.planNodeId);
    ASSERT_EQ(planStats.spilledBytes, 0);
  });

  // Wait for the hash build operators to enter into non-reclaimable section.
  nonReclaimableSectionWait.await([&]() {
    return (
        !nonReclaimableSectionWaitFlag.load() &&
        !reclaimerInitializationWaitFlag.load());
  });

  // We expect capacity grow fails as we can't reclaim from hash join operators.
  memory::testingRunArbitration();

  // Notify the hash build operator that memory arbitration has been done.
  memoryArbitrationWaitFlag = false;
  memoryArbitrationWait.notifyAll();

  joinThread.join();

  // This test uses on-demand created memory manager instead of the global
  // one. We need to make sure any used memory got cleaned up before exiting
  // the scope
  waitForAllTasksToBeDeleted();
  ASSERT_EQ(
      memory::memoryManager()->arbitrator()->stats().numNonReclaimableAttempts,
      2);
}

DEBUG_ONLY_TEST_F(HashJoinTest, reclaimDuringTableBuild) {
  VectorFuzzer fuzzer({.vectorSize = 1000}, pool());
  const int32_t numBuildVectors = 5;
  std::vector<RowVectorPtr> buildVectors;
  for (int32_t i = 0; i < numBuildVectors; ++i) {
    buildVectors.push_back(fuzzer.fuzzRow(buildType_));
  }
  const int32_t numProbeVectors = 5;
  std::vector<RowVectorPtr> probeVectors;
  for (int32_t i = 0; i < numProbeVectors; ++i) {
    probeVectors.push_back(fuzzer.fuzzRow(probeType_));
  }

  createDuckDbTable("t", probeVectors);
  createDuckDbTable("u", buildVectors);

  core::PlanNodeId probeScanId;
  auto planNodeIdGenerator = std::make_shared<core::PlanNodeIdGenerator>();
  auto plan = PlanBuilder(planNodeIdGenerator)
                  .values(probeVectors, false)
                  .hashJoin(
                      {"t_k1"},
                      {"u_k1"},
                      PlanBuilder(planNodeIdGenerator)
                          .values(buildVectors, false)
                          .planNode(),
                      "",
                      concat(probeType_->names(), buildType_->names()))
                  .planNode();

  std::atomic_bool injectSpillOnce{true};
  SCOPED_TESTVALUE_SET(
      "facebook::velox::exec::HashBuild::finishHashBuild",
      std::function<void(Operator*)>([&](Operator* op) {
        if (!injectSpillOnce.exchange(false)) {
          return;
        }
        Operator::ReclaimableSectionGuard guard(op);
        testingRunArbitration(op->pool());
      }));

  auto tempDirectory = exec::test::TempDirectoryPath::create();
  HashJoinBuilder(*pool_, duckDbQueryRunner_, driverExecutor_.get())
      .numDrivers(4)
      .planNode(plan)
      .injectSpill(false)
      .maxSpillLevel(0)
      .spillDirectory(tempDirectory->getPath())
      .referenceQuery(
          "SELECT t_k1, t_k2, t_v1, u_k1, u_k2, u_v1 FROM t, u WHERE t.t_k1 = u.u_k1")
      .config(core::QueryConfig::kSpillStartPartitionBit, "29")
      .verifier([&](const std::shared_ptr<Task>& task, bool /*unused*/) {
        auto opStats = toOperatorStats(task->taskStats());
        ASSERT_GT(
            opStats.at("HashBuild").runtimeStats[Operator::kSpillWrites].sum,
            0);
      })
      .run();
}

DEBUG_ONLY_TEST_F(HashJoinTest, exceptionDuringFinishJoinBuild) {
  // This test is to make sure there is no memory leak when exceptions are
  // thrown while parallelly preparing join table.
  auto memoryManager = memory::memoryManager();
  const auto& arbitrator = memoryManager->arbitrator();
  const uint64_t numDrivers = 2;
  const auto expectedFreeCapacityBytes = arbitrator->stats().freeCapacityBytes;

  const uint64_t numBuildSideRows = 500;
  auto buildKeyVector = makeFlatVector<int64_t>(
      numBuildSideRows,
      [](vector_size_t row) { return folly::Random::rand64(); });
  auto buildSideVector =
      makeRowVector({"b0", "b1"}, {buildKeyVector, buildKeyVector});
  std::vector<RowVectorPtr> buildSideVectors;
  for (int i = 0; i < numDrivers; ++i) {
    buildSideVectors.push_back(buildSideVector);
  }
  createDuckDbTable("build", buildSideVectors);

  const uint64_t numProbeSideRows = 10;
  auto probeKeyVector = makeFlatVector<int64_t>(
      numProbeSideRows,
      [&](vector_size_t row) { return buildKeyVector->valueAt(row); });
  auto probeSideVector =
      makeRowVector({"p0", "p1"}, {probeKeyVector, probeKeyVector});
  std::vector<RowVectorPtr> probeSideVectors;
  for (int i = 0; i < numDrivers; ++i) {
    probeSideVectors.push_back(probeSideVector);
  }
  createDuckDbTable("probe", probeSideVectors);

  ASSERT_EQ(arbitrator->stats().freeCapacityBytes, expectedFreeCapacityBytes);

  // We set the task to fail right before we reserve memory for other operators.
  // We rely on the driver suspension before parallel join build to throw
  // exceptions (suspension on an already terminated task throws).
  SCOPED_TESTVALUE_SET(
      "facebook::velox::exec::HashBuild::ensureTableFits",
      std::function<void(HashBuild*)>([&](HashBuild* buildOp) {
        try {
          VELOX_FAIL("Simulated failure");
        } catch (VeloxException&) {
          buildOp->operatorCtx()->task()->setError(std::current_exception());
        }
      }));

  std::vector<RowVectorPtr> probeInput = {probeSideVector};
  std::vector<RowVectorPtr> buildInput = {buildSideVector};
  auto planNodeIdGenerator = std::make_shared<core::PlanNodeIdGenerator>();
  const auto spillDirectory = exec::test::TempDirectoryPath::create();

  ASSERT_EQ(arbitrator->stats().freeCapacityBytes, expectedFreeCapacityBytes);
  VELOX_ASSERT_THROW(
      AssertQueryBuilder(duckDbQueryRunner_)
          .spillDirectory(spillDirectory->getPath())
          .config(core::QueryConfig::kSpillEnabled, true)
          .config(core::QueryConfig::kJoinSpillEnabled, true)
          .queryCtx(
              newQueryCtx(memoryManager, executor_.get(), kMemoryCapacity))
          .maxDrivers(numDrivers)
          .plan(PlanBuilder(planNodeIdGenerator)
                    .values(probeInput, true)
                    .hashJoin(
                        {"p0"},
                        {"b0"},
                        PlanBuilder(planNodeIdGenerator)
                            .values(buildInput, true)
                            .planNode(),
                        "",
                        {"p0", "p1", "b0", "b1"},
                        core::JoinType::kInner)
                    .planNode())
          .assertResults(
              "SELECT probe.p0, probe.p1, build.b0, build.b1 FROM probe "
              "INNER JOIN build ON probe.p0 = build.b0"),
      "Simulated failure");
  // This test uses on-demand created memory manager instead of the global
  // one. We need to make sure any used memory got cleaned up before exiting
  // the scope
  waitForAllTasksToBeDeleted();
  ASSERT_EQ(arbitrator->stats().freeCapacityBytes, expectedFreeCapacityBytes);
}

DEBUG_ONLY_TEST_F(HashJoinTest, arbitrationTriggeredDuringParallelJoinBuild) {
  std::unique_ptr<memory::MemoryManager> memoryManager = createMemoryManager();
  const uint64_t numDrivers = 2;

  // Large build side key product to bump hash mode to kHash instead of kArray
  // to trigger parallel join build.
  const uint64_t numBuildSideRows = 500;
  auto buildKeyVector = makeFlatVector<int64_t>(
      numBuildSideRows,
      [](vector_size_t row) { return folly::Random::rand64(); });
  auto buildSideVector = makeRowVector(
      {"b0", "b1", "b2"}, {buildKeyVector, buildKeyVector, buildKeyVector});
  std::vector<RowVectorPtr> buildSideVectors;
  for (int i = 0; i < numDrivers; ++i) {
    buildSideVectors.push_back(buildSideVector);
  }
  createDuckDbTable("build", buildSideVectors);

  const uint64_t numProbeSideRows = 10;
  auto probeKeyVector = makeFlatVector<int64_t>(
      numProbeSideRows,
      [&](vector_size_t row) { return buildKeyVector->valueAt(row); });
  auto probeSideVector = makeRowVector(
      {"p0", "p1", "p2"}, {probeKeyVector, probeKeyVector, probeKeyVector});
  std::vector<RowVectorPtr> probeSideVectors;
  for (int i = 0; i < numDrivers; ++i) {
    probeSideVectors.push_back(probeSideVector);
  }
  createDuckDbTable("probe", probeSideVectors);

  std::shared_ptr<core::QueryCtx> joinQueryCtx =
      newQueryCtx(memoryManager.get(), executor_.get(), kMemoryCapacity);

  const int64_t allocSize = 512LL << 20;
  std::atomic<bool> parallelBuildTriggered{false};
  std::atomic<memory::MemoryPool*> joinBuildPool{nullptr};
  SCOPED_TESTVALUE_SET(
      "facebook::velox::exec::HashTable::parallelJoinBuild",
      std::function<void(memory::MemoryPool*)>([&](memory::MemoryPool* pool) {
        parallelBuildTriggered = true;
        // Pick the last running driver threads' pool for later memory
        // allocation. This pick is rather arbitrary, as it is un-important
        // which pool is going to be allocated from later in a parallel join's
        // off-driver thread.
        joinBuildPool = pool;
      }));

  std::atomic_bool offThreadAllocationTriggered{false};
  folly::EventCount asyncMoveWait;
  std::atomic<bool> asyncMoveWaitFlag{true};
  SCOPED_TESTVALUE_SET(
      "facebook::velox::AsyncSource::prepare",
      std::function<void(void*)>([&](void* /* unused */) {
        if (!offThreadAllocationTriggered.exchange(true)) {
          SCOPE_EXIT {
            asyncMoveWaitFlag = false;
            asyncMoveWait.notifyAll();
          };
          // Executed by the first thread hitting the test value location. This
          // allocation will trigger arbitration and fail.
          VELOX_ASSERT_THROW(
              joinBuildPool.load()->allocate(allocSize),
              "Exceeded memory pool cap");
        }
      }));

  // Wait for allocation (hence arbitration) on the prepare thread to finish
  // before calling AsyncSource::move(). This is to ensure no other AsyncSource
  // (hence arbitration) is running on the driver thread (on-thread) before the
  // ongoing arbitration finishes. Without ensuring this, the on-thread
  // arbitration (triggered by calling AsyncSource::move() first) has
  // thread-local driver context by default, defying the purpose of this test.
  SCOPED_TESTVALUE_SET(
      "facebook::velox::AsyncSource::move",
      std::function<void(void*)>([&](void* /* unused */) {
        asyncMoveWait.await([&]() { return !asyncMoveWaitFlag.load(); });
      }));

  std::vector<RowVectorPtr> probeInput = {probeSideVector};
  std::vector<RowVectorPtr> buildInput = {buildSideVector};
  auto planNodeIdGenerator = std::make_shared<core::PlanNodeIdGenerator>();
  const auto spillDirectory = exec::test::TempDirectoryPath::create();
  AssertQueryBuilder(duckDbQueryRunner_)
      .spillDirectory(spillDirectory->getPath())
      .config(core::QueryConfig::kSpillEnabled, true)
      .config(core::QueryConfig::kJoinSpillEnabled, true)
      // Set very low table size threshold to trigger parallel build.
      .config(core::QueryConfig::kMinTableRowsForParallelJoinBuild, 0)
      // Set multiple hash build drivers to trigger parallel build.
      .maxDrivers(numDrivers)
      .queryCtx(joinQueryCtx)
      .plan(PlanBuilder(planNodeIdGenerator)
                .values(probeInput, true)
                .hashJoin(
                    {"p0", "p1", "p2"},
                    {"b0", "b1", "b2"},
                    PlanBuilder(planNodeIdGenerator)
                        .values(buildInput, true)
                        .planNode(),
                    "",
                    {"p0", "p1", "b0", "b1"},
                    core::JoinType::kInner)
                .planNode())
      .assertResults(
          "SELECT probe.p0, probe.p1, build.b0, build.b1 FROM probe "
          "INNER JOIN build ON probe.p0 = build.b0 AND probe.p1 = build.b1 AND "
          "probe.p2 = build.b2");
  ASSERT_TRUE(parallelBuildTriggered);

  // This test uses on-demand created memory manager instead of the global
  // one. We need to make sure any used memory got cleaned up before exiting
  // the scope
  waitForAllTasksToBeDeleted();
}

DEBUG_ONLY_TEST_F(HashJoinTest, arbitrationTriggeredByEnsureJoinTableFit) {
  // Use manual spill injection other than spill injection framework. This is
  // because spill injection framework does not allow fine grain spill within a
  // single operator (We do not want to spill during addInput() but only during
  // finishHashBuild()).
  SCOPED_TESTVALUE_SET(
      "facebook::velox::exec::HashBuild::ensureTableFits",
      std::function<void(Operator*)>(([&](Operator* op) {
        Operator::ReclaimableSectionGuard guard(op);
        memory::testingRunArbitration(op->pool());
      })));
  auto tempDirectory = exec::test::TempDirectoryPath::create();
  HashJoinBuilder(*pool_, duckDbQueryRunner_, driverExecutor_.get())
      .numDrivers(numDrivers_)
      .injectSpill(false)
      .spillDirectory(tempDirectory->getPath())
      .keyTypes({BIGINT()})
      .probeVectors(1600, 5)
      .buildVectors(1500, 5)
      .referenceQuery(
          "SELECT t_k0, t_data, u_k0, u_data FROM t, u WHERE t.t_k0 = u.u_k0")
      .verifier([&](const std::shared_ptr<Task>& task, bool /*unused*/) {
        const auto statsPair = taskSpilledStats(*task);
        ASSERT_GT(statsPair.first.spilledBytes, 0);
      })
      .run();
}

DEBUG_ONLY_TEST_F(HashJoinTest, joinBuildSpillError) {
  const int kMemoryCapacity = 32 << 20;
  // Set a small memory capacity to trigger spill.
  std::unique_ptr<memory::MemoryManager> memoryManager =
      createMemoryManager(kMemoryCapacity, 0);
  const auto& arbitrator = memoryManager->arbitrator();
  auto rowType = ROW(
      {{"c0", INTEGER()},
       {"c1", INTEGER()},
       {"c2", VARCHAR()},
       {"c3", VARCHAR()}});

  std::vector<RowVectorPtr> vectors = createVectors(16, rowType, fuzzerOpts_);
  createDuckDbTable(vectors);

  std::shared_ptr<core::QueryCtx> joinQueryCtx =
      newQueryCtx(memoryManager.get(), executor_.get(), kMemoryCapacity);

  const int numDrivers = 4;
  std::atomic<int> numAppends{0};
  const std::string injectedErrorMsg("injected spillError");
  SCOPED_TESTVALUE_SET(
      "facebook::velox::exec::SpillState::appendToPartition",
      std::function<void(exec::SpillState*)>([&](exec::SpillState* state) {
        if (++numAppends != numDrivers) {
          return;
        }
        VELOX_FAIL(injectedErrorMsg);
      }));

  auto planNodeIdGenerator = std::make_shared<core::PlanNodeIdGenerator>();
  const auto spillDirectory = exec::test::TempDirectoryPath::create();
  auto plan = PlanBuilder(planNodeIdGenerator)
                  .values(vectors)
                  .project({"c0 AS t0", "c1 AS t1", "c2 AS t2"})
                  .hashJoin(
                      {"t0"},
                      {"u0"},
                      PlanBuilder(planNodeIdGenerator)
                          .values(vectors)
                          .project({"c0 AS u0", "c1 AS u1", "c2 AS u2"})
                          .planNode(),
                      "",
                      {"t1"},
                      core::JoinType::kAnti)
                  .planNode();
  VELOX_ASSERT_THROW(
      AssertQueryBuilder(plan)
          .queryCtx(joinQueryCtx)
          .spillDirectory(spillDirectory->getPath())
          .config(core::QueryConfig::kSpillEnabled, true)
          .copyResults(pool()),
      injectedErrorMsg);

  waitForAllTasksToBeDeleted();
  ASSERT_EQ(arbitrator->stats().numFailures, 1);

  // Wait again here as this test uses on-demand created memory manager instead
  // of the global one. We need to make sure any used memory got cleaned up
  // before exiting the scope
  waitForAllTasksToBeDeleted();
}

DEBUG_ONLY_TEST_F(HashJoinTest, probeSpillOnWaitForPeers) {
  // This test creates a scenario when tester probe thread finishes processing
  // input, entering kWaitForPeers state, and the other thread is still
  // processing, spill is triggered properly performed.

  folly::EventCount startWait;
  folly::Synchronized<std::string> testerOpName;
  std::atomic_bool injectedSpillOnce{false};

  SCOPED_TESTVALUE_SET(
      "facebook::velox::exec::Driver::runInternal::getOutput",
      std::function<void(Operator*)>([&](Operator* op) {
        if (!isHashProbeMemoryPool(*op->pool())) {
          return;
        }
        testerOpName.withWLock([&](std::string& opName) {
          if (opName.empty()) {
            opName = op->pool()->name();
          }
        });
        if (op->pool()->name() == *testerOpName.rlock()) {
          // Do not block tester thread.
          return;
        }
        startWait.await([&]() { return injectedSpillOnce.load(); });
      }));

  // tester probe operator is guaranteed to be in kWaitForPeers state the next
  // isBlocked() is called after noMoreInput() is called.
  std::atomic_bool noMoreInputCalled{false};
  SCOPED_TESTVALUE_SET(
      "facebook::velox::exec::Driver::runInternal::noMoreInput",
      std::function<void(Operator*)>([&](Operator* op) {
        if (!isHashProbeMemoryPool(*op->pool())) {
          return;
        }
        noMoreInputCalled = true;
      }));

  SCOPED_TESTVALUE_SET(
      "facebook::velox::exec::Driver::runInternal::isBlocked",
      std::function<void(Operator*)>([&](Operator* op) {
        if (!isHashProbeMemoryPool(*op->pool())) {
          return;
        }
        if (injectedSpillOnce || !noMoreInputCalled) {
          return;
        }
        injectedSpillOnce = true;
        EXPECT_EQ(
            dynamic_cast<HashProbe*>(op)->testingState(),
            ProbeOperatorState::kWaitForPeers);
        testingRunArbitration(op->pool());
      }));

  SCOPED_TESTVALUE_SET(
      "facebook::velox::exec::Task::requestPauseLocked",
      std::function<void(Task*)>([&](Task* task) { startWait.notifyAll(); }));

  const uint64_t numDrivers{2};
  std::shared_ptr<core::QueryCtx> joinQueryCtx =
      newQueryCtx(memory::memoryManager(), executor_.get(), kMemoryCapacity);
  auto rowType = ROW({{"c0", INTEGER()}, {"c1", INTEGER()}});
  fuzzerOpts_.vectorSize = 20;
  std::vector<RowVectorPtr> vectors = createVectors(6, rowType, fuzzerOpts_);
  std::vector<RowVectorPtr> totalVectors;
  for (auto i = 0; i < numDrivers; ++i) {
    totalVectors.insert(totalVectors.end(), vectors.begin(), vectors.end());
  }
  createDuckDbTable(totalVectors);
  auto spillDirectory = exec::test::TempDirectoryPath::create();
  auto planNodeIdGenerator = std::make_shared<core::PlanNodeIdGenerator>();
  auto plan = PlanBuilder(planNodeIdGenerator)
                  .values(vectors, true)
                  .project({"c0 AS t0", "c1 AS t1"})
                  .hashJoin(
                      {"t0"},
                      {"u0"},
                      PlanBuilder(planNodeIdGenerator)
                          .values(vectors, true)
                          .project({"c0 AS u0", "c1 AS u1"})
                          .planNode(),
                      "",
                      {"t1"},
                      core::JoinType::kInner)
                  .planNode();

  {
    auto task =
        AssertQueryBuilder(duckDbQueryRunner_)
            .plan(plan)
            .queryCtx(joinQueryCtx)
            .spillDirectory(spillDirectory->getPath())
            .config(core::QueryConfig::kSpillEnabled, true)
            .maxDrivers(numDrivers)
            .assertResults("SELECT a.c1 from tmp a join tmp b on a.c0 = b.c0");

    auto opStats = toOperatorStats(task->taskStats());
    ASSERT_GT(opStats.at("HashProbe").spilledBytes, 0);
    ASSERT_EQ(opStats.at("HashBuild").spilledBytes, 0);

    const auto* arbitrator = memory::memoryManager()->arbitrator();
    ASSERT_GT(arbitrator->stats().reclaimedUsedBytes, 0);
  }
  waitForAllTasksToBeDeleted();
}

DEBUG_ONLY_TEST_F(HashJoinTest, taskWaitTimeout) {
  const int queryMemoryCapacity = 128 << 20;
  // Creates a large number of vectors based on the query capacity to trigger
  // memory arbitration.
  fuzzerOpts_.vectorSize = 10'000;
  auto rowType = ROW(
      {{"c0", INTEGER()},
       {"c1", INTEGER()},
       {"c2", VARCHAR()},
       {"c3", VARCHAR()}});
  const auto vectors =
      createVectors(rowType, queryMemoryCapacity / 2, fuzzerOpts_);
  const int numDrivers = 4;
  const auto expectedResult =
      runHashJoinTask(vectors, nullptr, false, numDrivers, pool(), false).data;

  for (uint64_t timeoutMs : {1'000, 30'000}) {
    SCOPED_TRACE(fmt::format("timeout {}", succinctMillis(timeoutMs)));
    auto memoryManager = createMemoryManager(512 << 20, 0, timeoutMs);
    auto queryCtx =
        newQueryCtx(memoryManager.get(), executor_.get(), queryMemoryCapacity);

    // Set test injection to block one hash build operator to inject delay when
    // memory reclaim waits for task to pause.
    folly::EventCount buildBlockWait;
    std::atomic<bool> buildBlockWaitFlag{true};
    std::atomic<bool> blockOneBuild{true};
    SCOPED_TESTVALUE_SET(
        "facebook::velox::common::memory::MemoryPoolImpl::maybeReserve",
        std::function<void(memory::MemoryPool*)>([&](memory::MemoryPool* pool) {
          const std::string re(".*HashBuild");
          if (!RE2::FullMatch(pool->name(), re)) {
            return;
          }
          if (!blockOneBuild.exchange(false)) {
            return;
          }
          buildBlockWait.await([&]() { return !buildBlockWaitFlag.load(); });
        }));

    folly::EventCount taskPauseWait;
    std::atomic<bool> taskPauseWaitFlag{false};
    SCOPED_TESTVALUE_SET(
        "facebook::velox::exec::Task::requestPauseLocked",
        std::function<void(Task*)>(([&](Task* /*unused*/) {
          taskPauseWaitFlag = true;
          taskPauseWait.notifyAll();
        })));

    std::thread queryThread([&]() {
      // We expect failure on short time out.
      if (timeoutMs == 1'000) {
        VELOX_ASSERT_THROW(
            runHashJoinTask(
                vectors,
                queryCtx,
                false,
                numDrivers,
                pool(),
                true,
                expectedResult),
            "Memory reclaim failed to wait");
      } else {
        // We expect succeed on large time out or no timeout.
        const auto result = runHashJoinTask(
            vectors, queryCtx, false, numDrivers, pool(), true, expectedResult);
        auto taskStats = exec::toPlanStats(result.task->taskStats());
        auto& planStats = taskStats.at(result.planNodeId);
        ASSERT_GT(planStats.spilledBytes, 0);
      }
    });

    // Wait for task pause to reach, and then delay for a while before unblock
    // the blocked hash build operator.
    taskPauseWait.await([&]() { return taskPauseWaitFlag.load(); });
    // Wait for two seconds and expect the short reclaim wait timeout.
    std::this_thread::sleep_for(std::chrono::seconds(2));
    // Unblock the blocked build operator to let memory reclaim proceed.
    buildBlockWaitFlag = false;
    buildBlockWait.notifyAll();

    queryThread.join();

    // This test uses on-demand created memory manager instead of the global
    // one. We need to make sure any used memory got cleaned up before exiting
    // the scope
    waitForAllTasksToBeDeleted();
  }
}

DEBUG_ONLY_TEST_F(HashJoinTest, hashProbeSpill) {
  struct {
    bool triggerBuildSpill;
    // Triggers after no more input or not.
    bool afterNoMoreInput;
    // The index of get output call to trigger probe side spilling.
    int probeOutputIndex;

    std::string debugString() const {
      return fmt::format(
          "triggerBuildSpill: {}, afterNoMoreInput: {}, probeOutputIndex: {}",
          triggerBuildSpill,
          afterNoMoreInput,
          probeOutputIndex);
    }
  } testSettings[] = {
      {false, false, 0},
      {false, false, 1},
      {false, false, 10},
      {false, true, 0},
      {true, false, 0},
      {true, false, 1},
      {true, false, 10},
      {true, true, 0}};

  for (const auto& testData : testSettings) {
    SCOPED_TRACE(testData.debugString());

    std::atomic_bool injectBuildSpillOnce{true};
    std::atomic_int buildInputCount{0};
    SCOPED_TESTVALUE_SET(
        "facebook::velox::exec::Driver::runInternal::addInput",
        std::function<void(Operator*)>([&](Operator* op) {
          if (!testData.triggerBuildSpill) {
            return;
          }
          if (!isHashBuildMemoryPool(*op->pool())) {
            return;
          }
          if (buildInputCount++ != 1) {
            return;
          }
          if (!injectBuildSpillOnce.exchange(false)) {
            return;
          }
          testingRunArbitration(op->pool());
        }));

    std::atomic_bool injectProbeSpillOnce{true};
    std::atomic_int probeOutputCount{0};
    SCOPED_TESTVALUE_SET(
        "facebook::velox::exec::Driver::runInternal::getOutput",
        std::function<void(Operator*)>([&](Operator* op) {
          if (!isHashProbeMemoryPool(*op->pool())) {
            return;
          }
          if (testData.afterNoMoreInput) {
            if (!op->testingNoMoreInput()) {
              return;
            }
          } else {
            if (probeOutputCount++ != testData.probeOutputIndex) {
              return;
            }
          }
          if (!injectProbeSpillOnce.exchange(false)) {
            return;
          }
          testingRunArbitration(op->pool());
        }));

    fuzzerOpts_.vectorSize = 128;
    auto probeVectors = createVectors(10, probeType_, fuzzerOpts_);
    auto buildVectors = createVectors(20, buildType_, fuzzerOpts_);
    const auto spillDirectory = exec::test::TempDirectoryPath::create();
    HashJoinBuilder(*pool_, duckDbQueryRunner_, driverExecutor_.get())
        .numDrivers(1)
        .spillDirectory(spillDirectory->getPath())
        .probeKeys({"t_k1"})
        .probeVectors(std::move(probeVectors))
        .buildKeys({"u_k1"})
        .buildVectors(std::move(buildVectors))
        .config(core::QueryConfig::kJoinSpillEnabled, "true")
        .joinType(core::JoinType::kRight)
        .joinOutputLayout({"t_k1", "t_k2", "u_k1", "t_v1"})
        .referenceQuery(
            "SELECT t.t_k1, t.t_k2, u.u_k1, t.t_v1 FROM t RIGHT JOIN u ON t.t_k1 = u.u_k1")
        .injectSpill(false)
        .verifier([&](const std::shared_ptr<Task>& task, bool /*unused*/) {
          auto opStats = toOperatorStats(task->taskStats());
          ASSERT_GT(opStats.at("HashProbe").spilledBytes, 0);
          if (testData.triggerBuildSpill) {
            ASSERT_GT(opStats.at("HashBuild").spilledBytes, 0);
          } else {
            ASSERT_EQ(opStats.at("HashBuild").spilledBytes, 0);
          }

          const auto* arbitrator = memory::memoryManager()->arbitrator();
          ASSERT_GT(arbitrator->stats().numRequests, 0);
          ASSERT_GT(arbitrator->stats().reclaimedUsedBytes, 0);
        })
        .run();
  }
}

DEBUG_ONLY_TEST_F(HashJoinTest, hashProbeSpillInMiddeOfLastOutputProcessing) {
  std::atomic_int outputCountAfterNoMoreInout{0};
  std::atomic_bool injectOnce{true};
  ::facebook::velox::common::testutil::ScopedTestValue abc(
      "facebook::velox::exec::Driver::runInternal::getOutput",
      std::function<void(Operator*)>([&](Operator* op) {
        if (!isHashProbeMemoryPool(*op->pool())) {
          return;
        }
        if (!op->testingNoMoreInput()) {
          return;
        }
        if (outputCountAfterNoMoreInout++ != 1) {
          return;
        }
        if (!injectOnce.exchange(false)) {
          return;
        }
        testingRunArbitration(op->pool());
      }));

  fuzzerOpts_.vectorSize = 128;
  auto probeVectors = createVectors(10, probeType_, fuzzerOpts_);
  auto buildVectors = createVectors(20, buildType_, fuzzerOpts_);

  const auto spillDirectory = exec::test::TempDirectoryPath::create();
  HashJoinBuilder(*pool_, duckDbQueryRunner_, driverExecutor_.get())
      .numDrivers(1)
      .spillDirectory(spillDirectory->getPath())
      .probeKeys({"t_k1"})
      .probeVectors(std::move(probeVectors))
      .buildKeys({"u_k1"})
      .buildVectors(std::move(buildVectors))
      .config(core::QueryConfig::kJoinSpillEnabled, "true")
      .config(core::QueryConfig::kPreferredOutputBatchRows, std::to_string(10))
      .joinType(core::JoinType::kRight)
      .joinOutputLayout({"t_k1", "t_k2", "u_k1", "t_v1"})
      .referenceQuery(
          "SELECT t.t_k1, t.t_k2, u.u_k1, t.t_v1 FROM t RIGHT JOIN u ON t.t_k1 = u.u_k1")
      .injectSpill(false)
      .verifier([&](const std::shared_ptr<Task>& task, bool /*unused*/) {
        auto opStats = toOperatorStats(task->taskStats());
        ASSERT_GT(opStats.at("HashProbe").spilledBytes, 0);
        // Verifies that we only spill the output which is single partitioned
        // but not the hash table.
        ASSERT_EQ(opStats.at("HashProbe").spilledPartitions, 1);
      })
      .run();
}

// Inject probe-side spilling in the middle of output processing. If
// 'recursiveSpill' is true, we trigger probe-spilling when probe the hash table
// built from spilled data.
DEBUG_ONLY_TEST_F(HashJoinTest, hashProbeSpillInMiddeOfOutputProcessing) {
  for (bool recursiveSpill : {false, true}) {
    std::atomic_int buildInputCount{0};
    SCOPED_TESTVALUE_SET(
        "facebook::velox::exec::Driver::runInternal::addInput",
        std::function<void(Operator*)>([&](Operator* op) {
          if (!isHashBuildMemoryPool(*op->pool())) {
            return;
          }
          if (!recursiveSpill) {
            return;
          }
          // Trigger spill after the build side has processed some rows.
          if (buildInputCount++ != 1) {
            return;
          }
          testingRunArbitration(op->pool());
        }));

    std::atomic_bool injectProbeSpillOnce{true};
    SCOPED_TESTVALUE_SET(
        "facebook::velox::exec::Driver::runInternal::getOutput",
        std::function<void(Operator*)>([&](Operator* op) {
          if (!isHashProbeMemoryPool(*op->pool())) {
            return;
          }

          if (op->testingHasInput()) {
            return;
          }
          if (recursiveSpill) {
            if (static_cast<HashProbe*>(op)->testingHasInputSpiller()) {
              return;
            }
          }
          if (!injectProbeSpillOnce.exchange(false)) {
            return;
          }
          testingRunArbitration(op->pool());
        }));

    fuzzerOpts_.vectorSize = 128;
    auto probeVectors = createVectors(10, probeType_, fuzzerOpts_);
    auto buildVectors = createVectors(20, buildType_, fuzzerOpts_);

    const auto spillDirectory = exec::test::TempDirectoryPath::create();
    HashJoinBuilder(*pool_, duckDbQueryRunner_, driverExecutor_.get())
        .numDrivers(1)
        .spillDirectory(spillDirectory->getPath())
        .probeKeys({"t_k1"})
        .probeVectors(std::move(probeVectors))
        .buildKeys({"u_k1"})
        .buildVectors(std::move(buildVectors))
        .config(core::QueryConfig::kJoinSpillEnabled, "true")
        .config(
            core::QueryConfig::kPreferredOutputBatchRows, std::to_string(10))
        .joinType(core::JoinType::kRight)
        .joinOutputLayout({"t_k1", "t_k2", "u_k1", "t_v1"})
        .referenceQuery(
            "SELECT t.t_k1, t.t_k2, u.u_k1, t.t_v1 FROM t RIGHT JOIN u ON t.t_k1 = u.u_k1")
        .injectSpill(false)
        .verifier([&](const std::shared_ptr<Task>& task, bool /*unused*/) {
          auto opStats = toOperatorStats(task->taskStats());
          ASSERT_GT(opStats.at("HashProbe").spilledBytes, 0);
          ASSERT_GT(opStats.at("HashProbe").spilledPartitions, 1);
        })
        .run();
  }
}

DEBUG_ONLY_TEST_F(HashJoinTest, hashProbeSpillWhenOneOfProbeFinish) {
  const int numDrivers{3};

  std::atomic_bool probeWaitFlag{true};
  folly::EventCount probeWait;
  std::atomic_int numBlockedProbeOps{0};
  SCOPED_TESTVALUE_SET(
      "facebook::velox::exec::Driver::runInternal::getOutput",
      std::function<void(Operator*)>([&](Operator* op) {
        if (!isHashProbeMemoryPool(*op->pool())) {
          return;
        }
        if (++numBlockedProbeOps <= numDrivers - 1) {
          probeWait.await([&]() { return !probeWaitFlag.load(); });
          return;
        }
      }));

  std::atomic_bool notifyOnce{true};
  SCOPED_TESTVALUE_SET(
      "facebook::velox::exec::Driver::runInternal::noMoreInput",
      std::function<void(Operator*)>([&](Operator* op) {
        if (!isHashProbeMemoryPool(*op->pool())) {
          return;
        }
        if (!notifyOnce.exchange(false)) {
          return;
        }
        probeWaitFlag = false;
        probeWait.notifyAll();
      }));

  std::thread queryThread([&]() {
    const auto spillDirectory = exec::test::TempDirectoryPath::create();
    HashJoinBuilder(*pool_, duckDbQueryRunner_, driverExecutor_.get())
        .numDrivers(numDrivers, true, true)
        .spillDirectory(spillDirectory->getPath())
        .keyTypes({BIGINT()})
        .probeVectors(32, 5)
        .buildVectors(32, 5)
        .config(core::QueryConfig::kJoinSpillEnabled, "true")
        .referenceQuery(
            "SELECT t_k0, t_data, u_k0, u_data FROM t, u WHERE t.t_k0 = u.u_k0")
        .injectSpill(false)
        .verifier([&](const std::shared_ptr<Task>& task, bool /*unused*/) {
          auto opStats = toOperatorStats(task->taskStats());
          ASSERT_EQ(opStats.at("HashBuild").spilledBytes, 0);
          ASSERT_GT(opStats.at("HashProbe").spilledBytes, 0);
        })
        .run();
  });
  // Wait until one of the hash probe operator has finished.
  probeWait.await([&]() { return !probeWaitFlag.load(); });
  memory::testingRunArbitration();
  queryThread.join();
}

DEBUG_ONLY_TEST_F(HashJoinTest, hashProbeSpillExceedLimit) {
  // If 'buildTriggerSpill' is true, then spilling is triggered by hash build.
  for (const bool buildTriggerSpill : {false, true}) {
    SCOPED_TRACE(fmt::format("buildTriggerSpill {}", buildTriggerSpill));

    SCOPED_TESTVALUE_SET(
        "facebook::velox::common::memory::MemoryPoolImpl::maybeReserve",
        std::function<void(memory::MemoryPool*)>([&](memory::MemoryPool* pool) {
          if (buildTriggerSpill && !isHashBuildMemoryPool(*pool)) {
            return;
          }
          if (!buildTriggerSpill && !isHashProbeMemoryPool(*pool)) {
            return;
          }
          testingRunArbitration(pool);
        }));

    fuzzerOpts_.vectorSize = 128;
    auto probeVectors = createVectors(32, probeType_, fuzzerOpts_);
    auto buildVectors = createVectors(64, buildType_, fuzzerOpts_);
    for (int i = 0; i < probeVectors.size(); ++i) {
      const auto probeKeyChannel = probeType_->getChildIdx("t_k1");
      const auto buildKeyChannle = buildType_->getChildIdx("u_k1");
      probeVectors[i]->childAt(probeKeyChannel) =
          buildVectors[i]->childAt(buildKeyChannle);
    }

    const auto spillDirectory = exec::test::TempDirectoryPath::create();
    HashJoinBuilder(*pool_, duckDbQueryRunner_, driverExecutor_.get())
        .numDrivers(1)
        .spillDirectory(spillDirectory->getPath())
        .probeKeys({"t_k1"})
        .probeVectors(std::move(probeVectors))
        .buildKeys({"u_k1"})
        .buildVectors(std::move(buildVectors))
        .config(core::QueryConfig::kMaxSpillLevel, "1")
        .config(core::QueryConfig::kSpillNumPartitionBits, "1")
        .config(core::QueryConfig::kJoinSpillEnabled, "true")
        // Set small write buffer size to have small vectors to read from
        // spilled data.
        .config(core::QueryConfig::kSpillWriteBufferSize, "1")
        .config(
            core::QueryConfig::kPreferredOutputBatchRows, std::to_string(10))
        .joinType(core::JoinType::kRight)
        .joinOutputLayout({"t_k1", "t_k2", "u_k1", "t_v1"})
        .referenceQuery(
            "SELECT t.t_k1, t.t_k2, u.u_k1, t.t_v1 FROM t RIGHT JOIN u ON t.t_k1 = u.u_k1")
        .injectSpill(false)
        .verifier([&](const std::shared_ptr<Task>& task, bool /*unused*/) {
          auto opStats = toOperatorStats(task->taskStats());
          if (buildTriggerSpill) {
            ASSERT_GT(opStats.at("HashProbe").spilledBytes, 0);
            ASSERT_GT(opStats.at("HashBuild").spilledBytes, 0);
          } else {
            ASSERT_GT(opStats.at("HashProbe").spilledBytes, 0);
            ASSERT_EQ(opStats.at("HashBuild").spilledBytes, 0);
          }
          ASSERT_GT(
              opStats.at("HashProbe")
                  .runtimeStats[Operator::kExceededMaxSpillLevel]
                  .sum,
              0);
          ASSERT_GT(
              opStats.at("HashBuild")
                  .runtimeStats[Operator::kExceededMaxSpillLevel]
                  .sum,
              0);
        })
        .run();
  }
}

DEBUG_ONLY_TEST_F(HashJoinTest, hashProbeSpillUnderNonReclaimableSection) {
  std::atomic_bool injectOnce{true};
  SCOPED_TESTVALUE_SET(
      "facebook::velox::common::memory::MemoryPoolImpl::allocateNonContiguous",
      std::function<void(memory::MemoryPool*)>([&](memory::MemoryPool* pool) {
        if (!isHashProbeMemoryPool(*pool)) {
          return;
        }
        if (!injectOnce.exchange(false)) {
          return;
        }
        auto* arbitrator = memory::memoryManager()->arbitrator();
        const auto numNonReclaimableAttempts =
            arbitrator->stats().numNonReclaimableAttempts;
        testingRunArbitration(pool);
        // Verifies that we run into non-reclaimable section when reclaim from
        // hash probe.
        ASSERT_EQ(
            arbitrator->stats().numNonReclaimableAttempts,
            numNonReclaimableAttempts + 1);
      }));

  const auto spillDirectory = exec::test::TempDirectoryPath::create();
  HashJoinBuilder(*pool_, duckDbQueryRunner_, driverExecutor_.get())
      .numDrivers(1)
      .spillDirectory(spillDirectory->getPath())
      .keyTypes({BIGINT()})
      .probeVectors(32, 5)
      .buildVectors(32, 5)
      .config(core::QueryConfig::kJoinSpillEnabled, "true")
      .referenceQuery(
          "SELECT t_k0, t_data, u_k0, u_data FROM t, u WHERE t.t_k0 = u.u_k0")
      .injectSpill(false)
      .verifier([&](const std::shared_ptr<Task>& task, bool /*unused*/) {
        auto opStats = toOperatorStats(task->taskStats());
        ASSERT_EQ(opStats.at("HashProbe").spilledBytes, 0);
        ASSERT_EQ(opStats.at("HashBuild").spilledBytes, 0);
      })
      .run();
}

// This test case is to cover the case that hash probe trigger spill for right
// semi join types and the pending input needs to be processed in multiple
// steps.
DEBUG_ONLY_TEST_F(HashJoinTest, spillOutputWithRightSemiJoins) {
  for (const auto joinType :
       {core::JoinType::kRightSemiFilter, core::JoinType::kRightSemiProject}) {
    std::atomic_bool injectOnce{true};
    SCOPED_TESTVALUE_SET(
        "facebook::velox::exec::Driver::runInternal::getOutput",
        std::function<void(Operator*)>([&](Operator* op) {
          if (op->operatorCtx()->operatorType() != "HashProbe") {
            return;
          }
          if (!op->testingHasInput()) {
            return;
          }
          if (!injectOnce.exchange(false)) {
            return;
          }
          testingRunArbitration(op->pool());
        }));

    std::string duckDbSqlReference;
    std::vector<std::string> joinOutputLayout;
    bool nullAware{false};
    if (joinType == core::JoinType::kRightSemiProject) {
      duckDbSqlReference = "SELECT u_k2, u_k1 IN (SELECT t_k1 FROM t) FROM u";
      joinOutputLayout = {"u_k2", "match"};
      // Null aware is only supported for semi projection join type.
      nullAware = true;
    } else {
      duckDbSqlReference =
          "SELECT u_k2 FROM u WHERE u_k1 IN (SELECT t_k1 FROM t)";
      joinOutputLayout = {"u_k2"};
    }

    const auto spillDirectory = exec::test::TempDirectoryPath::create();
    HashJoinBuilder(*pool_, duckDbQueryRunner_, driverExecutor_.get())
        .numDrivers(1)
        .spillDirectory(spillDirectory->getPath())
        .probeType(probeType_)
        .probeVectors(128, 3)
        .probeKeys({"t_k1"})
        .buildType(buildType_)
        .buildVectors(128, 4)
        .buildKeys({"u_k1"})
        .joinType(joinType)
        // Set a small number of output rows to process the input in multiple
        // steps.
        .config(
            core::QueryConfig::kPreferredOutputBatchRows, std::to_string(10))
        .injectSpill(false)
        .joinOutputLayout(std::move(joinOutputLayout))
        .nullAware(nullAware)
        .referenceQuery(duckDbSqlReference)
        .run();
  }
}

DEBUG_ONLY_TEST_F(HashJoinTest, spillCheckOnLeftSemiFilterWithDynamicFilters) {
  const int32_t numSplits = 10;
  const int32_t numRowsProbe = 333;
  const int32_t numRowsBuild = 100;

  std::vector<RowVectorPtr> probeVectors;
  probeVectors.reserve(numSplits);

  std::vector<std::shared_ptr<TempFilePath>> tempFiles;
  for (int32_t i = 0; i < numSplits; ++i) {
    auto rowVector = makeRowVector({
        makeFlatVector<int32_t>(
            numRowsProbe, [&](auto row) { return row - i * 10; }),
        makeFlatVector<int64_t>(numRowsProbe, [](auto row) { return row; }),
    });
    probeVectors.push_back(rowVector);
    tempFiles.push_back(TempFilePath::create());
    CudfHiveConnectorTestBase::writeToFile(
        tempFiles.back()->getPath(), rowVector);
  }
  auto makeInputSplits = [&](const core::PlanNodeId& nodeId) {
    return [&] {
      std::vector<exec::Split> probeSplits;
      for (auto& file : tempFiles) {
        probeSplits.push_back(
            exec::Split(makeHiveConnectorSplit(file->getPath())));
      }
      SplitInput splits;
      splits.emplace(nodeId, probeSplits);
      return splits;
    };
  };

  // 100 key values in [35, 233] range.
  std::vector<RowVectorPtr> buildVectors;
  for (int i = 0; i < 5; ++i) {
    buildVectors.push_back(makeRowVector({
        makeFlatVector<int32_t>(
            numRowsBuild / 5,
            [i](auto row) { return 35 + 2 * (row + i * numRowsBuild / 5); }),
        makeFlatVector<int64_t>(numRowsBuild / 5, [](auto row) { return row; }),
    }));
  }
  std::vector<RowVectorPtr> keyOnlyBuildVectors;
  for (int i = 0; i < 5; ++i) {
    keyOnlyBuildVectors.push_back(
        makeRowVector({makeFlatVector<int32_t>(numRowsBuild / 5, [i](auto row) {
          return 35 + 2 * (row + i * numRowsBuild / 5);
        })}));
  }

  createDuckDbTable("t", probeVectors);
  createDuckDbTable("u", buildVectors);

  auto probeType = ROW({"c0", "c1"}, {INTEGER(), BIGINT()});

  auto planNodeIdGenerator = std::make_shared<core::PlanNodeIdGenerator>();

  auto buildSide = PlanBuilder(planNodeIdGenerator, pool_.get())
                       .values(buildVectors)
                       .project({"c0 AS u_c0", "c1 AS u_c1"})
                       .planNode();

  // Left semi join.
  core::PlanNodeId probeScanId;
  core::PlanNodeId joinNodeId;
  const auto op = PlanBuilder(planNodeIdGenerator, pool_.get())
                      .tableScan(probeType)
                      .capturePlanNodeId(probeScanId)
                      .hashJoin(
                          {"c0"},
                          {"u_c0"},
                          buildSide,
                          "",
                          {"c0", "c1"},
                          core::JoinType::kLeftSemiFilter)
                      .capturePlanNodeId(joinNodeId)
                      .project({"c0", "c1 + 1"})
                      .planNode();

  std::atomic_bool injectOnce{true};
  SCOPED_TESTVALUE_SET(
      "facebook::velox::exec::Driver::runInternal::getOutput",
      std::function<void(Operator*)>([&](Operator* op) {
        if (op->operatorCtx()->operatorType() != "HashProbe") {
          return;
        }
        if (!op->testingHasInput()) {
          return;
        }
        if (!injectOnce.exchange(false)) {
          return;
        }
        testingRunArbitration(op->pool());
      }));

  auto spillDirectory = exec::test::TempDirectoryPath::create();
  HashJoinBuilder(*pool_, duckDbQueryRunner_, driverExecutor_.get())
      .planNode(std::move(op))
      .makeInputSplits(makeInputSplits(probeScanId))
      .spillDirectory(spillDirectory->getPath())
      .injectSpill(false)
      .referenceQuery(
          "SELECT t.c0, t.c1 + 1 FROM t WHERE t.c0 IN (SELECT c0 FROM u)")
      .verifier([&](const std::shared_ptr<Task>& task, bool /*unused*/) {
        // Verify spill hasn't triggered.
        auto taskStats = exec::toPlanStats(task->taskStats());
        auto& planStats = taskStats.at(joinNodeId);
        ASSERT_GT(planStats.spilledBytes, 0);
      })
      .run();
}

// This test is to verify there is no memory reservation made before hash probe
// start processing. This can cause unnecessary spill and query OOM under some
// real workload with many stages as each hash probe might reserve non-trivial
// amount of memory.
DEBUG_ONLY_TEST_F(
    HashJoinTest,
    hashProbeMemoryReservationCheckBeforeProbeStartWithSpillEnabled) {
  fuzzerOpts_.vectorSize = 128;
  auto probeVectors = createVectors(10, probeType_, fuzzerOpts_);
  auto buildVectors = createVectors(20, buildType_, fuzzerOpts_);

  std::atomic_bool checkOnce{true};
  SCOPED_TESTVALUE_SET(
      "facebook::velox::exec::Driver::runInternal::addInput",
      std::function<void(Operator*)>(([&](Operator* op) {
        if (op->operatorType() != "HashProbe") {
          return;
        }
        if (!checkOnce.exchange(false)) {
          return;
        }
        ASSERT_EQ(op->pool()->usedBytes(), 0);
        ASSERT_EQ(op->pool()->reservedBytes(), 0);
      })));

  const auto spillDirectory = exec::test::TempDirectoryPath::create();
  HashJoinBuilder(*pool_, duckDbQueryRunner_, driverExecutor_.get())
      .numDrivers(1)
      .spillDirectory(spillDirectory->getPath())
      .probeKeys({"t_k1"})
      .probeVectors(std::move(probeVectors))
      .buildKeys({"u_k1"})
      .buildVectors(std::move(buildVectors))
      .config(core::QueryConfig::kJoinSpillEnabled, "true")
      .joinType(core::JoinType::kInner)
      .joinOutputLayout({"t_k1", "t_k2", "u_k1", "t_v1"})
      .referenceQuery(
          "SELECT t.t_k1, t.t_k2, u.u_k1, t.t_v1 FROM t JOIN u ON t.t_k1 = u.u_k1")
      .injectSpill(true)
      .verifier([&](const std::shared_ptr<Task>& task, bool injectSpill) {
        if (!injectSpill) {
          return;
        }
        auto opStats = toOperatorStats(task->taskStats());
        ASSERT_GT(opStats.at("HashProbe").spilledBytes, 0);
        ASSERT_GE(opStats.at("HashProbe").spilledPartitions, 1);
      })
      .run();
}

TEST_F(HashJoinTest, nanKeys) {
  // Verify the NaN values with different binary representations are considered
  // equal.
  static const double kNan = std::numeric_limits<double>::quiet_NaN();
  static const double kSNaN = std::numeric_limits<double>::signaling_NaN();
  auto probeInput = makeRowVector(
      {makeFlatVector<double>({kNan, kSNaN}), makeFlatVector<int64_t>({1, 2})});
  auto buildInput = makeRowVector({makeFlatVector<double>({kNan, 1})});

  auto planNodeIdGenerator = std::make_shared<core::PlanNodeIdGenerator>();
  auto plan = PlanBuilder(planNodeIdGenerator)
                  .values({probeInput})
                  .project({"c0 AS t0", "c1 AS t1"})
                  .hashJoin(
                      {"t0"},
                      {"u0"},
                      PlanBuilder(planNodeIdGenerator)
                          .values({buildInput})
                          .project({"c0 AS u0"})
                          .planNode(),
                      "",
                      {"t0", "u0", "t1"},
                      core::JoinType::kLeft)
                  .planNode();
  auto queryCtx = core::QueryCtx::create(executor_.get());
  auto result =
      AssertQueryBuilder(plan).queryCtx(queryCtx).copyResults(pool_.get());
  auto expected = makeRowVector(
      {makeFlatVector<double>({kNan, kNan}),
       makeFlatVector<double>({kNan, kNan}),
       makeFlatVector<int64_t>({1, 2})});
  facebook::velox::test::assertEqualVectors(expected, result);
}

DEBUG_ONLY_TEST_F(HashJoinTest, spillOnBlockedProbe) {
  auto blockedOperatorFactoryUniquePtr =
      std::make_unique<BlockedOperatorFactory>();
  auto blockedOperatorFactory = blockedOperatorFactoryUniquePtr.get();
  Operator::registerOperator(std::move(blockedOperatorFactoryUniquePtr));

  std::vector<ContinuePromise> unblockPromises;
  std::atomic_bool shouldBlock{true};
  blockedOperatorFactory->setBlockedCb([&](ContinueFuture* future) {
    if (!shouldBlock) {
      return BlockingReason::kNotBlocked;
    }
    auto [p, f] = makeVeloxContinuePromiseContract("Blocked Operator");
    *future = std::move(f);
    unblockPromises.push_back(std::move(p));
    return BlockingReason::kWaitForConsumer;
  });

  folly::EventCount arbitrationWait;
  std::atomic<bool> arbitrationWaitFlag{true};
  ::facebook::velox::common::testutil::ScopedTestValue _scopedTestValue15(
      "facebook::velox::exec::HashBuild::finishHashBuild",
      std::function<void(exec::HashBuild*)>([&](Operator* /* unused */) {
        arbitrationWaitFlag = false;
        arbitrationWait.notifyAll();
      }));
  std::thread arbitrationThread([&]() {
    arbitrationWait.await([&]() { return !arbitrationWaitFlag.load(); });
    memory::memoryManager()->shrinkPools();
    shouldBlock = false;
    for (auto& unblockPromise : unblockPromises) {
      unblockPromise.setValue();
    }
  });

  auto rowType = ROW({{"c0", INTEGER()}, {"c1", INTEGER()}});
  std::vector<RowVectorPtr> vectors = createVectors(1, rowType, fuzzerOpts_);
  createDuckDbTable(vectors);
  auto planNodeIdGenerator = std::make_shared<core::PlanNodeIdGenerator>();
  const auto spillDirectory = exec::test::TempDirectoryPath::create();
  auto plan = PlanBuilder(planNodeIdGenerator)
                  .values(vectors)
                  .project({"c0 AS t0", "c1 AS t1"})
                  .hashJoin(
                      {"t0"},
                      {"u0"},
                      PlanBuilder(planNodeIdGenerator)
                          .values(vectors)
                          .project({"c0 AS u0", "c1 AS u1"})
                          .planNode(),
                      "",
                      {"t1"},
                      core::JoinType::kInner)
                  .addNode([&](std::string id, core::PlanNodePtr input) {
                    return std::make_shared<BlockedNode>(id, input);
                  })
                  .planNode();

  {
    auto task =
        AssertQueryBuilder(duckDbQueryRunner_)
            .plan(plan)
            .queryCtx(newQueryCtx(
                memory::memoryManager(), executor_.get(), kMemoryCapacity))
            .spillDirectory(spillDirectory->getPath())
            .config(core::QueryConfig::kSpillEnabled, true)
            .maxDrivers(1)
            .assertResults("SELECT a.c1 from tmp a join tmp b on a.c0 = b.c0");
    auto joinSpillStats = taskSpilledStats(*task);
    auto buildSpillStats = joinSpillStats.first;
    ASSERT_GT(buildSpillStats.spilledBytes, 0);
  }
  arbitrationThread.join();
  waitForAllTasksToBeDeleted(30'000'000);
}

DEBUG_ONLY_TEST_F(HashJoinTest, buildReclaimedMemoryReport) {
  constexpr int64_t kMaxBytes = 1LL << 30; // 1GB
  const int32_t numBuildVectors = 3;
  std::vector<RowVectorPtr> buildVectors;
  for (int32_t i = 0; i < numBuildVectors; ++i) {
    VectorFuzzer fuzzer({.vectorSize = 200}, pool());
    buildVectors.push_back(fuzzer.fuzzRow(buildType_));
  }

  const int32_t numProbeVectors = 3;
  std::vector<RowVectorPtr> probeVectors;
  for (int32_t i = 0; i < numProbeVectors; ++i) {
    VectorFuzzer fuzzer({.vectorSize = 200}, pool());
    probeVectors.push_back(fuzzer.fuzzRow(probeType_));
  }

  const int numDrivers{2};
  // duckdb need double probe and build inputs as we run two drivers for hash
  // join.
  std::vector<RowVectorPtr> totalProbeVectors = probeVectors;
  totalProbeVectors.insert(
      totalProbeVectors.end(), probeVectors.begin(), probeVectors.end());
  std::vector<RowVectorPtr> totalBuildVectors = buildVectors;
  totalBuildVectors.insert(
      totalBuildVectors.end(), buildVectors.begin(), buildVectors.end());

  createDuckDbTable("t", totalProbeVectors);
  createDuckDbTable("u", totalBuildVectors);

  auto tempDirectory = exec::test::TempDirectoryPath::create();
  auto queryPool = memory::memoryManager()->addRootPool(
      "", kMaxBytes, memory::MemoryReclaimer::create());

  auto planNodeIdGenerator = std::make_shared<core::PlanNodeIdGenerator>();
  auto plan = PlanBuilder(planNodeIdGenerator)
                  .values(probeVectors, true)
                  .hashJoin(
                      {"t_k1"},
                      {"u_k1"},
                      PlanBuilder(planNodeIdGenerator)
                          .values(buildVectors, true)
                          .planNode(),
                      "",
                      concat(probeType_->names(), buildType_->names()))
                  .planNode();

  folly::EventCount driverWait;
  std::atomic_bool driverWaitFlag{true};
  folly::EventCount taskWait;
  std::atomic_bool taskWaitFlag{true};

  Operator* op{nullptr};
  SCOPED_TESTVALUE_SET(
      "facebook::velox::exec::HashBuild::finishHashBuild",
      std::function<void(Operator*)>(([&](Operator* testOp) { op = testOp; })));

  std::atomic_bool injectOnce{true};
  SCOPED_TESTVALUE_SET(
      "facebook::velox::common::memory::MemoryPoolImpl::maybeReserve",
      std::function<void(memory::MemoryPoolImpl*)>(
          ([&](memory::MemoryPoolImpl* pool) {
            if (op == nullptr || op->pool() != pool) {
              return;
            }
            ASSERT_TRUE(isHashBuildMemoryPool(*pool));
            ASSERT_TRUE(op->canReclaim());
            ASSERT_GT(op->pool()->usedBytes(), 0);
            ASSERT_GT(
                op->pool()->parent()->reservedBytes(),
                op->pool()->reservedBytes());
            if (!injectOnce.exchange(false)) {
              return;
            }
            uint64_t reclaimableBytes{0};
            const bool reclaimable = op->reclaimableBytes(reclaimableBytes);
            ASSERT_TRUE(reclaimable);
            ASSERT_GT(reclaimableBytes, 0);
            auto* driver = op->operatorCtx()->driver();
            TestSuspendedSection suspendedSection(driver);
            taskWaitFlag = false;
            taskWait.notifyAll();
            driverWait.await([&]() { return !driverWaitFlag.load(); });
          })));

  std::thread taskThread([&]() {
    HashJoinBuilder(*pool_, duckDbQueryRunner_, driverExecutor_.get())
        .numDrivers(numDrivers)
        .planNode(plan)
        .queryPool(std::move(queryPool))
        .injectSpill(false)
        .spillDirectory(tempDirectory->getPath())
        .referenceQuery(
            "SELECT t_k1, t_k2, t_v1, u_k1, u_k2, u_v1 FROM t, u WHERE t.t_k1 = u.u_k1")
        .config(core::QueryConfig::kSpillStartPartitionBit, "29")
        .verifier([&](const std::shared_ptr<Task>& task, bool /*unused*/) {
          const auto statsPair = taskSpilledStats(*task);
          ASSERT_GT(statsPair.first.spilledBytes, 0);
          ASSERT_EQ(statsPair.first.spilledPartitions, 16);
          ASSERT_GT(statsPair.second.spilledBytes, 0);
          ASSERT_EQ(statsPair.second.spilledPartitions, 16);
          verifyTaskSpilledRuntimeStats(*task, true);
        })
        .run();
  });

  taskWait.await([&]() { return !taskWaitFlag.load(); });
  ASSERT_TRUE(op != nullptr);
  auto task = op->operatorCtx()->task();
  auto* nodePool = op->pool()->parent();
  const auto nodeMemoryUsage = nodePool->reservedBytes();
  {
    memory::ScopedMemoryArbitrationContext ctx(op->pool());
    const uint64_t reclaimedBytes = task->pool()->reclaim(
        task->pool()->capacity(), 1'000'000, reclaimerStats_);
    ASSERT_GT(reclaimedBytes, 0);
    ASSERT_EQ(nodeMemoryUsage - nodePool->reservedBytes(), reclaimedBytes);
  }
  // Verify all the memory has been freed.
  ASSERT_EQ(nodePool->reservedBytes(), 0);

  driverWaitFlag = false;
  driverWait.notifyAll();
  task.reset();

  taskThread.join();
}

DEBUG_ONLY_TEST_F(HashJoinTest, probeReclaimedMemoryReport) {
  constexpr int64_t kMaxBytes = 1LL << 30; // 1GB
  const int32_t numBuildVectors = 3;
  std::vector<RowVectorPtr> buildVectors;
  for (int32_t i = 0; i < numBuildVectors; ++i) {
    VectorFuzzer fuzzer({.vectorSize = 200}, pool());
    buildVectors.push_back(fuzzer.fuzzRow(buildType_));
  }

  const int32_t numProbeVectors = 3;
  std::vector<RowVectorPtr> probeVectors;
  for (int32_t i = 0; i < numProbeVectors; ++i) {
    VectorFuzzer fuzzer({.vectorSize = 200}, pool());
    probeVectors.push_back(fuzzer.fuzzRow(probeType_));
  }

  createDuckDbTable("t", probeVectors);
  createDuckDbTable("u", buildVectors);

  auto tempDirectory = exec::test::TempDirectoryPath::create();
  auto queryPool = memory::memoryManager()->addRootPool(
      "", kMaxBytes, memory::MemoryReclaimer::create());

  auto planNodeIdGenerator = std::make_shared<core::PlanNodeIdGenerator>();
  auto plan = PlanBuilder(planNodeIdGenerator)
                  .values(probeVectors, true)
                  .hashJoin(
                      {"t_k1"},
                      {"u_k1"},
                      PlanBuilder(planNodeIdGenerator)
                          .values(buildVectors, true)
                          .planNode(),
                      "",
                      concat(probeType_->names(), buildType_->names()))
                  .planNode();

  folly::EventCount driverWait;
  std::atomic_bool driverWaitFlag{true};
  folly::EventCount taskWait;
  std::atomic_bool taskWaitFlag{true};

  Operator* op{nullptr};
  std::atomic_int probeInputCount{0};
  SCOPED_TESTVALUE_SET(
      "facebook::velox::exec::Driver::runInternal::addInput",
      std::function<void(Operator*)>(([&](Operator* testOp) {
        if (testOp->operatorType() != "HashProbe") {
          return;
        }
        op = testOp;

        ASSERT_TRUE(op->canReclaim());
        if (probeInputCount++ != 1) {
          return;
        }
        auto* driver = op->operatorCtx()->driver();
        TestSuspendedSection suspendedSection(driver);
        taskWaitFlag = false;
        taskWait.notifyAll();
        driverWait.await([&]() { return !driverWaitFlag.load(); });
      })));

  std::thread taskThread([&]() {
    HashJoinBuilder(*pool_, duckDbQueryRunner_, driverExecutor_.get())
        .numDrivers(1)
        .planNode(plan)
        .queryPool(std::move(queryPool))
        .injectSpill(false)
        .spillDirectory(tempDirectory->getPath())
        .referenceQuery(
            "SELECT t_k1, t_k2, t_v1, u_k1, u_k2, u_v1 FROM t, u WHERE t.t_k1 = u.u_k1")
        .config(core::QueryConfig::kSpillStartPartitionBit, "29")
        .verifier([&](const std::shared_ptr<Task>& task, bool /*unused*/) {
          const auto statsPair = taskSpilledStats(*task);
          // The spill triggered at the probe side.
          ASSERT_EQ(statsPair.first.spilledBytes, 0);
          ASSERT_EQ(statsPair.first.spilledPartitions, 0);
          ASSERT_GT(statsPair.second.spilledBytes, 0);
          ASSERT_EQ(statsPair.second.spilledPartitions, 16);
        })
        .run();
  });

  taskWait.await([&]() { return !taskWaitFlag.load(); });
  ASSERT_TRUE(op != nullptr);
  auto task = op->operatorCtx()->task();
  auto* nodePool = op->pool()->parent();
  const auto nodeMemoryUsage = nodePool->reservedBytes();
  {
    memory::ScopedMemoryArbitrationContext ctx(op->pool());
    const uint64_t reclaimedBytes = task->pool()->reclaim(
        task->pool()->capacity(), 1'000'000, reclaimerStats_);
    ASSERT_GT(reclaimedBytes, 0);
    ASSERT_EQ(nodeMemoryUsage - nodePool->reservedBytes(), reclaimedBytes);
  }
  // Verify all the memory has been freed, except for the ones for hash lookup.
  ASSERT_EQ(nodePool->reservedBytes(), 1048576);

  driverWaitFlag = false;
  driverWait.notifyAll();
  task.reset();

  taskThread.join();
}

DEBUG_ONLY_TEST_F(HashJoinTest, hashTableCleanupAfterProbeFinish) {
  auto buildVectors =
      CudfHiveConnectorTestBase::makeVectors(buildType_, 5, 100);
  auto probeVectors =
      CudfHiveConnectorTestBase::makeVectors(probeType_, 5, 100);

  createDuckDbTable("t", probeVectors);
  createDuckDbTable("u", buildVectors);

  HashProbe* probeOp{nullptr};
  SCOPED_TESTVALUE_SET(
      "facebook::velox::exec::Driver::runInternal::getOutput",
      std::function<void(Operator*)>([&](Operator* op) {
        if (probeOp == nullptr && op->operatorType() == "HashProbe") {
          probeOp = dynamic_cast<HashProbe*>(op);
        }
      }));

  bool tableEmpty{false};
  SCOPED_TESTVALUE_SET(
      "facebook::velox::exec::Driver::runInternal::noMoreInput",
      std::function<void(Operator*)>([&](Operator* op) {
        if (op->operatorType() == "FilterProject") {
          tableEmpty = (probeOp->testingTable()->numDistinct() == 0);
        }
      }));

  auto planNodeIdGenerator = std::make_shared<core::PlanNodeIdGenerator>();
  auto plan = PlanBuilder(planNodeIdGenerator)
                  .values(probeVectors, true)
                  .hashJoin(
                      {"t_k1"},
                      {"u_k1"},
                      PlanBuilder(planNodeIdGenerator)
                          .values(buildVectors, true)
                          .planNode(),
                      "",
                      concat(probeType_->names(), buildType_->names()))
                  .project({"t_k1", "t_k2", "t_v1", "u_k1", "u_k2", "u_v1"})
                  .planNode();

  auto tempDirectory = exec::test::TempDirectoryPath::create();
  HashJoinBuilder(*pool_, duckDbQueryRunner_, driverExecutor_.get())
      .numDrivers(1)
      .planNode(plan)
      .injectSpill(false)
      .spillDirectory(tempDirectory->getPath())
      .referenceQuery(
          "SELECT t_k1, t_k2, t_v1, u_k1, u_k2, u_v1 FROM t, u WHERE t.t_k1 = u.u_k1")
      .config(core::QueryConfig::kSpillStartPartitionBit, "29")
      .run();
  ASSERT_TRUE(tableEmpty);
}

} // namespace<|MERGE_RESOLUTION|>--- conflicted
+++ resolved
@@ -55,14 +55,9 @@
   explicit HashJoinTest(const TestParam& param) : CudfHashJoinTestBase(param) {}
 
   void SetUp() override {
-<<<<<<< HEAD
     cudf_velox::CudfConfig::getInstance().allowCpuFallback = false;
     cudf_velox::CudfConfig::getInstance().debugEnabled = false;
     CudfHashJoinTestBase::SetUp();
-=======
-    HashJoinTestBase::SetUp();
-    cudf_velox::CudfConfig::getInstance().allowCpuFallback = false;
->>>>>>> 2e3c99e8
     cudf_velox::registerCudf();
   }
 
@@ -926,11 +921,8 @@
   }
 }
 
-<<<<<<< HEAD
 // Test disabled until issue
 // https://github.com/facebookincubator/velox/issues/15324 is resolved
-=======
->>>>>>> 2e3c99e8
 TEST_P(MultiThreadedHashJoinTest, DISABLED_semiFilterOverLazyVectors) {
   auto probeVectors = makeBatches(1, [&](auto /*unused*/) {
     return makeRowVector(
