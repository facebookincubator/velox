--- conflicted
+++ resolved
@@ -55,14 +55,9 @@
   explicit HashJoinTest(const TestParam& param) : CudfHashJoinTestBase(param) {}
 
   void SetUp() override {
-<<<<<<< HEAD
     cudf_velox::CudfConfig::getInstance().allowCpuFallback = false;
     cudf_velox::CudfConfig::getInstance().debugEnabled = false;
     CudfHashJoinTestBase::SetUp();
-=======
-    HashJoinTestBase::SetUp();
-    cudf_velox::CudfConfig::getInstance().allowCpuFallback = false;
->>>>>>> 8a5c63e7
     cudf_velox::registerCudf();
   }
 
