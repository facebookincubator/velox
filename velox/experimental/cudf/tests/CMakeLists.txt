--- conflicted
+++ resolved
@@ -60,13 +60,9 @@
 set_tests_properties(velox_cudf_order_by_test PROPERTIES LABELS cuda_driver
                                                          TIMEOUT 3000)
 set_tests_properties(velox_cudf_aggregation_test PROPERTIES LABELS cuda_driver
-<<<<<<< HEAD
-                                                         TIMEOUT 3000)
+                                                            TIMEOUT 3000)
 set_tests_properties(velox_cudf_local_partition_test PROPERTIES LABELS cuda_driver
                                                          TIMEOUT 3000)
-=======
-                                                            TIMEOUT 3000)
->>>>>>> e4ce43db
 set_tests_properties(velox_cudf_table_scan_test PROPERTIES LABELS cuda_driver
                                                            TIMEOUT 3000)
 set_tests_properties(velox_cudf_table_write_test PROPERTIES LABELS cuda_driver
