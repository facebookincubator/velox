# Copyright (c) Facebook, Inc. and its affiliates.
#
# Licensed under the Apache License, Version 2.0 (the "License");
# you may not use this file except in compliance with the License.
# You may obtain a copy of the License at
#
#     http://www.apache.org/licenses/LICENSE-2.0
#
# Unless required by applicable law or agreed to in writing, software
# distributed under the License is distributed on an "AS IS" BASIS,
# WITHOUT WARRANTIES OR CONDITIONS OF ANY KIND, either express or implied.
# See the License for the specific language governing permissions and
# limitations under the License.

add_executable(velox_cudf_hash_join_test HashJoinTest.cpp Main.cpp)
add_executable(velox_cudf_order_by_test Main.cpp OrderByTest.cpp)
add_executable(velox_cudf_aggregation_test Main.cpp AggregationTest.cpp)
add_executable(velox_cudf_table_scan_test Main.cpp TableScanTest.cpp)
# Disabling writer tests until we re-add writing ability to CudfHiveConnector
# add_executable(velox_cudf_table_write_test Main.cpp TableWriteTest.cpp)
add_executable(velox_cudf_local_partition_test Main.cpp LocalPartitionTest.cpp)
add_executable(velox_cudf_filter_project_test Main.cpp FilterProjectTest.cpp)
add_executable(velox_cudf_subfield_filter_ast_test Main.cpp SubfieldFilterAstTest.cpp)
add_executable(velox_cudf_limit_test Main.cpp LimitTest.cpp)
add_executable(velox_cudf_config_test Main.cpp ConfigTest.cpp)
add_executable(velox_cudf_assign_unique_id_test Main.cpp AssignUniqueIdTest.cpp)

add_test(
  NAME velox_cudf_hash_join_test
  COMMAND velox_cudf_hash_join_test
  WORKING_DIRECTORY ${CMAKE_CURRENT_SOURCE_DIR}
)

add_test(
  NAME velox_cudf_order_by_test
  COMMAND velox_cudf_order_by_test
  WORKING_DIRECTORY ${CMAKE_CURRENT_SOURCE_DIR}
)

add_test(
  NAME velox_cudf_aggregation_test
  COMMAND velox_cudf_aggregation_test
  WORKING_DIRECTORY ${CMAKE_CURRENT_SOURCE_DIR}
)

add_test(
  NAME velox_cudf_local_partition_test
  COMMAND velox_cudf_local_partition_test
  WORKING_DIRECTORY ${CMAKE_CURRENT_SOURCE_DIR}
)

add_test(
  NAME velox_cudf_table_scan_test
  COMMAND velox_cudf_table_scan_test
  WORKING_DIRECTORY ${CMAKE_CURRENT_SOURCE_DIR}
)

# add_test(
#   NAME velox_cudf_table_write_test
#   COMMAND velox_cudf_table_write_test
#   WORKING_DIRECTORY ${CMAKE_CURRENT_SOURCE_DIR}
# )

add_test(
  NAME velox_cudf_filter_project_test
  COMMAND velox_cudf_filter_project_test
  WORKING_DIRECTORY ${CMAKE_CURRENT_SOURCE_DIR}
)

add_test(
  NAME velox_cudf_subfield_filter_ast_test
  COMMAND velox_cudf_subfield_filter_ast_test
  WORKING_DIRECTORY ${CMAKE_CURRENT_SOURCE_DIR}
)

add_test(
  NAME velox_cudf_limit_test
  COMMAND velox_cudf_limit_test
  WORKING_DIRECTORY ${CMAKE_CURRENT_SOURCE_DIR}
)

add_test(
  NAME velox_cudf_assign_unique_id_test
  COMMAND velox_cudf_assign_unique_id_test
  WORKING_DIRECTORY ${CMAKE_CURRENT_SOURCE_DIR}
)

add_test(
  NAME velox_cudf_config_test
  COMMAND velox_cudf_config_test
  WORKING_DIRECTORY ${CMAKE_CURRENT_SOURCE_DIR}
)

set_tests_properties(velox_cudf_hash_join_test PROPERTIES LABELS cuda_driver TIMEOUT 3000)
set_tests_properties(velox_cudf_order_by_test PROPERTIES LABELS cuda_driver TIMEOUT 3000)
set_tests_properties(velox_cudf_aggregation_test PROPERTIES LABELS cuda_driver TIMEOUT 3000)
set_tests_properties(velox_cudf_local_partition_test PROPERTIES LABELS cuda_driver TIMEOUT 3000)
set_tests_properties(velox_cudf_table_scan_test PROPERTIES LABELS cuda_driver TIMEOUT 3000)
# set_tests_properties(velox_cudf_table_write_test PROPERTIES LABELS cuda_driver TIMEOUT 3000)
set_tests_properties(velox_cudf_filter_project_test PROPERTIES LABELS cuda_driver TIMEOUT 3000)
set_tests_properties(velox_cudf_subfield_filter_ast_test PROPERTIES LABELS cuda_driver TIMEOUT 3000)
set_tests_properties(velox_cudf_limit_test PROPERTIES LABELS cuda_driver TIMEOUT 3000)
set_tests_properties(velox_cudf_config_test PROPERTIES LABELS cuda_driver TIMEOUT 300)
set_tests_properties(velox_cudf_assign_unique_id_test PROPERTIES LABELS cuda_driver TIMEOUT 3000)

target_link_libraries(
  velox_cudf_hash_join_test
<<<<<<< HEAD
  velox_cudf_hive_connector
=======
>>>>>>> c484256e
  velox_cudf_exec_test_lib
  velox_cudf_exec
  velox_exec
  velox_exec_test_lib
  velox_test_util
  velox_vector_fuzzer
  gtest
  gtest_main
  Folly::folly
  fmt::fmt
)

target_link_libraries(
  velox_cudf_order_by_test
  velox_cudf_exec
  velox_exec
  velox_exec_test_lib
  velox_test_util
  gtest
  gtest_main
  fmt::fmt
)

target_link_libraries(
  velox_cudf_aggregation_test
  velox_cudf_exec
  velox_exec
  velox_exec_test_lib
  velox_test_util
  velox_vector_fuzzer
  gtest
  gtest_main
  fmt::fmt
)

target_link_libraries(
  velox_cudf_local_partition_test
  velox_cudf_exec
  velox_exec
  velox_exec_test_lib
  velox_test_util
  gtest
  gtest_main
  fmt::fmt
)

target_link_libraries(
  velox_cudf_table_scan_test
  velox_cudf_exec_test_lib
  velox_cudf_hive_connector
  velox_exec
  velox_exec_test_lib
  velox_test_util
  gtest
  gtest_main
  fmt::fmt
)

# target_link_libraries(
#   velox_cudf_table_write_test
#   velox_cudf_exec_test_lib
#   velox_cudf_hive_connector
#   velox_exec
#   velox_exec_test_lib
#   velox_test_util
#   gtest
#   gtest_main
#   fmt::fmt
# )

target_link_libraries(
  velox_cudf_filter_project_test
  velox_cudf_exec
  velox_exec
  velox_exec_test_lib
  velox_functions_test_lib
  velox_test_util
  gtest
  gtest_main
)

target_link_libraries(
  velox_cudf_subfield_filter_ast_test
  velox_cudf_exec
  velox_exec
  velox_exec_test_lib
  velox_test_util
  gtest
  gtest_main
)

target_link_libraries(
  velox_cudf_limit_test
  velox_cudf_exec
  velox_exec
  velox_exec_test_lib
  velox_test_util
  gtest
  gtest_main
)

target_link_libraries(velox_cudf_config_test velox_cudf_exec gtest gtest_main)
target_link_libraries(
  velox_cudf_assign_unique_id_test
  velox_cudf_exec
  velox_exec
  velox_exec_test_lib
  velox_test_util
  gtest
  gtest_main
)

add_subdirectory(utils)

if(${VELOX_ENABLE_SPARK_FUNCTIONS})
  add_subdirectory(sparksql)
endif()<|MERGE_RESOLUTION|>--- conflicted
+++ resolved
@@ -105,10 +105,6 @@
 
 target_link_libraries(
   velox_cudf_hash_join_test
-<<<<<<< HEAD
-  velox_cudf_hive_connector
-=======
->>>>>>> c484256e
   velox_cudf_exec_test_lib
   velox_cudf_exec
   velox_exec
