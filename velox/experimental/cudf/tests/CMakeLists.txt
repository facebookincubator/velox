--- conflicted
+++ resolved
@@ -81,13 +81,14 @@
 )
 
 add_test(
-<<<<<<< HEAD
   NAME velox_cudf_expression_selection_test
   COMMAND velox_cudf_expression_selection_test
-=======
+  WORKING_DIRECTORY ${CMAKE_CURRENT_SOURCE_DIR}
+)
+
+add_test(
   NAME velox_cudf_assign_unique_id_test
   COMMAND velox_cudf_assign_unique_id_test
->>>>>>> 95bd54af
   WORKING_DIRECTORY ${CMAKE_CURRENT_SOURCE_DIR}
 )
 
