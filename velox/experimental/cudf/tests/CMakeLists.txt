--- conflicted
+++ resolved
@@ -184,8 +184,6 @@
 #   gtest_main
 #   fmt::fmt
 # )
-<<<<<<< HEAD
-=======
 
 target_link_libraries(
   velox_cudf_filter_project_test
@@ -197,7 +195,6 @@
   gtest
   gtest_main
 )
->>>>>>> 8b0a19e1
 
 target_link_libraries(
   velox_cudf_subfield_filter_ast_test
