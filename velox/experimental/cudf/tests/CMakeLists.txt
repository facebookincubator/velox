--- conflicted
+++ resolved
@@ -56,18 +56,12 @@
   COMMAND velox_cudf_filter_project_test
   WORKING_DIRECTORY ${CMAKE_CURRENT_SOURCE_DIR})
 
-<<<<<<< HEAD
 set_tests_properties(velox_cudf_hash_join_test PROPERTIES LABELS cuda_driver
                                                           TIMEOUT 3000)
-=======
 add_test(
   NAME velox_cudf_limit_test
   COMMAND velox_cudf_limit_test
   WORKING_DIRECTORY ${CMAKE_CURRENT_SOURCE_DIR})
-
-set_tests_properties(velox_cudf_hash_test PROPERTIES LABELS cuda_driver TIMEOUT
-                                                     3000)
->>>>>>> 4bc9e284
 set_tests_properties(velox_cudf_order_by_test PROPERTIES LABELS cuda_driver
                                                          TIMEOUT 3000)
 set_tests_properties(velox_cudf_aggregation_test PROPERTIES LABELS cuda_driver
