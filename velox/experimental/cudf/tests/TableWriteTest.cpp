/*
 * Copyright (c) Facebook, Inc. and its affiliates.
 *
 * Licensed under the Apache License, Version 2.0 (the "License");
 * you may not use this file except in compliance with the License.
 * You may obtain a copy of the License at
 *
 *     http://www.apache.org/licenses/LICENSE-2.0
 *
 * Unless required by applicable law or agreed to in writing, software
 * distributed under the License is distributed on an "AS IS" BASIS,
 * WITHOUT WARRANTIES OR CONDITIONS OF ANY KIND, either express or implied.
 * See the License for the specific language governing permissions and
 * limitations under the License.
 */

#include "velox/experimental/cudf/connectors/hive/CudfHiveConfig.h"
#include "velox/experimental/cudf/connectors/hive/CudfHiveConnector.h"
#include "velox/experimental/cudf/connectors/hive/CudfHiveConnectorSplit.h"
#include "velox/experimental/cudf/connectors/hive/CudfHiveDataSource.h"
#include "velox/experimental/cudf/connectors/hive/CudfHiveTableHandle.h"
#include "velox/experimental/cudf/exec/ToCudf.h"
#include "velox/experimental/cudf/tests/utils/CudfHiveConnectorTestBase.h"
#include "velox/experimental/cudf/tests/utils/CudfPlanBuilder.h"

#include "folly/dynamic.h"
#include "velox/common/base/Fs.h"
#include "velox/common/testutil/TestValue.h"
#include "velox/dwio/common/Options.h"
#include "velox/dwio/common/WriterFactory.h"
#include "velox/exec/PlanNodeStats.h"
#include "velox/exec/TableWriter.h"
#include "velox/exec/tests/utils/ArbitratorTestUtil.h"
#include "velox/exec/tests/utils/AssertQueryBuilder.h"
#include "velox/exec/tests/utils/PlanBuilder.h"
#include "velox/exec/tests/utils/TempDirectoryPath.h"

#include <gflags/gflags.h>
#include <re2/re2.h>

#include <string>

using namespace facebook::velox;
using namespace facebook::velox::core;
using namespace facebook::velox::exec;
using namespace facebook::velox::common;
using namespace facebook::velox::connector;
using namespace facebook::velox::exec::test;
using namespace facebook::velox::common::test;
using namespace facebook::velox::common::testutil;
using namespace facebook::velox::dwio::common;

using namespace facebook::velox::cudf_velox;
using namespace facebook::velox::cudf_velox::exec;
using namespace facebook::velox::cudf_velox::exec::test;

constexpr uint64_t kQueryMemoryCapacity = 512 * MB;

DEFINE_bool(velox_cudf_debug, false, "Enable debug printing");

namespace {

static core::ColumnStatsSpec generateColumnStatsSpec(
    const std::string& name,
    const std::vector<core::FieldAccessTypedExprPtr>& groupingKeys,
    AggregationNode::Step step) {
  core::TypedExprPtr inputField =
      std::make_shared<const core::FieldAccessTypedExpr>(BIGINT(), name);
  auto callExpr =
      std::make_shared<const core::CallTypedExpr>(BIGINT(), "min", inputField);
  std::vector<std::string> aggregateNames = {"min"};
  std::vector<core::AggregationNode::Aggregate> aggregates = {
      core::AggregationNode::Aggregate{
          callExpr, {{BIGINT()}}, nullptr, {}, {}}};
  return core::ColumnStatsSpec{groupingKeys, step, aggregateNames, aggregates};
}

} // namespace

enum class TestMode {
  kUnpartitioned,
};

std::string testModeString(TestMode mode) {
  switch (mode) {
    case TestMode::kUnpartitioned:
      return "UNPARTITIONED";
  }
  VELOX_UNREACHABLE();
}

FOLLY_ALWAYS_INLINE std::ostream& operator<<(std::ostream& os, TestMode mode) {
  os << testModeString(mode);
  return os;
}

// NOTE: google parameterized test framework can't handle complex test
// parameters properly. So we encode the different test parameters into one
// integer value.
struct TestParam {
  uint64_t value;

  explicit TestParam(uint64_t value) : value(value) {}

  TestParam(
      FileFormat fileFormat,
      TestMode testMode,
      CommitStrategy commitStrategy,
      bool multiDrivers,
      CompressionKind compressionKind) {
    value = static_cast<uint64_t>(compressionKind) << 32 |
        static_cast<uint64_t>(static_cast<bool>(multiDrivers)) << 24 |
        static_cast<uint64_t>(fileFormat) << 16 |
        static_cast<uint64_t>(testMode) << 8 |
        static_cast<uint64_t>(commitStrategy);
  }

  CompressionKind compressionKind() const {
    return static_cast<CompressionKind>((value & ((1L << 40) - 1)) >> 32);
  }

  bool multiDrivers() const {
    return (value >> 24) != 0;
  }

  FileFormat fileFormat() const {
    return static_cast<FileFormat>((value & ((1L << 24) - 1)) >> 16);
  }

  TestMode testMode() const {
    return static_cast<TestMode>((value & ((1L << 16) - 1)) >> 8);
  }

  CommitStrategy commitStrategy() const {
    return static_cast<CommitStrategy>((value & ((1L << 8) - 1)));
  }

  std::string toString() const {
    return fmt::format(
        "FileFormat[{}] TestMode[{}] commitStrategy[{}] multiDrivers[{}] compression[{}]",
        dwio::common::toString((fileFormat())),
        testModeString(testMode()),
        CommitStrategyName::toName(commitStrategy()),
        multiDrivers(),
        compressionKindToString(compressionKind()));
  }
};

class TableWriteTest : public CudfHiveConnectorTestBase {
 protected:
  explicit TableWriteTest(uint64_t testValue)
      : testParam_(static_cast<TestParam>(testValue)),
        fileFormat_(dwio::common::FileFormat::PARQUET),
        testMode_(testParam_.testMode()),
        numTableWriterCount_(
            testParam_.multiDrivers() ? kNumTableWriterCount : 1),
        commitStrategy_(testParam_.commitStrategy()),
        compressionKind_(testParam_.compressionKind()) {
    LOG(INFO) << testParam_.toString();
    if (FLAGS_velox_cudf_debug) {
      std::cout << testParam_.toString() << std::endl;
    }

    auto rowType =
        ROW({"c0", "c1", "c2", "c3", "c4", "c5"},
            {BIGINT(), INTEGER(), SMALLINT(), REAL(), DOUBLE(), VARCHAR()});
    setDataTypes(rowType);
  }

  void SetUp() override {
    CudfHiveConnectorTestBase::SetUp();
  }

  std::shared_ptr<Task> assertQueryWithWriterConfigs(
      const core::PlanNodePtr& plan,
      std::vector<std::shared_ptr<TempFilePath>> filePaths,
      const std::string& duckDbSql,
      bool spillEnabled = false) {
    std::vector<Split> splits;
    for (const auto& filePath : filePaths) {
<<<<<<< HEAD
      splits.push_back(facebook::velox::exec::Split(
          makeCudfHiveConnectorSplit(filePath->getPath())));
=======
      splits.push_back(
          facebook::velox::exec::Split(
              makeCudfHiveConnectorSplit(filePath->getPath())));
>>>>>>> 8b0a19e1
    }
    if (!spillEnabled) {
      return AssertQueryBuilder(plan, duckDbQueryRunner_)
          .maxDrivers(2 * kNumTableWriterCount)
          .config(
              QueryConfig::kTaskWriterCount,
              std::to_string(numTableWriterCount_))
          .splits(splits)
          .assertResults(duckDbSql);
    }
  }

  std::shared_ptr<Task> assertQueryWithWriterConfigs(
      const core::PlanNodePtr& plan,
      const std::string& duckDbSql,
      bool enableSpill = false) {
    if (!enableSpill) {
      TestScopedSpillInjection scopedSpillInjection(100);
      return AssertQueryBuilder(plan, duckDbQueryRunner_)
          .maxDrivers(2 * kNumTableWriterCount)
          .config(
              QueryConfig::kTaskWriterCount,
              std::to_string(numTableWriterCount_))
          .config(core::QueryConfig::kSpillEnabled, "true")
          .config(QueryConfig::kWriterSpillEnabled, "true")
          // Scale writer settings to trigger partition rebalancing.
          .config(QueryConfig::kScaleWriterRebalanceMaxMemoryUsageRatio, "1.0")
          .config(
              QueryConfig::kScaleWriterMinProcessedBytesRebalanceThreshold, "0")
          .config(
              QueryConfig::
                  kScaleWriterMinPartitionProcessedBytesRebalanceThreshold,
              "0")
          .assertResults(duckDbSql);
    }
  }

  RowVectorPtr runQueryWithWriterConfigs(
      const core::PlanNodePtr& plan,
      bool spillEnabled = false) {
    if (!spillEnabled) {
      return AssertQueryBuilder(plan, duckDbQueryRunner_)
          .maxDrivers(2 * kNumTableWriterCount)
          .config(
              QueryConfig::kTaskWriterCount,
              std::to_string(numTableWriterCount_))
          // Scale writer settings to trigger partition rebalancing.
          .config(QueryConfig::kScaleWriterRebalanceMaxMemoryUsageRatio, "1.0")
          .config(
              QueryConfig::kScaleWriterMinProcessedBytesRebalanceThreshold, "0")
          .config(
              QueryConfig::
                  kScaleWriterMinPartitionProcessedBytesRebalanceThreshold,
              "0")
          .copyResults(pool());
    }
  }

  void setCommitStrategy(CommitStrategy commitStrategy) {
    commitStrategy_ = commitStrategy;
  }

  void setDataTypes(
      const RowTypePtr& inputType,
      const RowTypePtr& tableSchema = nullptr) {
    rowType_ = inputType;
    if (tableSchema != nullptr) {
      setTableSchema(tableSchema);
    } else {
      setTableSchema(rowType_);
    }
  }

  void setTableSchema(const RowTypePtr& tableSchema) {
    tableSchema_ = tableSchema;
  }

  std::vector<std::shared_ptr<facebook::velox::connector::ConnectorSplit>>
  makeCudfHiveConnectorSplits(
      const std::shared_ptr<TempDirectoryPath>& directoryPath) {
    return makeCudfHiveConnectorSplits(directoryPath->getPath());
  }

  std::vector<std::shared_ptr<facebook::velox::connector::ConnectorSplit>>
  makeCudfHiveConnectorSplits(const std::string& directoryPath) {
    std::vector<std::shared_ptr<facebook::velox::connector::ConnectorSplit>>
        splits;

    for (auto& path : fs::recursive_directory_iterator(directoryPath)) {
      if (path.is_regular_file()) {
<<<<<<< HEAD
        splits.push_back(CudfHiveConnectorTestBase::makeCudfHiveConnectorSplits(
            path.path().string(), 1)[0]);
=======
        splits.push_back(
            CudfHiveConnectorTestBase::makeCudfHiveConnectorSplits(
                path.path().string(), 1)[0]);
>>>>>>> 8b0a19e1
      }
    }

    return splits;
  }

  // Lists and returns all the regular files from a given directory recursively.
  std::vector<std::string> listAllFiles(const std::string& directoryPath) {
    std::vector<std::string> files;
    for (auto& path : fs::recursive_directory_iterator(directoryPath)) {
      if (path.is_regular_file()) {
        files.push_back(path.path().filename());
      }
    }
    return files;
  }

  // Builds and returns the parquet splits from the list of files with one split
  // per each file.
  std::vector<std::shared_ptr<facebook::velox::connector::ConnectorSplit>>
  makeCudfHiveConnectorSplits(
      const std::vector<std::filesystem::path>& filePaths) {
    std::vector<std::shared_ptr<facebook::velox::connector::ConnectorSplit>>
        splits;
    for (const auto& filePath : filePaths) {
<<<<<<< HEAD
      splits.push_back(CudfHiveConnectorTestBase::makeCudfHiveConnectorSplits(
          filePath.string(), 1)[0]);
=======
      splits.push_back(
          CudfHiveConnectorTestBase::makeCudfHiveConnectorSplits(
              filePath.string(), 1)[0]);
>>>>>>> 8b0a19e1
    }
    return splits;
  }

  std::vector<RowVectorPtr> makeVectors(
      int32_t numVectors,
      int32_t rowsPerVector) {
    return CudfHiveConnectorTestBase::makeVectors(
        rowType_, numVectors, rowsPerVector);
  }

  RowVectorPtr makeConstantVector(size_t size) {
    return makeRowVector(
        rowType_->names(),
        {makeConstant((int64_t)123'456, size),
         makeConstant((int32_t)321, size),
         makeConstant((int16_t)12'345, size),
         makeConstant(variant(TypeKind::REAL), size),
         makeConstant((double)1'234.01, size),
         makeConstant(variant(TypeKind::VARCHAR), size)});
  }

  std::vector<RowVectorPtr> makeBatches(
      vector_size_t numBatches,
      std::function<RowVectorPtr(int32_t)> makeVector) {
    std::vector<RowVectorPtr> batches;
    batches.reserve(numBatches);
    for (int32_t i = 0; i < numBatches; ++i) {
      batches.push_back(makeVector(i));
    }
    return batches;
  }

  std::set<std::string> getLeafSubdirectories(
      const std::string& directoryPath) {
    std::set<std::string> subdirectories;
    for (auto& path : fs::recursive_directory_iterator(directoryPath)) {
      if (path.is_regular_file()) {
        subdirectories.emplace(path.path().parent_path().string());
      }
    }
    return subdirectories;
  }

  std::vector<std::string> getRecursiveFiles(const std::string& directoryPath) {
    std::vector<std::string> files;
    for (auto& path : fs::recursive_directory_iterator(directoryPath)) {
      if (path.is_regular_file()) {
        files.push_back(path.path().string());
      }
    }
    return files;
  }

  uint32_t countRecursiveFiles(const std::string& directoryPath) {
    return getRecursiveFiles(directoryPath).size();
  }

  // Helper method to return InsertTableHandle.
  std::shared_ptr<core::InsertTableHandle> createInsertTableHandle(
      const RowTypePtr& outputRowType,
      const cudf_velox::connector::hive::LocationHandle::TableType&
          outputTableType,
      const std::string& outputDirectoryPath,
      const std::optional<CompressionKind> compressionKind = {}) {
    return std::make_shared<core::InsertTableHandle>(
        kCudfHiveConnectorId,
        makeCudfHiveInsertTableHandle(
            outputRowType->names(),
            outputRowType->children(),
            makeLocationHandle(outputDirectoryPath, outputTableType),
            compressionKind));
  }

  // Returns a table insert plan node.
  PlanNodePtr createInsertPlan(
      PlanBuilder& inputPlan,
      const RowTypePtr& outputRowType,
      const std::string& outputDirectoryPath,
      const std::optional<CompressionKind> compressionKind = {},
      int numTableWriters = 1,
      const cudf_velox::connector::hive::LocationHandle::TableType&
          outputTableType =
              cudf_velox::connector::hive::LocationHandle::TableType::kNew,
      const CommitStrategy& outputCommitStrategy = CommitStrategy::kNoCommit,
      bool aggregateResult = true,
      std::shared_ptr<core::AggregationNode> aggregationNode = nullptr) {
    std::optional<core::ColumnStatsSpec> columnStatsSpec = std::nullopt;
    if (aggregationNode != nullptr) {
      // Convert AggregationNode to ColumnStatsSpec
      VELOX_CHECK(!aggregationNode->ignoreNullKeys());
      VELOX_CHECK(!aggregationNode->groupId().has_value());
      VELOX_CHECK(!aggregationNode->isPreGrouped());
      VELOX_CHECK(aggregationNode->globalGroupingSets().empty());
      VELOX_CHECK(!aggregationNode->aggregateNames().empty());
      VELOX_CHECK_EQ(
          aggregationNode->aggregateNames().size(),
          aggregationNode->aggregates().size());
      columnStatsSpec = core::ColumnStatsSpec{
          aggregationNode->groupingKeys(),
          aggregationNode->step(),
          aggregationNode->aggregateNames(),
          aggregationNode->aggregates()};
    }
    return createInsertPlan(
        inputPlan,
        inputPlan.planNode()->outputType(),
        outputRowType,
        outputDirectoryPath,
        compressionKind,
        numTableWriters,
        outputTableType,
        outputCommitStrategy,
        aggregateResult,
        columnStatsSpec);
  }

  PlanNodePtr createInsertPlan(
      PlanBuilder& inputPlan,
      const RowTypePtr& inputRowType,
      const RowTypePtr& tableRowType,
      const std::string& outputDirectoryPath,
      const std::optional<CompressionKind> compressionKind = {},
      int numTableWriters = 1,
      const cudf_velox::connector::hive::LocationHandle::TableType&
          outputTableType =
              cudf_velox::connector::hive::LocationHandle::TableType::kNew,
      const CommitStrategy& outputCommitStrategy = CommitStrategy::kNoCommit,
      bool aggregateResult = true,
      std::optional<core::ColumnStatsSpec> columnStatsSpec = std::nullopt) {
    VELOX_CHECK(
        numTableWriters == 1, "Multiple CudfTableWriters not yet supported");
    return createInsertPlanWithSingleWriter(
        inputPlan,
        inputRowType,
        tableRowType,
        outputDirectoryPath,
        compressionKind,
        outputTableType,
        outputCommitStrategy,
        aggregateResult,
        columnStatsSpec);
  }

  PlanNodePtr createInsertPlanWithSingleWriter(
      PlanBuilder& inputPlan,
      const RowTypePtr& inputRowType,
      const RowTypePtr& tableRowType,
      const std::string& outputDirectoryPath,
      const std::optional<CompressionKind> compressionKind,
      const cudf_velox::connector::hive::LocationHandle::TableType&
          outputTableType,
      const CommitStrategy& outputCommitStrategy,
      bool aggregateResult,
      std::optional<core::ColumnStatsSpec> columnStatsSpec) {
    const bool addScaleWriterExchange = false;
    auto insertPlan = inputPlan;
    insertPlan
        .addNode(addCudfTableWriter(
            inputRowType,
            tableRowType->names(),
            columnStatsSpec,
            createInsertTableHandle(
                tableRowType,
                outputTableType,
                outputDirectoryPath,
                compressionKind),
            outputCommitStrategy))
        .capturePlanNodeId(tableWriteNodeId_);
    if (aggregateResult) {
      insertPlan.project({TableWriteTraits::rowCountColumnName()})
          .singleAggregation(
              {},
              {fmt::format("sum({})", TableWriteTraits::rowCountColumnName())});
    }
    return insertPlan.planNode();
  }

  // Return the corresponding column names in 'inputRowType' of
  // 'tableColumnNames' from 'tableRowType'.
  static std::vector<std::string> inputColumnNames(
      const std::vector<std::string>& tableColumnNames,
      const RowTypePtr& tableRowType,
      const RowTypePtr& inputRowType) {
    std::vector<std::string> inputNames;
    inputNames.reserve(tableColumnNames.size());
    for (const auto& tableColumnName : tableColumnNames) {
      const auto columnIdx = tableRowType->getChildIdx(tableColumnName);
      inputNames.push_back(inputRowType->nameOf(columnIdx));
    }
    return inputNames;
  }

  // Parameter partitionName is string formatted in the CudfHive style
  // key1=value1/key2=value2/... Parameter partitionTypes are types of partition
  // keys in the same order as in partitionName.The return value is a SQL
  // predicate with values single quoted for string and date and not quoted for
  // other supported types, ex., key1='value1' AND key2=value2 AND ...
  std::string partitionNameToPredicate(
      const std::string& partitionName,
      const std::vector<TypePtr>& partitionTypes) {
    std::vector<std::string> conjuncts;

    std::vector<std::string> partitionKeyValues;
    folly::split('/', partitionName, partitionKeyValues);
    VELOX_CHECK_EQ(partitionKeyValues.size(), partitionTypes.size());

    for (auto i = 0; i < partitionKeyValues.size(); ++i) {
      if (partitionTypes[i]->isVarchar() || partitionTypes[i]->isVarbinary() ||
          partitionTypes[i]->isDate()) {
        conjuncts.push_back(
            partitionKeyValues[i]
                .replace(partitionKeyValues[i].find("="), 1, "='")
                .append("'"));
      } else {
        conjuncts.push_back(partitionKeyValues[i]);
      }
    }

    return folly::join(" AND ", conjuncts);
  }

  // Verifies if a unbucketed file name is encoded properly based on the
  // used commit strategy.
  void verifyUnbucketedFilePath(
      const std::filesystem::path& filePath,
      const std::string& targetDir) {
    ASSERT_EQ(filePath.parent_path().string(), targetDir);
    if (commitStrategy_ == CommitStrategy::kNoCommit) {
      ASSERT_TRUE(
          RE2::FullMatch(
              filePath.filename().string(),
              fmt::format(
                  "test_cursor.+_[0-{}]_{}_.+",
                  numTableWriterCount_ - 1,
                  tableWriteNodeId_)))
          << filePath.filename().string();
    } else {
      ASSERT_TRUE(
          RE2::FullMatch(
              filePath.filename().string(),
              fmt::format(
                  ".tmp.velox.test_cursor.+_[0-{}]_{}_.+",
                  numTableWriterCount_ - 1,
                  tableWriteNodeId_)))
          << filePath.filename().string();
    }
  }

  // Verifies the file layout and data produced by a table writer.
  void verifyTableWriterOutput(
      const std::string& targetDir,
      const RowTypePtr& bucketCheckFileType,
      bool verifyPartitionedData = true,
      bool verifyBucketedData = true) {
    SCOPED_TRACE(testParam_.toString());
    std::vector<std::filesystem::path> filePaths;
    std::vector<std::filesystem::path> dirPaths;
    for (auto& path : fs::recursive_directory_iterator(targetDir)) {
      if (path.is_regular_file()) {
        filePaths.push_back(path.path());
      } else {
        dirPaths.push_back(path.path());
      }
    }
    if (testMode_ == TestMode::kUnpartitioned) {
      ASSERT_EQ(dirPaths.size(), 0);
      ASSERT_LE(filePaths.size(), numTableWriterCount_);
      verifyUnbucketedFilePath(filePaths[0], targetDir);
      return;
    }
  }

  int getNumWriters() {
    return numTableWriterCount_;
  }

  static inline int kNumTableWriterCount = 1;

  const TestParam testParam_;
  const FileFormat fileFormat_ = FileFormat::PARQUET;
  const TestMode testMode_;
  const int numTableWriterCount_;

  RowTypePtr rowType_;
  RowTypePtr tableSchema_;
  CommitStrategy commitStrategy_;
  std::optional<CompressionKind> compressionKind_;
  std::vector<column_index_t> sortColumnIndices_;
  std::vector<CompareFlags> sortedFlags_;
  core::PlanNodeId tableWriteNodeId_;
};

class BasicTableWriteTest : public CudfHiveConnectorTestBase {};

TEST_F(BasicTableWriteTest, roundTrip) {
  vector_size_t size = 1'000;
  auto data = makeRowVector({
      makeFlatVector<int32_t>(size, [](auto row) { return row; }),
      makeFlatVector<int32_t>(
          size, [](auto row) { return row * 2; }, nullEvery(7)),
  });

  auto sourceFilePath = TempFilePath::create();
  writeToFile(sourceFilePath->getPath(), data);

  auto targetDirectoryPath = TempDirectoryPath::create();

  auto rowType = asRowType(data->type());
  auto plan = PlanBuilder()
                  .startTableScan()
                  .outputType(rowType)
                  .tableHandle(CudfHiveConnectorTestBase::makeTableHandle())
                  .endTableScan()
                  .addNode(cudfTableWrite(targetDirectoryPath->getPath()))
                  .planNode();

  auto results =
      AssertQueryBuilder(plan)
          .split(makeCudfHiveConnectorSplit(sourceFilePath->getPath()))
          .copyResults(pool());
  ASSERT_EQ(2, results->size());

  // First column has number of rows written in the first row and nulls in other
  // rows.
  auto rowCount = results->childAt(TableWriteTraits::kRowCountChannel)
                      ->as<FlatVector<int64_t>>();
  ASSERT_FALSE(rowCount->isNullAt(0));
  ASSERT_EQ(size, rowCount->valueAt(0));
  ASSERT_TRUE(rowCount->isNullAt(1));

  // Second column contains details about written files.
  auto details = results->childAt(TableWriteTraits::kFragmentChannel)
                     ->as<FlatVector<StringView>>();
  ASSERT_TRUE(details->isNullAt(0));
  ASSERT_FALSE(details->isNullAt(1));
  folly::dynamic obj = folly::parseJson(details->valueAt(1));

  ASSERT_EQ(size, obj["rowCount"].asInt());
  auto fileWriteInfos = obj["fileWriteInfos"];
  ASSERT_EQ(1, fileWriteInfos.size());
  auto writeFileName = fileWriteInfos[0]["writeFileName"].asString();

  // Read from 'writeFileName' and verify the data matches the original.
  plan = PlanBuilder()
             .startTableScan()
             .outputType(rowType)
             .tableHandle(CudfHiveConnectorTestBase::makeTableHandle())
             .endTableScan()
             .planNode();

<<<<<<< HEAD
  auto copy = AssertQueryBuilder(plan)
                  .split(makeCudfHiveConnectorSplit(fmt::format(
                      "{}/{}", targetDirectoryPath->getPath(), writeFileName)))
                  .copyResults(pool());
=======
  auto copy =
      AssertQueryBuilder(plan)
          .split(makeCudfHiveConnectorSplit(
              fmt::format(
                  "{}/{}", targetDirectoryPath->getPath(), writeFileName)))
          .copyResults(pool());
>>>>>>> 8b0a19e1
  assertEqualResults({data}, {copy});
}

TEST_F(BasicTableWriteTest, targetFileName) {
  constexpr const char* kFileName = "test.parquet";
  auto data = makeRowVector({makeFlatVector<int64_t>(10, folly::identity)});
  auto directory = TempDirectoryPath::create();
  auto plan = PlanBuilder()
                  .values({data})
                  .addNode(cudfTableWrite(
                      directory->getPath(),
                      dwio::common::FileFormat::PARQUET,
                      {},
                      nullptr,
                      kFileName))
                  .planNode();

  auto results = AssertQueryBuilder(plan).copyResults(pool());
  auto* details = results->childAt(TableWriteTraits::kFragmentChannel)
                      ->asUnchecked<SimpleVector<StringView>>();
  auto detail = folly::parseJson(details->valueAt(1));
  auto fileWriteInfos = detail["fileWriteInfos"];
  ASSERT_EQ(1, fileWriteInfos.size());
  ASSERT_EQ(fileWriteInfos[0]["writeFileName"].asString(), kFileName);
  plan = PlanBuilder()
             .startTableScan()
             .outputType(asRowType(data->type()))
             .tableHandle(CudfHiveConnectorTestBase::makeTableHandle())
             .endTableScan()
             .planNode();
  AssertQueryBuilder(plan)
      .split(makeCudfHiveConnectorSplit(
          fmt::format("{}/{}", directory->getPath(), kFileName)))
      .assertResults(data);
}

class UnpartitionedTableWriterTest
    : public TableWriteTest,
      public testing::WithParamInterface<uint64_t> {
 public:
  UnpartitionedTableWriterTest() : TableWriteTest(GetParam()) {}

  static std::vector<uint64_t> getTestParams() {
    std::vector<uint64_t> testParams;
    const auto multiDriverOptions = std::vector<bool>{false, true};
    for (bool multiDrivers : multiDriverOptions) {
      testParams.push_back(
          TestParam{
              FileFormat::PARQUET,
              TestMode::kUnpartitioned,
              CommitStrategy::kNoCommit,
              multiDrivers,
              CompressionKind_NONE}
              .value);
      testParams.push_back(
          TestParam{
              FileFormat::PARQUET,
              TestMode::kUnpartitioned,
              CommitStrategy::kTaskCommit,
              multiDrivers,
              CompressionKind_NONE}
              .value);
    }
    return testParams;
  }
};

TEST_P(UnpartitionedTableWriterTest, differentCompression) {
  std::vector<CompressionKind> compressions{
      CompressionKind_NONE,
      CompressionKind_SNAPPY,
      CompressionKind_ZSTD,
      CompressionKind_LZ4,
      CompressionKind_MAX};

  for (auto compressionKind : compressions) {
    auto input = makeVectors(10, 10);
    auto outputDirectory = TempDirectoryPath::create();
    if (compressionKind == CompressionKind_MAX) {
      VELOX_ASSERT_THROW(
          createInsertPlan(
              PlanBuilder().values(input),
              rowType_,
              outputDirectory->getPath(),
              compressionKind,
              numTableWriterCount_,
              cudf_velox::connector::hive::LocationHandle::TableType::kNew),
          "Unsupported compression type: CompressionKind_MAX");
      return;
    }
    auto plan = createInsertPlan(
        PlanBuilder().values(input),
        rowType_,
        outputDirectory->getPath(),
        compressionKind,
        numTableWriterCount_,
        cudf_velox::connector::hive::LocationHandle::TableType::kNew);

    auto result = AssertQueryBuilder(plan)
                      .config(
                          QueryConfig::kTaskWriterCount,
                          std::to_string(numTableWriterCount_))
                      .copyResults(pool());
    assertEqualResults(
        {makeRowVector({makeConstant<int64_t>(100, 1)})}, {result});
  }
}

// Test not really needed as we always write a TableType::kNew table in CudfHive
// DataSink
TEST_P(UnpartitionedTableWriterTest, immutableSettings) {
  struct {
    cudf_velox::connector::hive::LocationHandle::TableType dataType;
    bool immutableFilesEnabled;
    bool expectedInsertSuccees;

    std::string debugString() const {
      return fmt::format(
          "dataType:{}, immutableFilesEnabled:{}, operationSuccess:{}",
          dataType,
          immutableFilesEnabled,
          expectedInsertSuccees);
    }
  } testSettings[] = {
      {cudf_velox::connector::hive::LocationHandle::TableType::kNew,
       true,
       true},
      {cudf_velox::connector::hive::LocationHandle::TableType::kNew,
       false,
       true}};

  for (auto testData : testSettings) {
    SCOPED_TRACE(testData.debugString());
    std::unordered_map<std::string, std::string> propFromFile{
        {"parquet.immutable-files",
         testData.immutableFilesEnabled ? "true" : "false"}};
    std::shared_ptr<const config::ConfigBase> config{
        std::make_shared<config::ConfigBase>(std::move(propFromFile))};
    resetCudfHiveConnector(config);

    auto input = makeVectors(10, 10);
    auto outputDirectory = TempDirectoryPath::create();
    auto plan = createInsertPlan(
        PlanBuilder().values(input),
        rowType_,
        outputDirectory->getPath(),
        CompressionKind_NONE,
        numTableWriterCount_,
        testData.dataType);

    if (!testData.expectedInsertSuccees) {
      VELOX_ASSERT_THROW(
          AssertQueryBuilder(plan).copyResults(pool()),
          "CudfHive tables are immutable.");
    } else {
      auto result = AssertQueryBuilder(plan)
                        .config(
                            QueryConfig::kTaskWriterCount,
                            std::to_string(numTableWriterCount_))
                        .copyResults(pool());
      assertEqualResults(
          {makeRowVector({makeConstant<int64_t>(100, 1)})}, {result});
    }
  }
}

VELOX_INSTANTIATE_TEST_SUITE_P(
    TableWriterTest,
    UnpartitionedTableWriterTest,
    testing::ValuesIn(UnpartitionedTableWriterTest::getTestParams()));<|MERGE_RESOLUTION|>--- conflicted
+++ resolved
@@ -178,14 +178,9 @@
       bool spillEnabled = false) {
     std::vector<Split> splits;
     for (const auto& filePath : filePaths) {
-<<<<<<< HEAD
-      splits.push_back(facebook::velox::exec::Split(
-          makeCudfHiveConnectorSplit(filePath->getPath())));
-=======
       splits.push_back(
           facebook::velox::exec::Split(
               makeCudfHiveConnectorSplit(filePath->getPath())));
->>>>>>> 8b0a19e1
     }
     if (!spillEnabled) {
       return AssertQueryBuilder(plan, duckDbQueryRunner_)
@@ -276,14 +271,9 @@
 
     for (auto& path : fs::recursive_directory_iterator(directoryPath)) {
       if (path.is_regular_file()) {
-<<<<<<< HEAD
-        splits.push_back(CudfHiveConnectorTestBase::makeCudfHiveConnectorSplits(
-            path.path().string(), 1)[0]);
-=======
         splits.push_back(
             CudfHiveConnectorTestBase::makeCudfHiveConnectorSplits(
                 path.path().string(), 1)[0]);
->>>>>>> 8b0a19e1
       }
     }
 
@@ -309,14 +299,9 @@
     std::vector<std::shared_ptr<facebook::velox::connector::ConnectorSplit>>
         splits;
     for (const auto& filePath : filePaths) {
-<<<<<<< HEAD
-      splits.push_back(CudfHiveConnectorTestBase::makeCudfHiveConnectorSplits(
-          filePath.string(), 1)[0]);
-=======
       splits.push_back(
           CudfHiveConnectorTestBase::makeCudfHiveConnectorSplits(
               filePath.string(), 1)[0]);
->>>>>>> 8b0a19e1
     }
     return splits;
   }
@@ -668,19 +653,12 @@
              .endTableScan()
              .planNode();
 
-<<<<<<< HEAD
-  auto copy = AssertQueryBuilder(plan)
-                  .split(makeCudfHiveConnectorSplit(fmt::format(
-                      "{}/{}", targetDirectoryPath->getPath(), writeFileName)))
-                  .copyResults(pool());
-=======
   auto copy =
       AssertQueryBuilder(plan)
           .split(makeCudfHiveConnectorSplit(
               fmt::format(
                   "{}/{}", targetDirectoryPath->getPath(), writeFileName)))
           .copyResults(pool());
->>>>>>> 8b0a19e1
   assertEqualResults({data}, {copy});
 }
 
