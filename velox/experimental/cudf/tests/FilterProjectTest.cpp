--- conflicted
+++ resolved
@@ -603,7 +603,6 @@
   testMixedInOperation(vectors);
 }
 
-<<<<<<< HEAD
 TEST_F(CudfFilterProjectTest, simpleFilter) {
   vector_size_t batchSize = 1000;
   auto vectors = makeVectors(rowType_, 2, batchSize);
@@ -778,7 +777,4 @@
   // Run the test - should return empty result
   assertQuery(plan, "SELECT c0, c1, c2 FROM tmp WHERE c0 < 0 AND c0 > 1000");
 }
-
-=======
->>>>>>> 42540b6e
 } // namespace