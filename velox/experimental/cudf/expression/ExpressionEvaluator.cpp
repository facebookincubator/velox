/*
 * Copyright (c) Facebook, Inc. and its affiliates.
 *
 * Licensed under the Apache License, Version 2.0 (the "License");
 * you may not use this file except in compliance with the License.
 * You may obtain a copy of the License at
 *
 *     http://www.apache.org/licenses/LICENSE-2.0
 *
 * Unless required by applicable law or agreed to in writing, software
 * distributed under the License is distributed on an "AS IS" BASIS,
 * WITHOUT WARRANTIES OR CONDITIONS OF ANY KIND, either express or implied.
 * See the License for the specific language governing permissions and
 * limitations under the License.
 */
#include "velox/experimental/cudf/exec/Validation.h"
#include "velox/experimental/cudf/exec/VeloxCudfInterop.h"
#include "velox/experimental/cudf/expression/AstUtils.h"
#include "velox/experimental/cudf/expression/ExpressionEvaluator.h"

#include "velox/expression/ConstantExpr.h"
#include "velox/expression/FieldReference.h"
#include "velox/expression/FunctionSignature.h"
#include "velox/expression/SignatureBinder.h"
#include "velox/type/Type.h"
#include "velox/vector/BaseVector.h"

#include <cudf/binaryop.hpp>
#include <cudf/column/column_factories.hpp>
#include <cudf/copying.hpp>
#include <cudf/datetime.hpp>
#include <cudf/hashing.hpp>
#include <cudf/lists/count_elements.hpp>
#include <cudf/replace.hpp>
#include <cudf/round.hpp>
#include <cudf/strings/attributes.hpp>
#include <cudf/strings/case.hpp>
#include <cudf/strings/contains.hpp>
#include <cudf/strings/find.hpp>
#include <cudf/strings/slice.hpp>
#include <cudf/strings/split/split.hpp>
#include <cudf/table/table.hpp>
#include <cudf/transform.hpp>
#include <cudf/unary.hpp>

namespace facebook::velox::cudf_velox {
namespace {

struct CudfExpressionEvaluatorEntry {
  int priority;
  CudfExpressionEvaluatorCanEvaluate canEvaluate;
  CudfExpressionEvaluatorCreate create;
};

static std::unordered_map<std::string, CudfExpressionEvaluatorEntry>&
getCudfExpressionEvaluatorRegistry() {
  static std::unordered_map<std::string, CudfExpressionEvaluatorEntry> registry;
  return registry;
}

static void ensureBuiltinExpressionEvaluatorsRegistered() {
  static bool registered = false;
  if (registered) {
    return;
  }

  // Default priority for function evaluator
  const int kFunctionPriority = 50;

  // Function evaluator
  registerCudfExpressionEvaluator(
      "function",
      kFunctionPriority,
      [](std::shared_ptr<velox::exec::Expr> expr) {
        return FunctionExpression::canEvaluate(std::move(expr));
      },
      [](std::shared_ptr<velox::exec::Expr> expr, const RowTypePtr& row) {
        return FunctionExpression::create(std::move(expr), row);
      },
      /*overwrite=*/false);

  registered = true;
}

} // namespace

bool registerCudfExpressionEvaluator(
    const std::string& name,
    int priority,
    CudfExpressionEvaluatorCanEvaluate canEvaluate,
    CudfExpressionEvaluatorCreate create,
    bool overwrite) {
  auto& registry = getCudfExpressionEvaluatorRegistry();
  if (!overwrite && registry.find(name) != registry.end()) {
    return false;
  }
  registry[name] = CudfExpressionEvaluatorEntry{
      priority, std::move(canEvaluate), std::move(create)};
  return true;
}

std::unordered_map<std::string, CudfFunctionSpec>& getCudfFunctionRegistry() {
  static std::unordered_map<std::string, CudfFunctionSpec> registry;
  return registry;
}

namespace {

static bool matchCallAgainstSignatures(
    const velox::exec::Expr& call,
    const std::vector<exec::FunctionSignaturePtr>& sigs) {
  const auto n = call.inputs().size();
  std::vector<TypePtr> argTypes;
  argTypes.reserve(n);
  for (const auto& in : call.inputs()) {
    argTypes.push_back(in->type());
  }
  for (const auto& sig : sigs) {
    std::vector<Coercion> coercions(n);
    exec::SignatureBinder binder(*sig, argTypes);
    if (!binder.tryBindWithCoercions(coercions)) {
      continue;
    }
    // binder does not confirm whether positional arguments are
    // constants(scalars) as expected. we have to check manually
    const auto& constArgs = sig->constantArguments();
    const size_t fixed = std::min(constArgs.size(), n);
    bool ok = true;
    for (size_t i = 0; i < fixed; ++i) {
      if (constArgs[i] && call.inputs()[i]->name() != "literal") {
        ok = false;
        break;
      }
    }
    if (!ok) {
      continue;
    }
    return true;
  }
  return false;
}

} // namespace

class SplitFunction : public CudfFunction {
 public:
  SplitFunction(const std::shared_ptr<velox::exec::Expr>& expr) {
    using velox::exec::ConstantExpr;

    auto stream = cudf::get_default_stream();
    auto mr = cudf::get_current_device_resource_ref();

    auto delimiterExpr =
        std::dynamic_pointer_cast<ConstantExpr>(expr->inputs()[1]);
    VELOX_CHECK_NOT_NULL(delimiterExpr, "split delimiter must be a constant");
    delimiterScalar_ = std::make_unique<cudf::string_scalar>(
        delimiterExpr->value()->toString(0), true, stream, mr);

    auto limitExpr =
        std::dynamic_pointer_cast<velox::exec::ConstantExpr>(expr->inputs()[2]);
    VELOX_CHECK_NOT_NULL(limitExpr, "split limit must be a constant");
    maxSplitCount_ = std::stoll(limitExpr->value()->toString(0));

    // Presto specifies maxSplitCount as the maximum size of the returned array
    // while cuDF understands the parameter as how many splits can it perform.
    maxSplitCount_ -= 1;
  }

  ColumnOrView eval(
      std::vector<ColumnOrView>& inputColumns,
      rmm::cuda_stream_view stream,
      rmm::device_async_resource_ref mr) const override {
    auto inputCol = asView(inputColumns[0]);
    return cudf::strings::split_record(
        inputCol, *delimiterScalar_, maxSplitCount_, stream, mr);
  };

 private:
  std::unique_ptr<cudf::string_scalar> delimiterScalar_;
  cudf::size_type maxSplitCount_;
};

class CastFunction : public CudfFunction {
 public:
  CastFunction(const std::shared_ptr<velox::exec::Expr>& expr) {
    VELOX_CHECK_EQ(expr->inputs().size(), 1, "cast expects exactly 1 input");

    targetCudfType_ =
        cudf::data_type(cudf_velox::veloxToCudfTypeId(expr->type()));
    auto sourceType = cudf::data_type(
        cudf_velox::veloxToCudfTypeId(expr->inputs()[0]->type()));
    VELOX_CHECK(
        cudf::is_supported_cast(sourceType, targetCudfType_),
        "Cast from {} to {} is not supported",
        expr->inputs()[0]->type()->toString(),
        expr->type()->toString());
  }

  ColumnOrView eval(
      std::vector<ColumnOrView>& inputColumns,
      rmm::cuda_stream_view stream,
      rmm::device_async_resource_ref mr) const override {
    auto inputCol = asView(inputColumns[0]);
    return cudf::cast(inputCol, targetCudfType_, stream, mr);
  }

 private:
  cudf::data_type targetCudfType_;
};

// Spark date_add function implementation.
// For the presto date_add, the first value is unit string,
// may need to get the function with prefix, if the prefix is "", it is Spark
// function.
class DateAddFunction : public CudfFunction {
 public:
  DateAddFunction(const std::shared_ptr<velox::exec::Expr>& expr) {
    VELOX_CHECK_EQ(
        expr->inputs().size(), 2, "date_add function expects exactly 2 inputs");
    VELOX_CHECK(
        expr->inputs()[0]->type()->isDate(),
        "First argument to date_add must be a date");
    VELOX_CHECK_NULL(
        std::dynamic_pointer_cast<velox::exec::ConstantExpr>(
            expr->inputs()[0]));
    // The date_add second argument could be int8_t, int16_t, int32_t.
    value_ = makeScalarFromConstantExpr(
        expr->inputs()[1], cudf::type_id::DURATION_DAYS);
  }

  ColumnOrView eval(
      std::vector<ColumnOrView>& inputColumns,
      rmm::cuda_stream_view stream,
      rmm::device_async_resource_ref mr) const override {
    auto inputCol = asView(inputColumns[0]);
    return cudf::binary_operation(
        inputCol,
        *value_,
        cudf::binary_operator::ADD,
        cudf::data_type(cudf::type_id::TIMESTAMP_DAYS),
        stream,
        mr);
  }

 private:
  std::unique_ptr<cudf::scalar> value_;
};

class CardinalityFunction : public CudfFunction {
 public:
  CardinalityFunction(const std::shared_ptr<velox::exec::Expr>& expr) {
    // Cardinality doesn't need any pre-computed scalars, just validates input
    // count
    VELOX_CHECK_EQ(
        expr->inputs().size(), 1, "cardinality expects exactly 1 input");
  }

  ColumnOrView eval(
      std::vector<ColumnOrView>& inputColumns,
      rmm::cuda_stream_view stream,
      rmm::device_async_resource_ref mr) const override {
    auto inputCol = asView(inputColumns[0]);
    return cudf::lists::count_elements(inputCol, stream, mr);
  }
};

class RoundFunction : public CudfFunction {
 public:
  explicit RoundFunction(const std::shared_ptr<velox::exec::Expr>& expr) {
    const auto argSize = expr->inputs().size();
    VELOX_CHECK(argSize >= 1 && argSize <= 2, "round expects 1 or 2 inputs");
    VELOX_CHECK_NULL(
        std::dynamic_pointer_cast<exec::ConstantExpr>(expr->inputs()[0]),
        "round expects first column is not literal");
    if (argSize == 2) {
      auto scaleExpr =
          std::dynamic_pointer_cast<exec::ConstantExpr>(expr->inputs()[1]);
      VELOX_CHECK_NOT_NULL(scaleExpr, "round scale must be a constant");
      scale_ = scaleExpr->value()->as<SimpleVector<int32_t>>()->valueAt(0);
    }
  }

  ColumnOrView eval(
      std::vector<ColumnOrView>& inputColumns,
      rmm::cuda_stream_view stream,
      rmm::device_async_resource_ref mr) const override {
    return cudf::round_decimal(
        asView(inputColumns[0]),
        scale_,
        cudf::rounding_method::HALF_UP,
        stream,
        mr);
    ;
  }

 private:
  int32_t scale_ = 0;
};

class BinaryFunction : public CudfFunction {
 public:
  BinaryFunction(
      const std::shared_ptr<velox::exec::Expr>& expr,
      cudf::binary_operator op)
      : op_(op),
        type_(cudf::data_type(cudf_velox::veloxToCudfTypeId(expr->type()))) {
    VELOX_CHECK_EQ(
        expr->inputs().size(), 2, "binary function expects exactly 2 inputs");
    if (auto constExpr = std::dynamic_pointer_cast<velox::exec::ConstantExpr>(
            expr->inputs()[0])) {
      auto constValue = constExpr->value();
      left_ = VELOX_DYNAMIC_SCALAR_TYPE_DISPATCH(
          createCudfScalar, constValue->typeKind(), constValue);
    } else if (
        auto constExpr = std::dynamic_pointer_cast<velox::exec::ConstantExpr>(
            expr->inputs()[1])) {
      auto constValue = constExpr->value();
      right_ = VELOX_DYNAMIC_SCALAR_TYPE_DISPATCH(
          createCudfScalar, constValue->typeKind(), constValue);
    }

    VELOX_CHECK(
        !(left_ != nullptr && right_ != nullptr),
        "Not support both left and right are literals");
  }

  ColumnOrView eval(
      std::vector<ColumnOrView>& inputColumns,
      rmm::cuda_stream_view stream,
      rmm::device_async_resource_ref mr) const override {
    if (left_ == nullptr && right_ == nullptr) {
      return cudf::binary_operation(
          asView(inputColumns[0]),
          asView(inputColumns[1]),
          op_,
          type_,
          stream,
          mr);
    } else if (left_ == nullptr) {
      return cudf::binary_operation(
          asView(inputColumns[0]), *right_, op_, type_, stream, mr);
    }
    return cudf::binary_operation(
        *left_, asView(inputColumns[0]), op_, type_, stream, mr);
  }

 private:
  const cudf::binary_operator op_;
  const cudf::data_type type_;
  std::unique_ptr<cudf::scalar> left_;
  std::unique_ptr<cudf::scalar> right_;
};

class SwitchFunction : public CudfFunction {
 public:
  SwitchFunction(const std::shared_ptr<velox::exec::Expr>& expr) {
    VELOX_CHECK_EQ(
        expr->inputs().size(), 3, "case when expects exactly 3 inputs");
    VELOX_CHECK_EQ(
        expr->inputs()[0]->type()->kind(),
        TypeKind::BOOLEAN,
        "The switch condition result type should be boolean");
    VELOX_CHECK_NULL(
        std::dynamic_pointer_cast<velox::exec::ConstantExpr>(expr),
        "The condition should not be constant");
    if (auto constExpr = std::dynamic_pointer_cast<velox::exec::ConstantExpr>(
            expr->inputs()[1])) {
      auto constValue = constExpr->value();
      left_ = VELOX_DYNAMIC_SCALAR_TYPE_DISPATCH(
          createCudfScalar, constValue->typeKind(), constValue);
    }
    if (auto constExpr = std::dynamic_pointer_cast<velox::exec::ConstantExpr>(
            expr->inputs()[2])) {
      auto constValue = constExpr->value();
      right_ = VELOX_DYNAMIC_SCALAR_TYPE_DISPATCH(
          createCudfScalar, constValue->typeKind(), constValue);
    }
  }

  ColumnOrView eval(
      std::vector<ColumnOrView>& inputColumns,
      rmm::cuda_stream_view stream,
      rmm::device_async_resource_ref mr) const override {
    if (left_ == nullptr && right_ == nullptr) {
      return cudf::copy_if_else(
          asView(inputColumns[1]),
          asView(inputColumns[2]),
          asView(inputColumns[0]),
          stream,
          mr);
    } else if (left_ == nullptr) {
      return cudf::copy_if_else(
          asView(inputColumns[1]),
          *right_,
          asView(inputColumns[0]),
          stream,
          mr);
    } else if (right_ == nullptr) {
      return cudf::copy_if_else(
          *left_, asView(inputColumns[1]), asView(inputColumns[0]), stream, mr);
    }
    // right != null and left != null
    return cudf::copy_if_else(
        *left_, *right_, asView(inputColumns[0]), stream, mr);
  }

 private:
  std::unique_ptr<cudf::scalar> left_;
  std::unique_ptr<cudf::scalar> right_;
};

class SubstrFunction : public CudfFunction {
 public:
  SubstrFunction(const std::shared_ptr<velox::exec::Expr>& expr) {
    using velox::exec::ConstantExpr;

    VELOX_CHECK_GE(
        expr->inputs().size(), 2, "substr expects at least 2 inputs");
    VELOX_CHECK_LE(expr->inputs().size(), 3, "substr expects at most 3 inputs");

    auto stream = cudf::get_default_stream();
    auto mr = cudf::get_current_device_resource_ref();

    auto startExpr = std::dynamic_pointer_cast<ConstantExpr>(expr->inputs()[1]);
    VELOX_CHECK_NOT_NULL(startExpr, "substr start must be a constant");

    auto startValue =
        startExpr->value()->as<SimpleVector<int64_t>>()->valueAt(0);
    cudf::size_type adjustedStart = static_cast<cudf::size_type>(startValue);
    if (startValue >= 1) {
      // cuDF indexing starts at 0.
      // Presto indexing starts at 1.
      // Positive indices need to substract 1.
      adjustedStart = static_cast<cudf::size_type>(startValue - 1);
    }

    startScalar_ = std::make_unique<cudf::numeric_scalar<cudf::size_type>>(
        adjustedStart, true, stream, mr);

    if (expr->inputs().size() > 2) {
      auto lengthExpr =
          std::dynamic_pointer_cast<ConstantExpr>(expr->inputs()[2]);
      VELOX_CHECK_NOT_NULL(lengthExpr, "substr length must be a constant");

      auto lengthValue =
          lengthExpr->value()->as<SimpleVector<int64_t>>()->valueAt(0);
      // cuDF uses indices [begin, end).
      // Presto uses length as the length of the substring.
      // We compute the end as start + length.
      cudf::size_type endPosition =
          adjustedStart + static_cast<cudf::size_type>(lengthValue);

      endScalar_ = std::make_unique<cudf::numeric_scalar<cudf::size_type>>(
          endPosition, true, stream, mr);
    } else {
      endScalar_ = std::make_unique<cudf::numeric_scalar<cudf::size_type>>(
          0, false, stream, mr);
    }

    stepScalar_ = std::make_unique<cudf::numeric_scalar<cudf::size_type>>(
        1, true, stream, mr);
  }

  ColumnOrView eval(
      std::vector<ColumnOrView>& inputColumns,
      rmm::cuda_stream_view stream,
      rmm::device_async_resource_ref mr) const override {
    auto inputCol = asView(inputColumns[0]);
    return cudf::strings::slice_strings(
        inputCol, *startScalar_, *endScalar_, *stepScalar_, stream, mr);
  }

 private:
  std::unique_ptr<cudf::numeric_scalar<cudf::size_type>> startScalar_;
  std::unique_ptr<cudf::numeric_scalar<cudf::size_type>> endScalar_;
  std::unique_ptr<cudf::numeric_scalar<cudf::size_type>> stepScalar_;
};

class CoalesceFunction : public CudfFunction {
 public:
  CoalesceFunction(const std::shared_ptr<velox::exec::Expr>& expr) {
    using velox::exec::ConstantExpr;

    // Storing the first literal that appears in inputs because we don't need to
    // process after that. This is the last fallback.
    numColumnsBeforeLiteral_ = expr->inputs().size();
    for (size_t i = 0; i < expr->inputs().size(); ++i) {
      const auto& input = expr->inputs()[i];
<<<<<<< HEAD
      if (input->name() == "literal") {
        auto c = std::dynamic_pointer_cast<ConstantExpr>(input);
        if (c && c->value()) {
          literalScalar_ = VELOX_DYNAMIC_SCALAR_TYPE_DISPATCH(
              createCudfScalar, c->value()->typeKind(), c->value());
          numColumnsBeforeLiteral_ = i;
        }
        break;
=======
      if (auto c =
              std::dynamic_pointer_cast<velox::exec::ConstantExpr>(input)) {
        if (!c->value()->isNullAt(0)) {
          literalScalar_ = makeScalarFromConstantExpr(c);
          numColumnsBeforeLiteral_ = i;
          break;
        }
>>>>>>> d98e7347
      }
    }
  }

  ColumnOrView eval(
      std::vector<ColumnOrView>& inputColumns,
      rmm::cuda_stream_view stream,
      rmm::device_async_resource_ref mr) const override {
    // Coalesce is practically a cudf::replace_nulls over multiple columns.
<<<<<<< HEAD
    // Starting from first column, we keep calling replace nulls with subsequent
    // cols until we get an all valid col or run out of columns
=======
    // Starting from first column, we keep calling replace nulls with
    // subsequent cols until we get an all valid col or run out of columns
>>>>>>> d98e7347

    // If a literal comes before any column input, fill the result with it.
    if (literalScalar_ && numColumnsBeforeLiteral_ == 0) {
      if (inputColumns.empty()) {
        // We need at least one column to tell us the required output size
        VELOX_NYI("coalesce with only literal inputs is not supported");
      }
      auto size = asView(inputColumns[0]).size();
      return cudf::make_column_from_scalar(*literalScalar_, size, stream, mr);
    }

    VELOX_CHECK(
        !inputColumns.empty(),
        "coalesce requires at least one non-literal input");
    ColumnOrView result = asView(inputColumns[0]);
    size_t stop = std::min(numColumnsBeforeLiteral_, inputColumns.size());
    for (size_t i = 1; i < stop && asView(result).has_nulls(); ++i) {
      result = cudf::replace_nulls(
          asView(result), asView(inputColumns[i]), stream, mr);
    }

    if (literalScalar_ && asView(result).has_nulls()) {
      result = cudf::replace_nulls(asView(result), *literalScalar_, stream, mr);
    }

    return result;
  }

 private:
  size_t numColumnsBeforeLiteral_;
  std::unique_ptr<cudf::scalar> literalScalar_;
};

class HashFunction : public CudfFunction {
 public:
  HashFunction(const std::shared_ptr<velox::exec::Expr>& expr) {
    using velox::exec::ConstantExpr;
    VELOX_CHECK_GE(expr->inputs().size(), 2, "hash expects at least 2 inputs");
    auto seedExpr = std::dynamic_pointer_cast<ConstantExpr>(expr->inputs()[0]);
    VELOX_CHECK_NOT_NULL(seedExpr, "hash seed must be a constant");
    int32_t seedValue =
        seedExpr->value()->as<SimpleVector<int32_t>>()->valueAt(0);
    VELOX_CHECK_GE(seedValue, 0);
    seedValue_ = seedValue;
  }

  ColumnOrView eval(
      std::vector<ColumnOrView>& inputColumns,
      rmm::cuda_stream_view stream,
      rmm::device_async_resource_ref mr) const override {
    VELOX_CHECK(!inputColumns.empty());
    auto inputTableView = convertToTableView(inputColumns);
    return cudf::hashing::murmurhash3_x86_32(
        inputTableView, seedValue_, stream, mr);
  }

 private:
  static cudf::table_view convertToTableView(
      std::vector<ColumnOrView>& inputColumns) {
    std::vector<cudf::column_view> columns;
    columns.reserve(inputColumns.size());

    for (auto& col : inputColumns) {
      columns.push_back(asView(col));
    }

    return cudf::table_view(columns);
  }

  uint32_t seedValue_;
};

class YearFunction : public CudfFunction {
 public:
  explicit YearFunction(const std::shared_ptr<velox::exec::Expr>& expr) {
    VELOX_CHECK_EQ(
        expr->inputs().size(), 1, "year expects exactly 1 input column");
  }

  ColumnOrView eval(
      std::vector<ColumnOrView>& inputColumns,
      rmm::cuda_stream_view stream,
      rmm::device_async_resource_ref mr) const override {
    auto inputCol = asView(inputColumns[0]);
    return cudf::datetime::extract_datetime_component(
        inputCol, cudf::datetime::datetime_component::YEAR, stream, mr);
  }
};

class LengthFunction : public CudfFunction {
 public:
  explicit LengthFunction(const std::shared_ptr<velox::exec::Expr>& expr) {
    VELOX_CHECK_EQ(
        expr->inputs().size(), 1, "length expects exactly 1 input column");
  }

  ColumnOrView eval(
      std::vector<ColumnOrView>& inputColumns,
      rmm::cuda_stream_view stream,
      rmm::device_async_resource_ref mr) const override {
    auto inputCol = asView(inputColumns[0]);
    return cudf::strings::count_characters(inputCol, stream, mr);
  }
};

class LowerFunction : public CudfFunction {
 public:
  explicit LowerFunction(const std::shared_ptr<velox::exec::Expr>& expr) {
    VELOX_CHECK_EQ(
        expr->inputs().size(), 1, "lower expects exactly 1 input column");
  }

  ColumnOrView eval(
      std::vector<ColumnOrView>& inputColumns,
      rmm::cuda_stream_view stream,
      rmm::device_async_resource_ref mr) const override {
    auto inputCol = asView(inputColumns[0]);
    return cudf::strings::to_lower(inputCol, stream, mr);
  }
};

class UpperFunction : public CudfFunction {
 public:
  explicit UpperFunction(const std::shared_ptr<velox::exec::Expr>& expr) {
    VELOX_CHECK_EQ(
        expr->inputs().size(), 1, "upper expects exactly 1 input column");
  }

  ColumnOrView eval(
      std::vector<ColumnOrView>& inputColumns,
      rmm::cuda_stream_view stream,
      rmm::device_async_resource_ref mr) const override {
    auto inputCol = asView(inputColumns[0]);
    return cudf::strings::to_upper(inputCol, stream, mr);
  }
};

class LikeFunction : public CudfFunction {
 public:
  explicit LikeFunction(const std::shared_ptr<velox::exec::Expr>& expr) {
    using velox::exec::ConstantExpr;
    VELOX_CHECK_EQ(expr->inputs().size(), 2, "like expects 2 inputs");

    auto stream = cudf::get_default_stream();
    auto mr = cudf::get_current_device_resource_ref();

    auto patternExpr =
        std::dynamic_pointer_cast<ConstantExpr>(expr->inputs()[1]);
    VELOX_CHECK_NOT_NULL(patternExpr, "like pattern must be a constant");
    pattern_ = std::make_unique<cudf::string_scalar>(
        patternExpr->value()->toString(0), true, stream, mr);
  }

  ColumnOrView eval(
      std::vector<ColumnOrView>& inputColumns,
      rmm::cuda_stream_view stream,
      rmm::device_async_resource_ref mr) const override {
    auto inputCol = asView(inputColumns[0]);
    return cudf::strings::like(
        inputCol,
        *pattern_,
        cudf::string_scalar("", true, stream, mr),
        stream,
        mr);
  }

 private:
  std::unique_ptr<cudf::string_scalar> pattern_;
};

class StartswithFunction : public CudfFunction {
 public:
  explicit StartswithFunction(const std::shared_ptr<velox::exec::Expr>& expr) {
    using velox::exec::ConstantExpr;
    VELOX_CHECK_EQ(expr->inputs().size(), 2, "startswith expects 2 inputs");

    auto stream = cudf::get_default_stream();
    auto mr = cudf::get_current_device_resource_ref();

    auto patternExpr =
        std::dynamic_pointer_cast<ConstantExpr>(expr->inputs()[1]);
    VELOX_CHECK_NOT_NULL(patternExpr, "startswith pattern must be a constant");
    pattern_ = std::make_unique<cudf::string_scalar>(
        patternExpr->value()->toString(0), true, stream, mr);
  }

  ColumnOrView eval(
      std::vector<ColumnOrView>& inputColumns,
      rmm::cuda_stream_view stream,
      rmm::device_async_resource_ref mr) const override {
    auto inputCol = asView(inputColumns[0]);
    return cudf::strings::starts_with(inputCol, *pattern_, stream, mr);
  }

 private:
  std::unique_ptr<cudf::string_scalar> pattern_;
};

class EndswithFunction : public CudfFunction {
 public:
  explicit EndswithFunction(const std::shared_ptr<velox::exec::Expr>& expr) {
    using velox::exec::ConstantExpr;
    VELOX_CHECK_EQ(expr->inputs().size(), 2, "endswith expects 2 inputs");

    auto stream = cudf::get_default_stream();
    auto mr = cudf::get_current_device_resource_ref();

    auto patternExpr =
        std::dynamic_pointer_cast<ConstantExpr>(expr->inputs()[1]);
    VELOX_CHECK_NOT_NULL(patternExpr, "endswith pattern must be a constant");
    pattern_ = std::make_unique<cudf::string_scalar>(
        patternExpr->value()->toString(0), true, stream, mr);
  }

  ColumnOrView eval(
      std::vector<ColumnOrView>& inputColumns,
      rmm::cuda_stream_view stream,
      rmm::device_async_resource_ref mr) const override {
    auto inputCol = asView(inputColumns[0]);
    return cudf::strings::ends_with(inputCol, *pattern_, stream, mr);
  }

 private:
  std::unique_ptr<cudf::string_scalar> pattern_;
};

class ContainsFunction : public CudfFunction {
 public:
  explicit ContainsFunction(const std::shared_ptr<velox::exec::Expr>& expr) {
    using velox::exec::ConstantExpr;
    VELOX_CHECK_EQ(expr->inputs().size(), 2, "contains expects 2 inputs");

    auto stream = cudf::get_default_stream();
    auto mr = cudf::get_current_device_resource_ref();

    auto patternExpr =
        std::dynamic_pointer_cast<ConstantExpr>(expr->inputs()[1]);
    VELOX_CHECK_NOT_NULL(patternExpr, "contains pattern must be a constant");
    pattern_ = std::make_unique<cudf::string_scalar>(
        patternExpr->value()->toString(0), true, stream, mr);
  }

  ColumnOrView eval(
      std::vector<ColumnOrView>& inputColumns,
      rmm::cuda_stream_view stream,
      rmm::device_async_resource_ref mr) const override {
    auto inputCol = asView(inputColumns[0]);
    return cudf::strings::contains(inputCol, *pattern_, stream, mr);
  }

 private:
  std::unique_ptr<cudf::string_scalar> pattern_;
};

bool registerCudfFunction(
    const std::string& name,
    CudfFunctionFactory factory,
    const std::vector<exec::FunctionSignaturePtr>& signatures,
    bool overwrite) {
  auto& registry = getCudfFunctionRegistry();
  if (!overwrite && registry.find(name) != registry.end()) {
    return false;
  }
  registry[name] = CudfFunctionSpec{std::move(factory), signatures};
  return true;
}

void registerCudfFunctions(
    const std::vector<std::string>& aliases,
    CudfFunctionFactory factory,
    const std::vector<exec::FunctionSignaturePtr>& signatures,
    bool overwrite) {
  for (const auto& name : aliases) {
    registerCudfFunction(name, factory, signatures, overwrite);
  }
}

std::shared_ptr<CudfFunction> createCudfFunction(
    const std::string& name,
    const std::shared_ptr<velox::exec::Expr>& expr) {
  auto& registry = getCudfFunctionRegistry();
  auto it = registry.find(name);
  if (it != registry.end()) {
    return it->second.factory(name, expr);
  }
  return nullptr;
}

bool registerBuiltinFunctions(const std::string& prefix) {
  using exec::FunctionSignatureBuilder;

  registerCudfFunction(
      prefix + "split",
      [](const std::string&, const std::shared_ptr<velox::exec::Expr>& expr) {
        return std::make_shared<SplitFunction>(expr);
      },
      {FunctionSignatureBuilder()
           .returnType("array(varchar)")
           .argumentType("varchar")
           .constantArgumentType("varchar")
           .constantArgumentType("integer")
           .build(),
       FunctionSignatureBuilder()
           .returnType("array(varchar)")
           .argumentType("varchar")
           .constantArgumentType("varchar")
           // cuDF expects cudf::size_type (int32) but we may get bigint from
           // presto. SplitFunction hacks around this by converting to string
           // and back
           .constantArgumentType("bigint")
           .build()});

  registerCudfFunction(
      prefix + "cardinality",
      [](const std::string&, const std::shared_ptr<velox::exec::Expr>& expr) {
        return std::make_shared<CardinalityFunction>(expr);
      },
      {FunctionSignatureBuilder()
           .returnType("integer")
           .argumentType("array(any)")
           .build()});

  registerCudfFunctions(
      {prefix + "substr", prefix + "substring"},
      [](const std::string&, const std::shared_ptr<velox::exec::Expr>& expr) {
        return std::make_shared<SubstrFunction>(expr);
      },
      {FunctionSignatureBuilder()
           .returnType("varchar")
           .argumentType("varchar")
           .constantArgumentType("bigint")
           .build(),
       FunctionSignatureBuilder()
           .returnType("varchar")
           .argumentType("varchar")
           .constantArgumentType("bigint")
           .constantArgumentType("bigint")
           .build()});

  // Coalesce is special form and doesn't have a prefix in its name.
  registerCudfFunction(
      "coalesce",
      [](const std::string&, const std::shared_ptr<velox::exec::Expr>& expr) {
        return std::make_shared<CoalesceFunction>(expr);
      },
      {FunctionSignatureBuilder()
           .typeVariable("T")
           .returnType("T")
           .argumentType("T")
           .variableArity("T")
           .build()});

  registerCudfFunction(
      "coalesce",
      [](const std::string&, const std::shared_ptr<velox::exec::Expr>& expr) {
        return std::make_shared<CoalesceFunction>(expr);
      });

  registerCudfFunction(
      prefix + "hash_with_seed",
      [](const std::string&, const std::shared_ptr<velox::exec::Expr>& expr) {
        return std::make_shared<HashFunction>(expr);
      },
      {FunctionSignatureBuilder()
           .returnType("bigint")
           .constantArgumentType("integer")
           .argumentType("any")
           .variableArity()
           .build()});

  registerCudfFunction(
      prefix + "round",
      [](const std::string&, const std::shared_ptr<velox::exec::Expr>& expr) {
        return std::make_shared<RoundFunction>(expr);
      },
      {FunctionSignatureBuilder()
           .returnType("double")
           .argumentType("double")
           .build(),
       FunctionSignatureBuilder()
           .returnType("double")
           .argumentType("double")
           .constantArgumentType("integer")
           .build()});

  registerCudfFunction(
      prefix + "year",
      [](const std::string&, const std::shared_ptr<velox::exec::Expr>& expr) {
        return std::make_shared<YearFunction>(expr);
      },
      {FunctionSignatureBuilder()
           .returnType("integer")
           .argumentType("timestamp")
           .build(),
       FunctionSignatureBuilder()
           .returnType("integer")
           .argumentType("date")
           .build()});

  registerCudfFunction(
      prefix + "length",
      [](const std::string&, const std::shared_ptr<velox::exec::Expr>& expr) {
        return std::make_shared<LengthFunction>(expr);
      },
      {FunctionSignatureBuilder()
           .returnType("bigint")
           .argumentType("varchar")
           .build()});

  registerCudfFunction(
      prefix + "lower",
      [](const std::string&, const std::shared_ptr<velox::exec::Expr>& expr) {
        return std::make_shared<LowerFunction>(expr);
      },
      {FunctionSignatureBuilder()
           .returnType("varchar")
           .argumentType("varchar")
           .build()});

  registerCudfFunction(
      prefix + "upper",
      [](const std::string&, const std::shared_ptr<velox::exec::Expr>& expr) {
        return std::make_shared<UpperFunction>(expr);
      },
      {FunctionSignatureBuilder()
           .returnType("varchar")
           .argumentType("varchar")
           .build()});

  registerCudfFunction(
      prefix + "like",
      [](const std::string&, const std::shared_ptr<velox::exec::Expr>& expr) {
        return std::make_shared<LikeFunction>(expr);
      },
      {FunctionSignatureBuilder()
           .returnType("boolean")
           .argumentType("varchar")
           .constantArgumentType("varchar")
           .build()});

  // Our cudf binary ops can take all numeric types but instead of listing them
  // all, we're testing if input types can be casted to double. Coersion will
  // pass because all numerics can be casted to double.
  // TODO (dm): This could break for decimal
  registerCudfFunctions(
      {prefix + "greaterthan", prefix + "gt"},
      [](const std::string&, const std::shared_ptr<velox::exec::Expr>& expr) {
        return std::make_shared<BinaryFunction>(
            expr, cudf::binary_operator::GREATER);
      },
      {FunctionSignatureBuilder()
           .returnType("boolean")
           .argumentType("double")
           .argumentType("double")
           .build()});

  registerCudfFunction(
      prefix + "divide",
      [](const std::string&, const std::shared_ptr<velox::exec::Expr>& expr) {
        return std::make_shared<BinaryFunction>(
            expr, cudf::binary_operator::DIV);
      },
      {FunctionSignatureBuilder()
           .returnType("double")
           .argumentType("double")
           .argumentType("double")
           .build()});

  // No prefix because switch and if are special form
  registerCudfFunctions(
      {"switch", "if"},
      [](const std::string&, const std::shared_ptr<velox::exec::Expr>& expr) {
        return std::make_shared<SwitchFunction>(expr);
      },
      {FunctionSignatureBuilder()
           .typeVariable("T")
           .returnType("T")
           .argumentType("boolean")
           .argumentType("T")
           .argumentType("T")
           .build()});

  registerCudfFunctions(
      // No signatures required for cast and try_cast. They are special forms.
      {"try_cast", "cast"},
      [](const std::string&, const std::shared_ptr<velox::exec::Expr>& expr) {
        return std::make_shared<CastFunction>(expr);
      },
      {
          // Cast needs special handling dynamically using cudf.
      });

  registerCudfFunction(
      prefix + "date_add",
      [](const std::string&, const std::shared_ptr<velox::exec::Expr>& expr) {
        return std::make_shared<DateAddFunction>(expr);
      },
      {FunctionSignatureBuilder()
           .returnType("date")
           .argumentType("date")
           .constantArgumentType("tinyint")
           .build(),
       FunctionSignatureBuilder()
           .returnType("date")
           .argumentType("date")
           .constantArgumentType("smallint")
           .build(),
       FunctionSignatureBuilder()
           .returnType("date")
           .argumentType("date")
           .constantArgumentType("integer")
           .build()});

  return true;
}

std::shared_ptr<FunctionExpression> FunctionExpression::create(
    const std::shared_ptr<velox::exec::Expr>& expr,
    const RowTypePtr& inputRowSchema) {
  auto node = std::make_shared<FunctionExpression>();
  node->expr_ = expr;
  node->inputRowSchema_ = inputRowSchema;

  auto name = expr->name();
  node->function_ = createCudfFunction(name, expr);

  if (node->function_) {
    for (const auto& input : expr->inputs()) {
      if (input->name() != "literal") {
        node->subexpressions_.push_back(
            createCudfExpression(input, inputRowSchema));
      }
    }
  }

  return node;
}

ColumnOrView FunctionExpression::eval(
    std::vector<std::unique_ptr<cudf::column>>& inputTableColumns,
    rmm::cuda_stream_view stream,
    rmm::device_async_resource_ref mr,
    bool finalize) {
  using velox::exec::FieldReference;

  if (auto fieldExpr = std::dynamic_pointer_cast<FieldReference>(expr_)) {
    auto name = fieldExpr->name();
    auto columnIndex = inputRowSchema_->getChildIdx(name);
    return inputTableColumns[columnIndex]->view();
  }

  if (function_) {
    std::vector<ColumnOrView> inputColumns;
    inputColumns.reserve(subexpressions_.size());

    for (const auto& subexpr : subexpressions_) {
      inputColumns.push_back(subexpr->eval(inputTableColumns, stream, mr));
    }

    auto result = function_->eval(inputColumns, stream, mr);
    if (finalize) {
      const auto requestedType =
          cudf::data_type(cudf_velox::veloxToCudfTypeId(expr_->type()));
      auto resultView = asView(result);
      if (resultView.type() != requestedType) {
        return cudf::cast(resultView, requestedType, stream, mr);
      }
    }
    return result;
  }

  VELOX_FAIL(
      "Unsupported expression for recursive evaluation: " + expr_->name());
}

void FunctionExpression::close() {
  function_.reset();
  subexpressions_.clear();
}

bool FunctionExpression::canEvaluate(std::shared_ptr<velox::exec::Expr> expr) {
  using velox::exec::FieldReference;

  if (std::dynamic_pointer_cast<FieldReference>(expr)) {
    return true;
  }

  const auto& opName = expr->name();
  if (opName == "cast" || opName == "try_cast") {
    const auto& srcType =
        expr->inputs().empty() ? nullptr : expr->inputs()[0]->type();
    const auto& dstType = expr->type();
    if (srcType == nullptr || dstType == nullptr) {
      return false;
    }
    auto src = cudf::data_type(cudf_velox::veloxToCudfTypeId(srcType));
    auto dst = cudf::data_type(cudf_velox::veloxToCudfTypeId(dstType));
    return cudf::is_supported_cast(src, dst);
  }

  auto& registry = getCudfFunctionRegistry();
  auto it = registry.find(expr->name());
  if (it == registry.end()) {
    return false;
  }
  const auto& spec = it->second;
  return matchCallAgainstSignatures(*expr, spec.signatures);
}

bool canBeEvaluatedByCudf(std::shared_ptr<velox::exec::Expr> expr, bool deep) {
  ensureBuiltinExpressionEvaluatorsRegistered();
  const auto& registry = getCudfExpressionEvaluatorRegistry();

  bool supported = false;
  for (const auto& [name, entry] : registry) {
    if (entry.canEvaluate && entry.canEvaluate(expr)) {
      supported = true;
      break;
    }
  }
  if (!supported) {
    LOG_FALLBACK(expr->toString());
    return false;
  }

  if (deep) {
    for (const auto& input : expr->inputs()) {
      if (input->name() != "literal" && !canBeEvaluatedByCudf(input, true)) {
        return false;
      }
    }
  }

  return true;
}

std::shared_ptr<CudfExpression> createCudfExpression(
    std::shared_ptr<velox::exec::Expr> expr,
    const RowTypePtr& inputRowSchema,
    std::optional<std::string> except) {
  ensureBuiltinExpressionEvaluatorsRegistered();
  const auto& registry = getCudfExpressionEvaluatorRegistry();

  const CudfExpressionEvaluatorEntry* best = nullptr;
  for (const auto& [name, entry] : registry) {
    if (except && name == *except) {
      continue;
    }
    if (entry.canEvaluate && entry.canEvaluate(expr)) {
      if (best == nullptr || entry.priority > best->priority) {
        best = &entry;
      }
    }
  }

  if (best != nullptr) {
    return best->create(expr, inputRowSchema);
  }

  return FunctionExpression::create(expr, inputRowSchema);
}

} // namespace facebook::velox::cudf_velox<|MERGE_RESOLUTION|>--- conflicted
+++ resolved
@@ -486,16 +486,6 @@
     numColumnsBeforeLiteral_ = expr->inputs().size();
     for (size_t i = 0; i < expr->inputs().size(); ++i) {
       const auto& input = expr->inputs()[i];
-<<<<<<< HEAD
-      if (input->name() == "literal") {
-        auto c = std::dynamic_pointer_cast<ConstantExpr>(input);
-        if (c && c->value()) {
-          literalScalar_ = VELOX_DYNAMIC_SCALAR_TYPE_DISPATCH(
-              createCudfScalar, c->value()->typeKind(), c->value());
-          numColumnsBeforeLiteral_ = i;
-        }
-        break;
-=======
       if (auto c =
               std::dynamic_pointer_cast<velox::exec::ConstantExpr>(input)) {
         if (!c->value()->isNullAt(0)) {
@@ -503,7 +493,6 @@
           numColumnsBeforeLiteral_ = i;
           break;
         }
->>>>>>> d98e7347
       }
     }
   }
@@ -513,13 +502,8 @@
       rmm::cuda_stream_view stream,
       rmm::device_async_resource_ref mr) const override {
     // Coalesce is practically a cudf::replace_nulls over multiple columns.
-<<<<<<< HEAD
-    // Starting from first column, we keep calling replace nulls with subsequent
-    // cols until we get an all valid col or run out of columns
-=======
     // Starting from first column, we keep calling replace nulls with
     // subsequent cols until we get an all valid col or run out of columns
->>>>>>> d98e7347
 
     // If a literal comes before any column input, fill the result with it.
     if (literalScalar_ && numColumnsBeforeLiteral_ == 0) {
@@ -873,12 +857,6 @@
            .build()});
 
   registerCudfFunction(
-      "coalesce",
-      [](const std::string&, const std::shared_ptr<velox::exec::Expr>& expr) {
-        return std::make_shared<CoalesceFunction>(expr);
-      });
-
-  registerCudfFunction(
       prefix + "hash_with_seed",
       [](const std::string&, const std::shared_ptr<velox::exec::Expr>& expr) {
         return std::make_shared<HashFunction>(expr);
