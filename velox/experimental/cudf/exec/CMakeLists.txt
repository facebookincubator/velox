# Copyright (c) Facebook, Inc. and its affiliates.
#
# Licensed under the Apache License, Version 2.0 (the "License");
# you may not use this file except in compliance with the License.
# You may obtain a copy of the License at
#
#     http://www.apache.org/licenses/LICENSE-2.0
#
# Unless required by applicable law or agreed to in writing, software
# distributed under the License is distributed on an "AS IS" BASIS,
# WITHOUT WARRANTIES OR CONDITIONS OF ANY KIND, either express or implied.
# See the License for the specific language governing permissions and
# limitations under the License.

add_library(
  velox_cudf_exec
  CudfConversion.cpp
  CudfFilterProject.cpp
  CudfHashAggregation.cpp
  CudfHashJoin.cpp
  CudfLimit.cpp
  CudfLocalPartition.cpp
  CudfOrderBy.cpp
  DebugUtil.cpp
  ExpressionEvaluator.cpp
  ToCudf.cpp
  Utilities.cpp
  VeloxCudfInterop.cpp
)

target_link_libraries(
  velox_cudf_exec
  PUBLIC cudf::cudf
  PRIVATE
    arrow
    velox_arrow_bridge
    velox_exception
    velox_common_base
    velox_cudf_vector
<<<<<<< HEAD
    velox_cudf_parquet_connector
    velox_exec
=======
    velox_exec
    velox_cudf_parquet_connector
>>>>>>> 445bac3d
)

target_compile_options(velox_cudf_exec PRIVATE -Wno-missing-field-initializers)<|MERGE_RESOLUTION|>--- conflicted
+++ resolved
@@ -37,13 +37,8 @@
     velox_exception
     velox_common_base
     velox_cudf_vector
-<<<<<<< HEAD
-    velox_cudf_parquet_connector
-    velox_exec
-=======
     velox_exec
     velox_cudf_parquet_connector
->>>>>>> 445bac3d
 )
 
 target_compile_options(velox_cudf_exec PRIVATE -Wno-missing-field-initializers)