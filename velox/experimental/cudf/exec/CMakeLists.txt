--- conflicted
+++ resolved
@@ -38,11 +38,7 @@
     velox_common_base
     velox_cudf_vector
     velox_exec
-<<<<<<< HEAD
-    velox_cudf_parquet_connector
-=======
     velox_cudf_hive_connector
->>>>>>> 698d99c2
 )
 
 target_compile_options(velox_cudf_exec PRIVATE -Wno-missing-field-initializers)