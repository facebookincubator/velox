--- conflicted
+++ resolved
@@ -39,10 +39,7 @@
     velox_cudf_vector
     velox_exec
     velox_cudf_hive_connector
-<<<<<<< HEAD
-=======
     velox_cudf_expression
->>>>>>> 8b0a19e1
 )
 
 target_compile_options(velox_cudf_exec PRIVATE -Wno-missing-field-initializers)