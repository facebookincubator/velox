# Copyright (c) Facebook, Inc. and its affiliates.
#
# Licensed under the Apache License, Version 2.0 (the "License");
# you may not use this file except in compliance with the License.
# You may obtain a copy of the License at
#
#     http://www.apache.org/licenses/LICENSE-2.0
#
# Unless required by applicable law or agreed to in writing, software
# distributed under the License is distributed on an "AS IS" BASIS,
# WITHOUT WARRANTIES OR CONDITIONS OF ANY KIND, either express or implied.
# See the License for the specific language governing permissions and
# limitations under the License.

add_library(
  velox_cudf_exec
  CudfConversion.cpp
  CudfFilterProject.cpp
  CudfHashAggregation.cpp
  CudfHashJoin.cpp
<<<<<<< HEAD
  CudfLimit.cpp
=======
  CudfLocalPartition.cpp
>>>>>>> 5aa4f220
  CudfOrderBy.cpp
  ExpressionEvaluator.cpp
  ToCudf.cpp
  Utilities.cpp
  VeloxCudfInterop.cpp)

set_target_properties(
  velox_cudf_exec
  PROPERTIES CUDA_ARCHITECTURES native)

target_link_libraries(
  velox_cudf_exec
  cudf::cudf
  arrow
  velox_arrow_bridge
  velox_exception
  velox_common_base
  velox_exec)<|MERGE_RESOLUTION|>--- conflicted
+++ resolved
@@ -18,11 +18,8 @@
   CudfFilterProject.cpp
   CudfHashAggregation.cpp
   CudfHashJoin.cpp
-<<<<<<< HEAD
   CudfLimit.cpp
-=======
   CudfLocalPartition.cpp
->>>>>>> 5aa4f220
   CudfOrderBy.cpp
   ExpressionEvaluator.cpp
   ToCudf.cpp
