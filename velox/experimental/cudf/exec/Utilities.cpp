/*
 * Copyright (c) Facebook, Inc. and its affiliates.
 *
 * Licensed under the Apache License, Version 2.0 (the "License");
 * you may not use this file except in compliance with the License.
 * You may obtain a copy of the License at
 *
 *     http://www.apache.org/licenses/LICENSE-2.0
 *
 * Unless required by applicable law or agreed to in writing, software
 * distributed under the License is distributed on an "AS IS" BASIS,
 * WITHOUT WARRANTIES OR CONDITIONS OF ANY KIND, either express or implied.
 * See the License for the specific language governing permissions and
 * limitations under the License.
 */

#include "velox/experimental/cudf/exec/Utilities.h"

#include <cudf/concatenate.hpp>
#include <cudf/detail/utilities/stream_pool.hpp>
#include <cudf/utilities/default_stream.hpp>
#include <cudf/utilities/error.hpp>
#include <cudf/utilities/memory_resource.hpp>

#include <rmm/mr/device/arena_memory_resource.hpp>
#include <rmm/mr/device/cuda_async_memory_resource.hpp>
#include <rmm/mr/device/cuda_memory_resource.hpp>
#include <rmm/mr/device/device_memory_resource.hpp>
#include <rmm/mr/device/managed_memory_resource.hpp>
#include <rmm/mr/device/owning_wrapper.hpp>
#include <rmm/mr/device/pool_memory_resource.hpp>

#include <common/base/Exceptions.h>

namespace facebook::velox::cudf_velox {

namespace {
[[nodiscard]] auto makeCudaMr() {
  return std::make_shared<rmm::mr::cuda_memory_resource>();
}

[[nodiscard]] auto makePoolMr() {
  return rmm::mr::make_owning_wrapper<rmm::mr::pool_memory_resource>(
      makeCudaMr(), rmm::percent_of_free_device_memory(50));
}

[[nodiscard]] auto makeAsyncMr() {
  return std::make_shared<rmm::mr::cuda_async_memory_resource>();
}

[[nodiscard]] auto makeManagedMr() {
  return std::make_shared<rmm::mr::managed_memory_resource>();
}

[[nodiscard]] auto makeArenaMr() {
  return rmm::mr::make_owning_wrapper<rmm::mr::arena_memory_resource>(
      makeCudaMr());
}

[[nodiscard]] auto makeManagedPoolMr() {
  return rmm::mr::make_owning_wrapper<rmm::mr::pool_memory_resource>(
      makeManagedMr(), rmm::percent_of_free_device_memory(50));
}
} // namespace

std::shared_ptr<rmm::mr::device_memory_resource> createMemoryResource(
    std::string_view mode) {
  if (mode == "cuda")
    return makeCudaMr();
  if (mode == "pool")
    return makePoolMr();
  if (mode == "async")
    return makeAsyncMr();
  if (mode == "arena")
    return makeArenaMr();
  if (mode == "managed")
    return makeManagedMr();
  if (mode == "managed_pool")
    return makeManagedPoolMr();
  VELOX_FAIL(
      "Unknown memory resource mode: " + std::string(mode) +
      "\nExpecting: cuda, pool, async, arena, managed, or managed_pool");
}

cudf::detail::cuda_stream_pool& cudfGlobalStreamPool() {
  return cudf::detail::global_cuda_stream_pool();
};

<<<<<<< HEAD
bool cudfDebugEnabled() {
  const char* env_cudf_debug = std::getenv("VELOX_CUDF_DEBUG");
  return env_cudf_debug != nullptr && std::stoi(env_cudf_debug);
}

bool isEnabledcudfTableScan() {
  const char* env_cudf_debug = std::getenv("VELOX_CUDF_TABLE_SCAN");
  return env_cudf_debug == nullptr || std::stoi(env_cudf_debug);
}

=======
>>>>>>> 780da704
std::unique_ptr<cudf::table> concatenateTables(
    std::vector<std::unique_ptr<cudf::table>> tables,
    rmm::cuda_stream_view stream) {
  // Check for empty vector
  VELOX_CHECK_GT(tables.size(), 0);

  if (tables.size() == 1) {
    return std::move(tables[0]);
  }
  std::vector<cudf::table_view> tableViews;
  tableViews.reserve(tables.size());
  std::transform(
      tables.begin(),
      tables.end(),
      std::back_inserter(tableViews),
      [&](const auto& tbl) { return tbl->view(); });
  return cudf::concatenate(
      tableViews, stream, cudf::get_current_device_resource_ref());
}

std::unique_ptr<cudf::table> getConcatenatedTable(
    std::vector<CudfVectorPtr>& tables,
    rmm::cuda_stream_view stream) {
  // Check for empty vector
  VELOX_CHECK_GT(tables.size(), 0);

  auto inputStreams = std::vector<rmm::cuda_stream_view>();
  auto tableViews = std::vector<cudf::table_view>();

  inputStreams.reserve(tables.size());
  tableViews.reserve(tables.size());

  for (const auto& table : tables) {
    VELOX_CHECK_NOT_NULL(table);
    tableViews.push_back(table->getTableView());
    inputStreams.push_back(table->stream());
  }

  cudf::detail::join_streams(inputStreams, stream);

  if (tables.size() == 1) {
    return tables[0]->release();
  }

  auto output = cudf::concatenate(
      tableViews, stream, cudf::get_current_device_resource_ref());
  stream.synchronize();
  return output;
}

} // namespace facebook::velox::cudf_velox<|MERGE_RESOLUTION|>--- conflicted
+++ resolved
@@ -86,19 +86,6 @@
   return cudf::detail::global_cuda_stream_pool();
 };
 
-<<<<<<< HEAD
-bool cudfDebugEnabled() {
-  const char* env_cudf_debug = std::getenv("VELOX_CUDF_DEBUG");
-  return env_cudf_debug != nullptr && std::stoi(env_cudf_debug);
-}
-
-bool isEnabledcudfTableScan() {
-  const char* env_cudf_debug = std::getenv("VELOX_CUDF_TABLE_SCAN");
-  return env_cudf_debug == nullptr || std::stoi(env_cudf_debug);
-}
-
-=======
->>>>>>> 780da704
 std::unique_ptr<cudf::table> concatenateTables(
     std::vector<std::unique_ptr<cudf::table>> tables,
     rmm::cuda_stream_view stream) {
