/*
 * Copyright (c) Facebook, Inc. and its affiliates.
 *
 * Licensed under the Apache License, Version 2.0 (the "License");
 * you may not use this file except in compliance with the License.
 * You may obtain a copy of the License at
 *
 *     http://www.apache.org/licenses/LICENSE-2.0
 *
 * Unless required by applicable law or agreed to in writing, software
 * distributed under the License is distributed on an "AS IS" BASIS,
 * WITHOUT WARRANTIES OR CONDITIONS OF ANY KIND, either express or implied.
 * See the License for the specific language governing permissions and
 * limitations under the License.
 */

#pragma once

#include "velox/exec/Operator.h"

#include <gflags/gflags.h>

DECLARE_bool(velox_cudf_enabled);
DECLARE_string(velox_cudf_memory_resource);
DECLARE_bool(velox_cudf_debug);
DECLARE_bool(velox_cudf_table_scan);

namespace facebook::velox::cudf_velox {

static const std::string kCudfAdapterName = "cuDF";

class CompileState {
 public:
  CompileState(
<<<<<<< HEAD
      const velox::exec::DriverFactory& driverFactory,
      velox::exec::Driver& driver,
      std::vector<std::shared_ptr<velox::core::PlanNode const>>& planNodes)
=======
      const exec::DriverFactory& driverFactory,
      exec::Driver& driver,
      std::vector<core::PlanNodePtr>& planNodes)
>>>>>>> 780da704
      : driverFactory_(driverFactory), driver_(driver), planNodes_(planNodes) {}

  velox::exec::Driver& driver() {
    return driver_;
  }

  // Replaces sequences of Operators in the Driver given at construction with
  // cuDF equivalents. Returns true if the Driver was changed.
  bool compile();

<<<<<<< HEAD
  const velox::exec::DriverFactory& driverFactory_;
  velox::exec::Driver& driver_;
  const std::vector<std::shared_ptr<velox::core::PlanNode const>>& planNodes_;
=======
  const exec::DriverFactory& driverFactory_;
  exec::Driver& driver_;
  const std::vector<core::PlanNodePtr>& planNodes_;
};

struct CudfOptions {
  bool cudfEnabled = FLAGS_velox_cudf_enabled;
  std::string cudfMemoryResource = FLAGS_velox_cudf_memory_resource;
  static CudfOptions defaultOptions() {
    return CudfOptions();
  }
>>>>>>> 780da704
};

/// Registers adapter to add cuDF operators to Drivers.
void registerCudf(const CudfOptions& options = CudfOptions::defaultOptions());
void unregisterCudf();

/// Returns true if cuDF is registered.
bool cudfIsRegistered();

/**
 * @brief Returns true if the velox_cudf_debug flag is set to true.
 */
bool cudfDebugEnabled();

/**
 * @brief Returns true if the velox_cudf_table_scan flag is set to true.
 */
bool cudfTableScanEnabled();

} // namespace facebook::velox::cudf_velox<|MERGE_RESOLUTION|>--- conflicted
+++ resolved
@@ -32,15 +32,9 @@
 class CompileState {
  public:
   CompileState(
-<<<<<<< HEAD
       const velox::exec::DriverFactory& driverFactory,
       velox::exec::Driver& driver,
-      std::vector<std::shared_ptr<velox::core::PlanNode const>>& planNodes)
-=======
-      const exec::DriverFactory& driverFactory,
-      exec::Driver& driver,
-      std::vector<core::PlanNodePtr>& planNodes)
->>>>>>> 780da704
+      std::vector<velox::core::PlanNodePtr>& planNodes)
       : driverFactory_(driverFactory), driver_(driver), planNodes_(planNodes) {}
 
   velox::exec::Driver& driver() {
@@ -51,14 +45,9 @@
   // cuDF equivalents. Returns true if the Driver was changed.
   bool compile();
 
-<<<<<<< HEAD
   const velox::exec::DriverFactory& driverFactory_;
   velox::exec::Driver& driver_;
-  const std::vector<std::shared_ptr<velox::core::PlanNode const>>& planNodes_;
-=======
-  const exec::DriverFactory& driverFactory_;
-  exec::Driver& driver_;
-  const std::vector<core::PlanNodePtr>& planNodes_;
+  const std::vector<velox::core::PlanNodePtr>& planNodes_;
 };
 
 struct CudfOptions {
@@ -67,7 +56,6 @@
   static CudfOptions defaultOptions() {
     return CudfOptions();
   }
->>>>>>> 780da704
 };
 
 /// Registers adapter to add cuDF operators to Drivers.
