/*
 * Copyright (c) Facebook, Inc. and its affiliates.
 *
 * Licensed under the Apache License, Version 2.0 (the "License");
 * you may not use this file except in compliance with the License.
 * You may obtain a copy of the License at
 *
 *     http://www.apache.org/licenses/LICENSE-2.0
 *
 * Unless required by applicable law or agreed to in writing, software
 * distributed under the License is distributed on an "AS IS" BASIS,
 * WITHOUT WARRANTIES OR CONDITIONS OF ANY KIND, either express or implied.
 * See the License for the specific language governing permissions and
 * limitations under the License.
 */

#include "velox/experimental/cudf/exec/CudfHashAggregation.h"
#include "velox/experimental/cudf/exec/ToCudf.h"
#include "velox/experimental/cudf/exec/Utilities.h"
#include "velox/experimental/cudf/exec/VeloxCudfInterop.h"

#include "velox/exec/Aggregate.h"
#include "velox/exec/AggregateFunctionRegistry.h"
#include "velox/exec/PrefixSort.h"
#include "velox/exec/Task.h"
#include "velox/expression/Expr.h"

#include <cudf/binaryop.hpp>
#include <cudf/column/column_factories.hpp>
#include <cudf/concatenate.hpp>
#include <cudf/reduction.hpp>
#include <cudf/stream_compaction.hpp>
#include <cudf/unary.hpp>

namespace {

using namespace facebook::velox;

bool isFloatingPointType(const TypePtr& type) {
  return type->kind() != TypeKind::REAL && type->kind() != TypeKind::DOUBLE;
}

#define DEFINE_SIMPLE_AGGREGATOR(Name, name, KIND)                            \
  struct Name##Aggregator : cudf_velox::CudfHashAggregation::Aggregator {     \
    Name##Aggregator(                                                         \
        core::AggregationNode::Step step,                                     \
        uint32_t inputIndex,                                                  \
        VectorPtr constant,                                                   \
        bool is_global,                                                       \
        const TypePtr& resultType)                                            \
        : Aggregator(                                                         \
              step,                                                           \
              cudf::aggregation::KIND,                                        \
              inputIndex,                                                     \
              constant,                                                       \
              is_global,                                                      \
              resultType) {}                                                  \
                                                                              \
    void addGroupbyRequest(                                                   \
        cudf::table_view const& tbl,                                          \
        std::vector<cudf::groupby::aggregation_request>& requests) override { \
      VELOX_CHECK(                                                            \
          constant == nullptr,                                                \
          #Name "Aggregator does not yet support constant input");            \
      auto& request = requests.emplace_back();                                \
      output_idx = requests.size() - 1;                                       \
      request.values = tbl.column(inputIndex);                                \
      request.aggregations.push_back(                                         \
          cudf::make_##name##_aggregation<cudf::groupby_aggregation>());      \
    }                                                                         \
                                                                              \
    std::unique_ptr<cudf::column> makeOutputColumn(                           \
        std::vector<cudf::groupby::aggregation_result>& results,              \
        rmm::cuda_stream_view stream) override {                              \
      auto col = std::move(results[output_idx].results[0]);                   \
      const auto cudfType =                                                   \
          cudf::data_type(cudf_velox::veloxToCudfTypeId(resultType));         \
      if (col->type() != cudfType) {                                          \
        col = cudf::cast(*col, cudfType, stream);                             \
      }                                                                       \
      return col;                                                             \
    }                                                                         \
                                                                              \
    std::unique_ptr<cudf::column> doReduce(                                   \
        cudf::table_view const& input,                                        \
        TypePtr const& outputType,                                            \
        rmm::cuda_stream_view stream) override {                              \
      auto const aggRequest =                                                 \
          cudf::make_##name##_aggregation<cudf::reduce_aggregation>();        \
      auto const cudfOutputType =                                             \
          cudf::data_type(cudf_velox::veloxToCudfTypeId(outputType));         \
      auto const resultScalar = cudf::reduce(                                 \
          input.column(inputIndex), *aggRequest, cudfOutputType, stream);     \
      return cudf::make_column_from_scalar(*resultScalar, 1, stream);         \
    }                                                                         \
                                                                              \
   private:                                                                   \
    uint32_t output_idx;                                                      \
  };

DEFINE_SIMPLE_AGGREGATOR(Sum, sum, SUM)
DEFINE_SIMPLE_AGGREGATOR(Min, min, MIN)
DEFINE_SIMPLE_AGGREGATOR(Max, max, MAX)

struct CountAggregator : cudf_velox::CudfHashAggregation::Aggregator {
  CountAggregator(
      core::AggregationNode::Step step,
      uint32_t inputIndex,
      VectorPtr constant,
      bool isGlobal,
      const TypePtr& resultType)
      : Aggregator(
            step,
            cudf::aggregation::COUNT_VALID,
            inputIndex,
            constant,
            isGlobal,
            resultType) {}

  void addGroupbyRequest(
      cudf::table_view const& tbl,
      std::vector<cudf::groupby::aggregation_request>& requests) override {
    auto& request = requests.emplace_back();
    outputIdx_ = requests.size() - 1;
    request.values = tbl.column(constant == nullptr ? inputIndex : 0);
    std::unique_ptr<cudf::groupby_aggregation> aggRequest =
        exec::isRawInput(step)
        ? cudf::make_count_aggregation<cudf::groupby_aggregation>(
              constant == nullptr ? cudf::null_policy::EXCLUDE
                                  : cudf::null_policy::INCLUDE)
        : cudf::make_sum_aggregation<cudf::groupby_aggregation>();
    request.aggregations.push_back(std::move(aggRequest));
  }

  std::unique_ptr<cudf::column> doReduce(
      cudf::table_view const& input,
      TypePtr const& outputType,
      rmm::cuda_stream_view stream) override {
    if (exec::isRawInput(step)) {
      // For raw input, implement count using size + null count
      auto inputCol = input.column(constant == nullptr ? inputIndex : 0);

      // count_valid: size - null_count, count_all: just the size
      int64_t count = constant == nullptr
          ? inputCol.size() - inputCol.null_count()
          : inputCol.size();

      auto resultScalar = cudf::numeric_scalar<int64_t>(count);

      return cudf::make_column_from_scalar(resultScalar, 1, stream);
    } else {
      // For non-raw input (intermediate/final), use sum aggregation
      auto const aggRequest =
          cudf::make_sum_aggregation<cudf::reduce_aggregation>();
      auto const cudfOutputType = cudf::data_type(cudf::type_id::INT64);
      auto const resultScalar = cudf::reduce(
          input.column(inputIndex), *aggRequest, cudfOutputType, stream);
      resultScalar->set_valid_async(true, stream);
      return cudf::make_column_from_scalar(*resultScalar, 1, stream);
    }
    return nullptr;
  }

  std::unique_ptr<cudf::column> makeOutputColumn(
      std::vector<cudf::groupby::aggregation_result>& results,
      rmm::cuda_stream_view stream) override {
    // cudf produces int32 for count(0) but velox expects int64
    auto col = std::move(results[outputIdx_].results[0]);
    const auto cudfOutputType =
        cudf::data_type(cudf_velox::veloxToCudfTypeId(resultType));
    if (col->type() != cudfOutputType) {
      col = cudf::cast(*col, cudfOutputType, stream);
    }
    return col;
  }

 private:
  uint32_t outputIdx_;
};

struct MeanAggregator : cudf_velox::CudfHashAggregation::Aggregator {
  MeanAggregator(
      core::AggregationNode::Step step,
      uint32_t inputIndex,
      VectorPtr constant,
      bool isGlobal,
      const TypePtr& resultType)
      : Aggregator(
            step,
            cudf::aggregation::MEAN,
            inputIndex,
            constant,
            isGlobal,
            resultType) {}

  void addGroupbyRequest(
      cudf::table_view const& tbl,
      std::vector<cudf::groupby::aggregation_request>& requests) override {
    switch (step) {
      case core::AggregationNode::Step::kSingle: {
        auto& request = requests.emplace_back();
        meanIdx_ = requests.size() - 1;
        request.values = tbl.column(inputIndex);
        request.aggregations.push_back(
            cudf::make_mean_aggregation<cudf::groupby_aggregation>());
        break;
      }
      case core::AggregationNode::Step::kPartial: {
        auto& request = requests.emplace_back();
        sumIdx_ = requests.size() - 1;
        request.values = tbl.column(inputIndex);
        request.aggregations.push_back(
            cudf::make_sum_aggregation<cudf::groupby_aggregation>());
        request.aggregations.push_back(
            cudf::make_count_aggregation<cudf::groupby_aggregation>(
                cudf::null_policy::EXCLUDE));
        break;
      }
      case core::AggregationNode::Step::kIntermediate:
      case core::AggregationNode::Step::kFinal: {
        // In intermediate and final aggregation, the previously computed sum
        // and count are in the child columns of the input column.
        auto& request = requests.emplace_back();
        sumIdx_ = requests.size() - 1;
        request.values = tbl.column(inputIndex).child(0);
        request.aggregations.push_back(
            cudf::make_sum_aggregation<cudf::groupby_aggregation>());

        auto& request2 = requests.emplace_back();
        countIdx_ = requests.size() - 1;
        request2.values = tbl.column(inputIndex).child(1);
        // The counts are already computed in partial aggregation, so we just
        // need to sum them up again.
        request2.aggregations.push_back(
            cudf::make_sum_aggregation<cudf::groupby_aggregation>());
        break;
      }
      default:
        // We don't know how to handle kIntermediate step for mean
        VELOX_NYI("Unsupported aggregation step for mean");
    }
  }

  std::unique_ptr<cudf::column> makeOutputColumn(
      std::vector<cudf::groupby::aggregation_result>& results,
      rmm::cuda_stream_view stream) override {
    const auto& outputType = asRowType(resultType);
    switch (step) {
      case core::AggregationNode::Step::kSingle:
        return std::move(results[meanIdx_].results[0]);
      case core::AggregationNode::Step::kPartial: {
        auto sum = std::move(results[sumIdx_].results[0]);
        auto count = std::move(results[sumIdx_].results[1]);

        auto const size = sum->size();
        auto const cudfSumType = cudf::data_type(
            cudf_velox::veloxToCudfTypeId(outputType->childAt(0)));
        auto const cudfCountType = cudf::data_type(
            cudf_velox::veloxToCudfTypeId(outputType->childAt(1)));
        if (sum->type() != cudf::data_type(cudfSumType)) {
          sum = cudf::cast(*sum, cudf::data_type(cudfSumType), stream);
        }
        if (count->type() != cudf::data_type(cudfCountType)) {
          count = cudf::cast(*count, cudf::data_type(cudfCountType), stream);
        }

        auto children = std::vector<std::unique_ptr<cudf::column>>();
        children.push_back(std::move(sum));
        children.push_back(std::move(count));

        // TODO: Handle nulls. This can happen if all values are null in a
        // group.
        return std::make_unique<cudf::column>(
            cudf::data_type(cudf::type_id::STRUCT),
            size,
            rmm::device_buffer{},
            rmm::device_buffer{},
            0,
            std::move(children));
      }
      case core::AggregationNode::Step::kIntermediate: {
        // The difference between intermediate and partial is in where the
        // sum and count are coming from. In partial, since the input column is
        // the same, the sum and count are in the same agg result. In
        // intermediate, the input columns are different (it's the child
        // columns of the input column) and so the sum and count are in
        // different agg results.
        auto sum = std::move(results[sumIdx_].results[0]);
        auto count = std::move(results[countIdx_].results[0]);

        auto size = sum->size();
        auto const cudfSumType = cudf::data_type(
            cudf_velox::veloxToCudfTypeId(outputType->childAt(0)));
        auto const cudfCountType = cudf::data_type(
            cudf_velox::veloxToCudfTypeId(outputType->childAt(1)));
        if (sum->type() != cudf::data_type(cudfSumType)) {
          sum = cudf::cast(*sum, cudf::data_type(cudfSumType), stream);
        }
        if (count->type() != cudf::data_type(cudfCountType)) {
          count = cudf::cast(*count, cudf::data_type(cudfCountType), stream);
        }

        auto children = std::vector<std::unique_ptr<cudf::column>>();
        children.push_back(std::move(sum));
        children.push_back(std::move(count));

        return std::make_unique<cudf::column>(
            cudf::data_type(cudf::type_id::STRUCT),
            size,
            rmm::device_buffer{},
            rmm::device_buffer{},
            0,
            std::move(children));
      }
      case core::AggregationNode::Step::kFinal: {
        auto sum = std::move(results[sumIdx_].results[0]);
        auto count = std::move(results[countIdx_].results[0]);
        auto avg = cudf::binary_operation(
            *sum,
            *count,
            cudf::binary_operator::DIV,
            cudf::data_type(cudf_velox::veloxToCudfTypeId(resultType)),
            stream);
        return avg;
      }
      default:
        VELOX_NYI("Unsupported aggregation step for mean");
    }
  }

  std::unique_ptr<cudf::column> doReduce(
      cudf::table_view const& input,
      TypePtr const& outputType,
      rmm::cuda_stream_view stream) override {
    switch (step) {
      case core::AggregationNode::Step::kSingle: {
        auto const aggRequest =
            cudf::make_mean_aggregation<cudf::reduce_aggregation>();
        auto const cudfOutputType =
            cudf::data_type(cudf_velox::veloxToCudfTypeId(outputType));
        auto const resultScalar = cudf::reduce(
            input.column(inputIndex), *aggRequest, cudfOutputType, stream);
        return cudf::make_column_from_scalar(*resultScalar, 1, stream);
      }
      case core::AggregationNode::Step::kPartial: {
        VELOX_CHECK(outputType->isRow());
        auto const& rowType = outputType->asRow();
        auto const sumType = rowType.childAt(0);
        auto const countType = rowType.childAt(1);
        auto const cudfSumType =
            cudf::data_type(cudf_velox::veloxToCudfTypeId(sumType));
        auto const cudfCountType =
            cudf::data_type(cudf_velox::veloxToCudfTypeId(countType));

        // sum
        auto const aggRequest =
            cudf::make_sum_aggregation<cudf::reduce_aggregation>();
        auto const sumResultScalar = cudf::reduce(
            input.column(inputIndex), *aggRequest, cudfSumType, stream);
        auto sumCol =
            cudf::make_column_from_scalar(*sumResultScalar, 1, stream);

        // libcudf doesn't have a count agg for reduce. What we want is to
        // count the number of valid rows.
        auto countCol = cudf::make_column_from_scalar(
            cudf::numeric_scalar<int64_t>(
                input.column(inputIndex).size() -
                input.column(inputIndex).null_count()),
            1,
            stream);

        // Assemble into struct as expected by velox.
        auto children = std::vector<std::unique_ptr<cudf::column>>();
        children.push_back(std::move(sumCol));
        children.push_back(std::move(countCol));
        return std::make_unique<cudf::column>(
            cudf::data_type(cudf::type_id::STRUCT),
            1,
            rmm::device_buffer{},
            rmm::device_buffer{},
            0,
            std::move(children));
      }
      case core::AggregationNode::Step::kFinal: {
        // Input column has two children: sum and count
        auto const sumCol = input.column(inputIndex).child(0);
        auto const countCol = input.column(inputIndex).child(1);

        // sum the sums
        auto const sumAggRequest =
            cudf::make_sum_aggregation<cudf::reduce_aggregation>();
        auto const sumResultScalar =
            cudf::reduce(sumCol, *sumAggRequest, sumCol.type(), stream);
        auto sumResultCol =
            cudf::make_column_from_scalar(*sumResultScalar, 1, stream);

        // sum the counts
        auto const countAggRequest =
            cudf::make_sum_aggregation<cudf::reduce_aggregation>();
        auto const countResultScalar =
            cudf::reduce(countCol, *countAggRequest, countCol.type(), stream);

        // divide the sums by the counts
        auto const cudfOutputType =
            cudf::data_type(cudf_velox::veloxToCudfTypeId(outputType));
        return cudf::binary_operation(
            *sumResultCol,
            *countResultScalar,
            cudf::binary_operator::DIV,
            cudfOutputType,
            stream);
      }
      default:
        VELOX_NYI("Unsupported aggregation step for mean");
    }
  }

 private:
  // These indices are used to track where the desired result columns
  // (mean/<sum, count>) are in the output of cudf::groupby::aggregate().
  uint32_t meanIdx_;
  uint32_t sumIdx_;
  uint32_t countIdx_;
};

std::unique_ptr<cudf_velox::CudfHashAggregation::Aggregator> createAggregator(
    core::AggregationNode::Step step,
    std::string const& kind,
    uint32_t inputIndex,
    VectorPtr constant,
    bool isGlobal,
    const TypePtr& resultType) {
  auto prefix = cudf_velox::CudfOptions::getInstance().prefix();
  if (kind.rfind(prefix + "sum", 0) == 0) {
    return std::make_unique<SumAggregator>(
        step, inputIndex, constant, isGlobal, resultType);
  } else if (kind.rfind(prefix + "count", 0) == 0) {
    return std::make_unique<CountAggregator>(
        step, inputIndex, constant, isGlobal, resultType);
  } else if (kind.rfind(prefix + "min", 0) == 0) {
    return std::make_unique<MinAggregator>(
        step, inputIndex, constant, isGlobal, resultType);
  } else if (kind.rfind(prefix + "max", 0) == 0) {
    return std::make_unique<MaxAggregator>(
        step, inputIndex, constant, isGlobal, resultType);
  } else if (kind.rfind(prefix + "avg", 0) == 0) {
    return std::make_unique<MeanAggregator>(
        step, inputIndex, constant, isGlobal, resultType);
  } else {
    VELOX_NYI("Aggregation not yet supported");
  }
}

static const std::unordered_map<std::string, core::AggregationNode::Step>
    companionStep = {
        {"_partial", core::AggregationNode::Step::kPartial},
        {"_merge", core::AggregationNode::Step::kIntermediate},
        {"_merge_extract", core::AggregationNode::Step::kFinal}};

/// \brief Convert companion function to step for the aggregation function
///
/// Companion functions are functions that are registered in velox along with
/// their main aggregation functions. These are designed to always function
/// with a fixed `step`. This is to allow spark style planNodes where `step` is
/// the property of the aggregation function rather than the planNode.
/// Companion functions allow us to override the planNode's step and use
/// aggregations of different steps in the same planNode
core::AggregationNode::Step getCompanionStep(
    std::string const& kind,
    core::AggregationNode::Step step) {
  for (const auto& [k, v] : companionStep) {
    if (folly::StringPiece(kind).endsWith(k)) {
      step = v;
      break;
    }
  }
  return step;
}

std::string getOriginalName(std::string const& kind) {
  for (const auto& [k, v] : companionStep) {
    if (folly::StringPiece(kind).endsWith(k)) {
      return kind.substr(0, kind.length() - k.length());
    }
  }
  return kind;
}

bool hasFinalAggs(
    std::vector<core::AggregationNode::Aggregate> const& aggregates) {
  return std::any_of(aggregates.begin(), aggregates.end(), [](auto const& agg) {
    return folly::StringPiece(agg.call->name()).endsWith("_merge_extract");
  });
}

auto toAggregators(
    core::AggregationNode const& aggregationNode,
    exec::OperatorCtx const& operatorCtx) {
  auto const step = aggregationNode.step();
  bool const isGlobal = aggregationNode.groupingKeys().empty();
  auto const& inputRowSchema = aggregationNode.sources()[0]->outputType();
  const auto numKeys = aggregationNode.groupingKeys().size();
  const auto outputType = aggregationNode.outputType();

  std::vector<std::unique_ptr<cudf_velox::CudfHashAggregation::Aggregator>>
      aggregators;
  for (auto i = 0; i < aggregationNode.aggregates().size(); ++i) {
    auto const& aggregate = aggregationNode.aggregates()[i];
    std::vector<column_index_t> aggInputs;
    std::vector<VectorPtr> aggConstants;
    for (auto const& arg : aggregate.call->inputs()) {
      if (auto const field =
              dynamic_cast<core::FieldAccessTypedExpr const*>(arg.get())) {
        aggInputs.push_back(inputRowSchema->getChildIdx(field->name()));
      } else if (
          auto constant =
              dynamic_cast<const core::ConstantTypedExpr*>(arg.get())) {
        aggInputs.push_back(kConstantChannel);
        aggConstants.push_back(constant->toConstantVector(operatorCtx.pool()));
      } else {
        VELOX_NYI("Constants and lambdas not yet supported");
      }
    }
    // The loop on aggregate.call->inputs() is taken from
    // AggregateInfo.cpp::toAggregateInfo(). It seems to suggest that there can
    // be multiple inputs to an aggregate.
    // We're postponing properly supporting this for now because the currently
    // supported aggregation functions in cudf_velox don't use it.
    VELOX_CHECK(aggInputs.size() <= 1);
    if (aggInputs.empty()) {
      aggInputs.push_back(0);
    }

    if (aggregate.distinct) {
      VELOX_NYI("De-dup before aggregation is not yet supported");
    }

    auto const kind = aggregate.call->name();
    auto const inputIndex = aggInputs[0];
    auto const constant = aggConstants.empty() ? nullptr : aggConstants[0];
    auto const companionStep = getCompanionStep(kind, step);
    const auto originalName = getOriginalName(kind);
    const auto resultType = exec::isPartialOutput(companionStep)
        ? exec::resolveAggregateFunction(originalName, aggregate.rawInputTypes)
              .second
        : outputType->childAt(numKeys + i);

    aggregators.push_back(createAggregator(
        companionStep, kind, inputIndex, constant, isGlobal, resultType));
  }
  return aggregators;
}

auto toIntermediateAggregators(
    core::AggregationNode const& aggregationNode,
    exec::OperatorCtx const& operatorCtx) {
  auto const step = core::AggregationNode::Step::kIntermediate;
  bool const isGlobal = aggregationNode.groupingKeys().empty();
  auto const& inputRowSchema = aggregationNode.outputType();

  std::vector<std::unique_ptr<cudf_velox::CudfHashAggregation::Aggregator>>
      aggregators;
  for (size_t i = 0; i < aggregationNode.aggregates().size(); i++) {
    // Intermediate aggregation has a 1:1 mapping between input and output.
    // We don't need to figure out input from the aggregate function.
    auto const& aggregate = aggregationNode.aggregates()[i];
    auto const inputIndex = aggregationNode.groupingKeys().size() + i;
    auto const kind = aggregate.call->name();
    auto const constant = nullptr;
    const auto originalName = getOriginalName(kind);
    auto const companionStep = getCompanionStep(kind, step);
    if (exec::isPartialOutput(companionStep)) {
      const auto resultType =
          exec::resolveAggregateFunction(originalName, aggregate.rawInputTypes)
              .second;
      aggregators.push_back(createAggregator(
          step, kind, inputIndex, constant, isGlobal, resultType));
    } else {
      // Final step aggregator will not use the intermediate aggregator.
      aggregators.push_back(nullptr);
    }
  }
  return aggregators;
}

<<<<<<< HEAD
std::unique_ptr<cudf::table> makeEmptyTable(TypePtr const& inputType) {
  std::vector<std::unique_ptr<cudf::column>> emptyColumns;
  for (size_t i = 0; i < inputType->size(); ++i) {
    if (auto const& childType = inputType->childAt(i);
        childType->kind() == TypeKind::ROW) {
      auto tbl = makeEmptyTable(childType);
      auto structColumn = std::make_unique<cudf::column>(
          cudf::data_type(cudf::type_id::STRUCT),
          0,
          rmm::device_buffer(),
          rmm::device_buffer(),
          0,
          tbl->release());
      emptyColumns.push_back(std::move(structColumn));
    } else {
      auto emptyColumn = cudf::make_empty_column(
          cudf_velox::veloxToCudfTypeId(inputType->childAt(i)));
      emptyColumns.push_back(std::move(emptyColumn));
    }
  }
  return std::make_unique<cudf::table>(std::move(emptyColumns));
}

=======
>>>>>>> bbd00245
} // namespace

namespace facebook::velox::cudf_velox {

CudfHashAggregation::CudfHashAggregation(
    int32_t operatorId,
    exec::DriverCtx* driverCtx,
    std::shared_ptr<core::AggregationNode const> const& aggregationNode)
    : Operator(
          driverCtx,
          aggregationNode->outputType(),
          operatorId,
          aggregationNode->id(),
          aggregationNode->step() == core::AggregationNode::Step::kPartial
              ? "CudfPartialAggregation"
              : "CudfAggregation",
          aggregationNode->canSpill(driverCtx->queryConfig())
              ? driverCtx->makeSpillConfig(operatorId)
              : std::nullopt),
      NvtxHelper(
          nvtx3::rgb{34, 139, 34}, // Forest Green
          operatorId,
          fmt::format("[{}]", aggregationNode->id())),
      aggregationNode_(aggregationNode),
      isPartialOutput_(
          exec::isPartialOutput(aggregationNode->step()) &&
          !hasFinalAggs(aggregationNode->aggregates())),
      isGlobal_(aggregationNode->groupingKeys().empty()),
      isDistinct_(!isGlobal_ && aggregationNode->aggregates().empty()),
      maxPartialAggregationMemoryUsage_(
          driverCtx->queryConfig().maxPartialAggregationMemoryUsage()) {}

void CudfHashAggregation::initialize() {
  Operator::initialize();

  inputType_ = aggregationNode_->sources()[0]->outputType();
  ignoreNullKeys_ = aggregationNode_->ignoreNullKeys();
  setupGroupingKeyChannelProjections(
      groupingKeyInputChannels_, groupingKeyOutputChannels_);

  auto const numGroupingKeys = groupingKeyOutputChannels_.size();

  // Velox CPU does optimizations related to pre-grouped keys. This can be
  // done in cudf by passing sort information to cudf::groupby() constructor.
  // We're postponing this for now.

  numAggregates_ = aggregationNode_->aggregates().size();
  aggregators_ = toAggregators(*aggregationNode_, *operatorCtx_);
  intermediateAggregators_ =
      toIntermediateAggregators(*aggregationNode_, *operatorCtx_);

  // Check that aggregate result type match the output type.
  // TODO: This is output schema validation. In velox CPU, it's done using
  // output types reported by aggregation functions. We can't do that in cudf
  // groupby.

  // TODO: Set identity projections used by HashProbe to pushdown dynamic
  // filters to table scan.

  // TODO: Add support for grouping sets and group ids.

  aggregationNode_.reset();
}

void CudfHashAggregation::setupGroupingKeyChannelProjections(
    std::vector<column_index_t>& groupingKeyInputChannels,
    std::vector<column_index_t>& groupingKeyOutputChannels) const {
  VELOX_CHECK(groupingKeyInputChannels.empty());
  VELOX_CHECK(groupingKeyOutputChannels.empty());

  auto const& inputType = aggregationNode_->sources()[0]->outputType();
  auto const& groupingKeys = aggregationNode_->groupingKeys();
  // The map from the grouping key output channel to the input channel.
  //
  // NOTE: grouping key output order is specified as 'groupingKeys' in
  // 'aggregationNode_'.
  std::vector<exec::IdentityProjection> groupingKeyProjections;
  groupingKeyProjections.reserve(groupingKeys.size());
  for (auto i = 0; i < groupingKeys.size(); ++i) {
    groupingKeyProjections.emplace_back(
        exec::exprToChannel(groupingKeys[i].get(), inputType), i);
  }

  groupingKeyInputChannels.reserve(groupingKeys.size());
  for (auto i = 0; i < groupingKeys.size(); ++i) {
    groupingKeyInputChannels.push_back(groupingKeyProjections[i].inputChannel);
  }

  groupingKeyOutputChannels.resize(groupingKeys.size());

  std::iota(
      groupingKeyOutputChannels.begin(), groupingKeyOutputChannels.end(), 0);
}

void CudfHashAggregation::computeIntermediateGroupbyPartial(CudfVectorPtr tbl) {
  // For every input, we'll do a groupby and compact results with the existing
  // intermediate groupby results.

  auto inputTableStream = tbl->stream();
  auto groupbyOnInput = doGroupByAggregation(
      tbl->release(),
      groupingKeyInputChannels_,
      aggregators_,
      inputTableStream);

  // If we already have partial output, concatenate the new results with it.
  if (partialOutput_) {
    // Create a vector of tables to concatenate
    std::vector<cudf::table_view> tablesToConcat;
    tablesToConcat.push_back(partialOutput_->getTableView());
    tablesToConcat.push_back(groupbyOnInput->getTableView());

    auto partialOutputStream = partialOutput_->stream();
    // We need to join the input table stream on the partial output stream to
    // make sure the intermediate results are available when we do the concat.
    cudf::detail::join_streams(
        std::vector<rmm::cuda_stream_view>{inputTableStream},
        partialOutputStream);

    // Concatenate the tables
    auto concatenatedTable =
        cudf::concatenate(tablesToConcat, partialOutputStream);

    // Now we have to groupby again but this time with intermediate aggregators.
    auto compactedOutput = doGroupByAggregation(
        std::move(concatenatedTable),
        groupingKeyOutputChannels_,
        intermediateAggregators_,
        partialOutputStream);
    partialOutput_ = compactedOutput;
  } else {
    // First time processing, just store the result of the input batch's groupby
    // This means we're storing the stream from the first batch.
    partialOutput_ = groupbyOnInput;
  }
}

void CudfHashAggregation::computeIntermediateDistinctPartial(
    CudfVectorPtr tbl) {
  // For every input, we'll concat with existing distinct results and then do a
  // distinct on the concatenated results.

  auto inputTableStream = tbl->stream();

  if (partialOutput_) {
    // Concatenate the input table with the existing distinct results.
    std::vector<cudf::table_view> tablesToConcat;
    tablesToConcat.push_back(partialOutput_->getTableView());
    tablesToConcat.push_back(tbl->getTableView().select(
        groupingKeyInputChannels_.begin(), groupingKeyInputChannels_.end()));

    auto partialOutputStream = partialOutput_->stream();
    // We need to join the input table stream on the partial output stream to
    // make sure the input table is available when we do the concat.
    cudf::detail::join_streams(
        std::vector<rmm::cuda_stream_view>{inputTableStream},
        partialOutputStream);

    auto concatenatedTable =
        cudf::concatenate(tablesToConcat, partialOutputStream);

    // Do a distinct on the concatenated results.
    auto distinctOutput = getDistinctKeys(
        std::move(concatenatedTable),
        groupingKeyOutputChannels_,
        inputTableStream);
    partialOutput_ = distinctOutput;
  } else {
    // First time processing, just store the result of the input batch's
    // distinct.
    partialOutput_ = getDistinctKeys(
        tbl->release(), groupingKeyInputChannels_, inputTableStream);
  }
}

void CudfHashAggregation::addInput(RowVectorPtr input) {
  VELOX_NVTX_OPERATOR_FUNC_RANGE();
  if (input->size() == 0) {
    return;
  }
  numInputRows_ += input->size();

  auto cudfInput = std::dynamic_pointer_cast<cudf_velox::CudfVector>(input);
  VELOX_CHECK_NOT_NULL(cudfInput);

  if (isPartialOutput_ && !isGlobal_) {
    if (isDistinct_) {
      // Handle partial distinct aggregation.
      computeIntermediateDistinctPartial(cudfInput);
    } else {
      // Handle partial groupby aggregation.
      computeIntermediateGroupbyPartial(cudfInput);
    }
    return;
  }

  // Handle final aggregation or global cases.
  inputs_.push_back(std::move(cudfInput));
}

CudfVectorPtr CudfHashAggregation::doGroupByAggregation(
    std::unique_ptr<cudf::table> tbl,
    std::vector<column_index_t> const& groupByKeys,
    std::vector<std::unique_ptr<Aggregator>>& aggregators,
    rmm::cuda_stream_view stream) {
  auto groupbyKeyView = tbl->select(groupByKeys.begin(), groupByKeys.end());

  size_t const numGroupingKeys = groupbyKeyView.num_columns();

  // TODO: All other args to groupby are related to sort groupby. We don't
  // support optimizations related to it yet.
  cudf::groupby::groupby groupByOwner(
      groupbyKeyView,
      ignoreNullKeys_ ? cudf::null_policy::EXCLUDE
                      : cudf::null_policy::INCLUDE);

  std::vector<cudf::groupby::aggregation_request> requests;
  for (auto& aggregator : aggregators) {
    aggregator->addGroupbyRequest(tbl->view(), requests);
  }

  auto [groupKeys, results] = groupByOwner.aggregate(requests, stream);
  // flatten the results
  std::vector<std::unique_ptr<cudf::column>> resultColumns;

  // first fill the grouping keys
  auto groupKeysColumns = groupKeys->release();
  resultColumns.insert(
      resultColumns.begin(),
      std::make_move_iterator(groupKeysColumns.begin()),
      std::make_move_iterator(groupKeysColumns.end()));

  // then fill the aggregation results
  for (auto& aggregator : aggregators) {
    resultColumns.push_back(aggregator->makeOutputColumn(results, stream));
  }

  // make a cudf table out of columns
  auto resultTable = std::make_unique<cudf::table>(std::move(resultColumns));

  auto numRows = resultTable->num_rows();

  // velox expects nullptr instead of a table with 0 rows
  if (numRows == 0) {
    return nullptr;
  }

  return std::make_shared<cudf_velox::CudfVector>(
      pool(), outputType_, numRows, std::move(resultTable), stream);
}

CudfVectorPtr CudfHashAggregation::doGlobalAggregation(
    std::unique_ptr<cudf::table> tbl,
    rmm::cuda_stream_view stream) {
  std::vector<std::unique_ptr<cudf::column>> resultColumns;
  resultColumns.reserve(aggregators_.size());
  for (auto i = 0; i < aggregators_.size(); i++) {
    resultColumns.push_back(aggregators_[i]->doReduce(
        tbl->view(), outputType_->childAt(i), stream));
  }

  return std::make_shared<cudf_velox::CudfVector>(
      pool(),
      outputType_,
      1,
      std::make_unique<cudf::table>(std::move(resultColumns)),
      stream);
}

CudfVectorPtr CudfHashAggregation::getDistinctKeys(
    std::unique_ptr<cudf::table> tbl,
    std::vector<column_index_t> const& groupByKeys,
    rmm::cuda_stream_view stream) {
  auto result = cudf::distinct(
      tbl->view().select(groupByKeys.begin(), groupByKeys.end()),
      {groupingKeyOutputChannels_.begin(), groupingKeyOutputChannels_.end()},
      cudf::duplicate_keep_option::KEEP_FIRST,
      cudf::null_equality::EQUAL,
      cudf::nan_equality::ALL_EQUAL,
      stream);

  auto numRows = result->num_rows();

  // velox expects nullptr instead of a table with 0 rows
  if (numRows == 0) {
    return nullptr;
  }

  return std::make_shared<cudf_velox::CudfVector>(
      pool(), outputType_, numRows, std::move(result), stream);
}

CudfVectorPtr CudfHashAggregation::releaseAndResetPartialOutput() {
  VELOX_DCHECK(!isGlobal_);
  auto numOutputRows = partialOutput_->size();
  const double aggregationPct =
      numOutputRows == 0 ? 0 : (numOutputRows * 1.0) / numInputRows_ * 100;
  {
    auto lockedStats = stats_.wlock();
    lockedStats->addRuntimeStat("flushRowCount", RuntimeCounter(numOutputRows));
    lockedStats->addRuntimeStat("flushTimes", RuntimeCounter(1));
    lockedStats->addRuntimeStat(
        "partialAggregationPct", RuntimeCounter(aggregationPct));
  }

  numInputRows_ = 0;
  // We're moving partialOutput_ to the caller because we want it to be null
  // after this call.
  return std::move(partialOutput_);
}

RowVectorPtr CudfHashAggregation::getOutput() {
  VELOX_NVTX_OPERATOR_FUNC_RANGE();

  // Handle partial groupby and distinct.
  if (isPartialOutput_ && !isGlobal_) {
    if (partialOutput_ &&
        partialOutput_->estimateFlatSize() >
            maxPartialAggregationMemoryUsage_) {
      // This is basically a flush of the partial output.
      return releaseAndResetPartialOutput();
    }
    if (not noMoreInput_) {
      // Don't produce output if the partial output hasn't reached memory limit
      // and there's more batches to come.
      return nullptr;
    }
    if (!partialOutput_ && finished_) {
      return nullptr;
    }
    return releaseAndResetPartialOutput();
  }

  if (finished_) {
    return nullptr;
  }

  if (!isPartialOutput_ && !noMoreInput_) {
    // Final aggregation has to wait for all batches to arrive so we cannot
    // return any results here.
    return nullptr;
  }

  if (inputs_.empty() && !noMoreInput_) {
    return nullptr;
  }

  auto stream = cudfGlobalStreamPool().get_stream();

  auto tbl = getConcatenatedTable(inputs_, inputType_, stream);

  // Release input data after synchronizing.
  stream.synchronize();
  inputs_.clear();

  if (noMoreInput_) {
    finished_ = true;
  }

  VELOX_CHECK_NOT_NULL(tbl);

  if (isDistinct_) {
    return getDistinctKeys(std::move(tbl), groupingKeyInputChannels_, stream);
  } else if (isGlobal_) {
    return doGlobalAggregation(std::move(tbl), stream);
  } else {
    return doGroupByAggregation(
        std::move(tbl), groupingKeyInputChannels_, aggregators_, stream);
  }
}

void CudfHashAggregation::noMoreInput() {
  Operator::noMoreInput();
  if (isPartialOutput_ && inputs_.empty()) {
    finished_ = true;
  }
}

bool CudfHashAggregation::isFinished() {
  return finished_;
}

} // namespace facebook::velox::cudf_velox<|MERGE_RESOLUTION|>--- conflicted
+++ resolved
@@ -583,7 +583,6 @@
   return aggregators;
 }
 
-<<<<<<< HEAD
 std::unique_ptr<cudf::table> makeEmptyTable(TypePtr const& inputType) {
   std::vector<std::unique_ptr<cudf::column>> emptyColumns;
   for (size_t i = 0; i < inputType->size(); ++i) {
@@ -607,8 +606,6 @@
   return std::make_unique<cudf::table>(std::move(emptyColumns));
 }
 
-=======
->>>>>>> bbd00245
 } // namespace
 
 namespace facebook::velox::cudf_velox {
