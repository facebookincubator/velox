/*
 * Copyright (c) Facebook, Inc. and its affiliates.
 *
 * Licensed under the Apache License, Version 2.0 (the "License");
 * you may not use this file except in compliance with the License.
 * You may obtain a copy of the License at
 *
 *     http://www.apache.org/licenses/LICENSE-2.0
 *
 * Unless required by applicable law or agreed to in writing, software
 * distributed under the License is distributed on an "AS IS" BASIS,
 * WITHOUT WARRANTIES OR CONDITIONS OF ANY KIND, either express or implied.
 * See the License for the specific language governing permissions and
 * limitations under the License.
 */

#include "velox/experimental/cudf/CudfConfig.h"
#include "velox/experimental/cudf/exec/CudfHashAggregation.h"
#include "velox/experimental/cudf/exec/Utilities.h"
#include "velox/experimental/cudf/exec/VeloxCudfInterop.h"

#include "velox/exec/Aggregate.h"
#include "velox/exec/AggregateFunctionRegistry.h"
#include "velox/exec/PrefixSort.h"
#include "velox/exec/Task.h"
#include "velox/expression/Expr.h"

#include <cudf/binaryop.hpp>
#include <cudf/column/column_factories.hpp>
#include <cudf/concatenate.hpp>
#include <cudf/reduction.hpp>
#include <cudf/stream_compaction.hpp>
#include <cudf/unary.hpp>

namespace {

using namespace facebook::velox;

#define DEFINE_SIMPLE_AGGREGATOR(Name, name, KIND)                            \
  struct Name##Aggregator : cudf_velox::CudfHashAggregation::Aggregator {     \
    Name##Aggregator(                                                         \
        core::AggregationNode::Step step,                                     \
        uint32_t inputIndex,                                                  \
        VectorPtr constant,                                                   \
        bool is_global,                                                       \
        const TypePtr& resultType)                                            \
        : Aggregator(                                                         \
              step,                                                           \
              cudf::aggregation::KIND,                                        \
              inputIndex,                                                     \
              constant,                                                       \
              is_global,                                                      \
              resultType) {}                                                  \
                                                                              \
    void addGroupbyRequest(                                                   \
        cudf::table_view const& tbl,                                          \
        std::vector<cudf::groupby::aggregation_request>& requests) override { \
      VELOX_CHECK(                                                            \
          constant == nullptr,                                                \
          #Name "Aggregator does not yet support constant input");            \
      auto& request = requests.emplace_back();                                \
      output_idx = requests.size() - 1;                                       \
      request.values = tbl.column(inputIndex);                                \
      request.aggregations.push_back(                                         \
          cudf::make_##name##_aggregation<cudf::groupby_aggregation>());      \
    }                                                                         \
                                                                              \
    std::unique_ptr<cudf::column> makeOutputColumn(                           \
        std::vector<cudf::groupby::aggregation_result>& results,              \
        rmm::cuda_stream_view stream) override {                              \
      auto col = std::move(results[output_idx].results[0]);                   \
      const auto cudfType =                                                   \
          cudf::data_type(cudf_velox::veloxToCudfTypeId(resultType));         \
      if (col->type() != cudfType) {                                          \
        col = cudf::cast(*col, cudfType, stream);                             \
      }                                                                       \
      return col;                                                             \
    }                                                                         \
                                                                              \
    std::unique_ptr<cudf::column> doReduce(                                   \
        cudf::table_view const& input,                                        \
        TypePtr const& outputType,                                            \
        rmm::cuda_stream_view stream) override {                              \
      auto const aggRequest =                                                 \
          cudf::make_##name##_aggregation<cudf::reduce_aggregation>();        \
      auto const cudfOutputType =                                             \
          cudf::data_type(cudf_velox::veloxToCudfTypeId(outputType));         \
      auto const resultScalar = cudf::reduce(                                 \
          input.column(inputIndex), *aggRequest, cudfOutputType, stream);     \
      return cudf::make_column_from_scalar(*resultScalar, 1, stream);         \
    }                                                                         \
                                                                              \
   private:                                                                   \
    uint32_t output_idx;                                                      \
  };

DEFINE_SIMPLE_AGGREGATOR(Sum, sum, SUM)
DEFINE_SIMPLE_AGGREGATOR(Min, min, MIN)
DEFINE_SIMPLE_AGGREGATOR(Max, max, MAX)

struct CountAggregator : cudf_velox::CudfHashAggregation::Aggregator {
  CountAggregator(
      core::AggregationNode::Step step,
      uint32_t inputIndex,
      VectorPtr constant,
      bool isGlobal,
      const TypePtr& resultType)
      : Aggregator(
            step,
            cudf::aggregation::COUNT_VALID,
            inputIndex,
            constant,
            isGlobal,
            resultType) {}

  void addGroupbyRequest(
      cudf::table_view const& tbl,
      std::vector<cudf::groupby::aggregation_request>& requests) override {
    auto& request = requests.emplace_back();
    outputIdx_ = requests.size() - 1;
    request.values = tbl.column(constant == nullptr ? inputIndex : 0);
    std::unique_ptr<cudf::groupby_aggregation> aggRequest =
        exec::isRawInput(step)
        ? cudf::make_count_aggregation<cudf::groupby_aggregation>(
              constant == nullptr ? cudf::null_policy::EXCLUDE
                                  : cudf::null_policy::INCLUDE)
        : cudf::make_sum_aggregation<cudf::groupby_aggregation>();
    request.aggregations.push_back(std::move(aggRequest));
  }

  std::unique_ptr<cudf::column> doReduce(
      cudf::table_view const& input,
      TypePtr const& outputType,
      rmm::cuda_stream_view stream) override {
    if (exec::isRawInput(step)) {
      // For raw input, implement count using size + null count
      auto inputCol = input.column(constant == nullptr ? inputIndex : 0);

      // count_valid: size - null_count, count_all: just the size
      int64_t count = constant == nullptr
          ? inputCol.size() - inputCol.null_count()
          : inputCol.size();

      auto resultScalar = cudf::numeric_scalar<int64_t>(count);

      return cudf::make_column_from_scalar(resultScalar, 1, stream);
    } else {
      // For non-raw input (intermediate/final), use sum aggregation
      auto const aggRequest =
          cudf::make_sum_aggregation<cudf::reduce_aggregation>();
      auto const cudfOutputType = cudf::data_type(cudf::type_id::INT64);
      auto const resultScalar = cudf::reduce(
          input.column(inputIndex), *aggRequest, cudfOutputType, stream);
      resultScalar->set_valid_async(true, stream);
      return cudf::make_column_from_scalar(*resultScalar, 1, stream);
    }
    return nullptr;
  }

  std::unique_ptr<cudf::column> makeOutputColumn(
      std::vector<cudf::groupby::aggregation_result>& results,
      rmm::cuda_stream_view stream) override {
    // cudf produces int32 for count(0) but velox expects int64
    auto col = std::move(results[outputIdx_].results[0]);
    const auto cudfOutputType =
        cudf::data_type(cudf_velox::veloxToCudfTypeId(resultType));
    if (col->type() != cudfOutputType) {
      col = cudf::cast(*col, cudfOutputType, stream);
    }
    return col;
  }

 private:
  uint32_t outputIdx_;
};

struct MeanAggregator : cudf_velox::CudfHashAggregation::Aggregator {
  MeanAggregator(
      core::AggregationNode::Step step,
      uint32_t inputIndex,
      VectorPtr constant,
      bool isGlobal,
      const TypePtr& resultType)
      : Aggregator(
            step,
            cudf::aggregation::MEAN,
            inputIndex,
            constant,
            isGlobal,
            resultType) {}

  void addGroupbyRequest(
      cudf::table_view const& tbl,
      std::vector<cudf::groupby::aggregation_request>& requests) override {
    switch (step) {
      case core::AggregationNode::Step::kSingle: {
        auto& request = requests.emplace_back();
        meanIdx_ = requests.size() - 1;
        request.values = tbl.column(inputIndex);
        request.aggregations.push_back(
            cudf::make_mean_aggregation<cudf::groupby_aggregation>());
        break;
      }
      case core::AggregationNode::Step::kPartial: {
        auto& request = requests.emplace_back();
        sumIdx_ = requests.size() - 1;
        request.values = tbl.column(inputIndex);
        request.aggregations.push_back(
            cudf::make_sum_aggregation<cudf::groupby_aggregation>());
        request.aggregations.push_back(
            cudf::make_count_aggregation<cudf::groupby_aggregation>(
                cudf::null_policy::EXCLUDE));
        break;
      }
      case core::AggregationNode::Step::kIntermediate:
      case core::AggregationNode::Step::kFinal: {
        // In intermediate and final aggregation, the previously computed sum
        // and count are in the child columns of the input column.
        auto& request = requests.emplace_back();
        sumIdx_ = requests.size() - 1;
        request.values = tbl.column(inputIndex).child(0);
        request.aggregations.push_back(
            cudf::make_sum_aggregation<cudf::groupby_aggregation>());

        auto& request2 = requests.emplace_back();
        countIdx_ = requests.size() - 1;
        request2.values = tbl.column(inputIndex).child(1);
        // The counts are already computed in partial aggregation, so we just
        // need to sum them up again.
        request2.aggregations.push_back(
            cudf::make_sum_aggregation<cudf::groupby_aggregation>());
        break;
      }
      default:
        // We don't know how to handle kIntermediate step for mean
        VELOX_NYI("Unsupported aggregation step for mean");
    }
  }

  std::unique_ptr<cudf::column> makeOutputColumn(
      std::vector<cudf::groupby::aggregation_result>& results,
      rmm::cuda_stream_view stream) override {
    const auto& outputType = asRowType(resultType);
    switch (step) {
      case core::AggregationNode::Step::kSingle:
        return std::move(results[meanIdx_].results[0]);
      case core::AggregationNode::Step::kPartial: {
        auto sum = std::move(results[sumIdx_].results[0]);
        auto count = std::move(results[sumIdx_].results[1]);

        auto const size = sum->size();
        auto const cudfSumType = cudf::data_type(
            cudf_velox::veloxToCudfTypeId(outputType->childAt(0)));
        auto const cudfCountType = cudf::data_type(
            cudf_velox::veloxToCudfTypeId(outputType->childAt(1)));
        if (sum->type() != cudf::data_type(cudfSumType)) {
          sum = cudf::cast(*sum, cudf::data_type(cudfSumType), stream);
        }
        if (count->type() != cudf::data_type(cudfCountType)) {
          count = cudf::cast(*count, cudf::data_type(cudfCountType), stream);
        }

        auto children = std::vector<std::unique_ptr<cudf::column>>();
        children.push_back(std::move(sum));
        children.push_back(std::move(count));

        // TODO: Handle nulls. This can happen if all values are null in a
        // group.
        return std::make_unique<cudf::column>(
            cudf::data_type(cudf::type_id::STRUCT),
            size,
            rmm::device_buffer{},
            rmm::device_buffer{},
            0,
            std::move(children));
      }
      case core::AggregationNode::Step::kIntermediate: {
        // The difference between intermediate and partial is in where the
        // sum and count are coming from. In partial, since the input column is
        // the same, the sum and count are in the same agg result. In
        // intermediate, the input columns are different (it's the child
        // columns of the input column) and so the sum and count are in
        // different agg results.
        auto sum = std::move(results[sumIdx_].results[0]);
        auto count = std::move(results[countIdx_].results[0]);

        auto size = sum->size();
        auto const cudfSumType = cudf::data_type(
            cudf_velox::veloxToCudfTypeId(outputType->childAt(0)));
        auto const cudfCountType = cudf::data_type(
            cudf_velox::veloxToCudfTypeId(outputType->childAt(1)));
        if (sum->type() != cudf::data_type(cudfSumType)) {
          sum = cudf::cast(*sum, cudf::data_type(cudfSumType), stream);
        }
        if (count->type() != cudf::data_type(cudfCountType)) {
          count = cudf::cast(*count, cudf::data_type(cudfCountType), stream);
        }

        auto children = std::vector<std::unique_ptr<cudf::column>>();
        children.push_back(std::move(sum));
        children.push_back(std::move(count));

        return std::make_unique<cudf::column>(
            cudf::data_type(cudf::type_id::STRUCT),
            size,
            rmm::device_buffer{},
            rmm::device_buffer{},
            0,
            std::move(children));
      }
      case core::AggregationNode::Step::kFinal: {
        auto sum = std::move(results[sumIdx_].results[0]);
        auto count = std::move(results[countIdx_].results[0]);
        auto avg = cudf::binary_operation(
            *sum,
            *count,
            cudf::binary_operator::DIV,
            cudf::data_type(cudf_velox::veloxToCudfTypeId(resultType)),
            stream);
        return avg;
      }
      default:
        VELOX_NYI("Unsupported aggregation step for mean");
    }
  }

  std::unique_ptr<cudf::column> doReduce(
      cudf::table_view const& input,
      TypePtr const& outputType,
      rmm::cuda_stream_view stream) override {
    switch (step) {
      case core::AggregationNode::Step::kSingle: {
        auto const aggRequest =
            cudf::make_mean_aggregation<cudf::reduce_aggregation>();
        auto const cudfOutputType =
            cudf::data_type(cudf_velox::veloxToCudfTypeId(outputType));
        auto const resultScalar = cudf::reduce(
            input.column(inputIndex), *aggRequest, cudfOutputType, stream);
        return cudf::make_column_from_scalar(*resultScalar, 1, stream);
      }
      case core::AggregationNode::Step::kPartial: {
        VELOX_CHECK(outputType->isRow());
        auto const& rowType = outputType->asRow();
        auto const sumType = rowType.childAt(0);
        auto const countType = rowType.childAt(1);
        auto const cudfSumType =
            cudf::data_type(cudf_velox::veloxToCudfTypeId(sumType));
        auto const cudfCountType =
            cudf::data_type(cudf_velox::veloxToCudfTypeId(countType));

        // sum
        auto const aggRequest =
            cudf::make_sum_aggregation<cudf::reduce_aggregation>();
        auto const sumResultScalar = cudf::reduce(
            input.column(inputIndex), *aggRequest, cudfSumType, stream);
        auto sumCol =
            cudf::make_column_from_scalar(*sumResultScalar, 1, stream);

        // libcudf doesn't have a count agg for reduce. What we want is to
        // count the number of valid rows.
        auto countCol = cudf::make_column_from_scalar(
            cudf::numeric_scalar<int64_t>(
                input.column(inputIndex).size() -
                input.column(inputIndex).null_count()),
            1,
            stream);

        // Assemble into struct as expected by velox.
        auto children = std::vector<std::unique_ptr<cudf::column>>();
        children.push_back(std::move(sumCol));
        children.push_back(std::move(countCol));
        return std::make_unique<cudf::column>(
            cudf::data_type(cudf::type_id::STRUCT),
            1,
            rmm::device_buffer{},
            rmm::device_buffer{},
            0,
            std::move(children));
      }
      case core::AggregationNode::Step::kFinal: {
        // Input column has two children: sum and count
        auto const sumCol = input.column(inputIndex).child(0);
        auto const countCol = input.column(inputIndex).child(1);

        // sum the sums
        auto const sumAggRequest =
            cudf::make_sum_aggregation<cudf::reduce_aggregation>();
        auto const sumResultScalar =
            cudf::reduce(sumCol, *sumAggRequest, sumCol.type(), stream);
        auto sumResultCol =
            cudf::make_column_from_scalar(*sumResultScalar, 1, stream);

        // sum the counts
        auto const countAggRequest =
            cudf::make_sum_aggregation<cudf::reduce_aggregation>();
        auto const countResultScalar =
            cudf::reduce(countCol, *countAggRequest, countCol.type(), stream);

        // divide the sums by the counts
        auto const cudfOutputType =
            cudf::data_type(cudf_velox::veloxToCudfTypeId(outputType));
        return cudf::binary_operation(
            *sumResultCol,
            *countResultScalar,
            cudf::binary_operator::DIV,
            cudfOutputType,
            stream);
      }
      default:
        VELOX_NYI("Unsupported aggregation step for mean");
    }
  }

 private:
  // These indices are used to track where the desired result columns
  // (mean/<sum, count>) are in the output of cudf::groupby::aggregate().
  uint32_t meanIdx_;
  uint32_t sumIdx_;
  uint32_t countIdx_;
};

std::unique_ptr<cudf_velox::CudfHashAggregation::Aggregator> createAggregator(
    core::AggregationNode::Step step,
    std::string const& kind,
    uint32_t inputIndex,
    VectorPtr constant,
    bool isGlobal,
    const TypePtr& resultType) {
  auto prefix = cudf_velox::CudfConfig::getInstance().functionNamePrefix;
  if (kind.rfind(prefix + "sum", 0) == 0) {
    return std::make_unique<SumAggregator>(
        step, inputIndex, constant, isGlobal, resultType);
  } else if (kind.rfind(prefix + "count", 0) == 0) {
    return std::make_unique<CountAggregator>(
        step, inputIndex, constant, isGlobal, resultType);
  } else if (kind.rfind(prefix + "min", 0) == 0) {
    return std::make_unique<MinAggregator>(
        step, inputIndex, constant, isGlobal, resultType);
  } else if (kind.rfind(prefix + "max", 0) == 0) {
    return std::make_unique<MaxAggregator>(
        step, inputIndex, constant, isGlobal, resultType);
  } else if (kind.rfind(prefix + "avg", 0) == 0) {
    return std::make_unique<MeanAggregator>(
        step, inputIndex, constant, isGlobal, resultType);
  } else {
    VELOX_NYI("Aggregation not yet supported");
  }
}

static const std::unordered_map<std::string, core::AggregationNode::Step>
    companionStep = {
        {"_partial", core::AggregationNode::Step::kPartial},
        {"_merge", core::AggregationNode::Step::kIntermediate},
        {"_merge_extract", core::AggregationNode::Step::kFinal}};

/// \brief Convert companion function to step for the aggregation function
///
/// Companion functions are functions that are registered in velox along with
/// their main aggregation functions. These are designed to always function
/// with a fixed `step`. This is to allow spark style planNodes where `step` is
/// the property of the aggregation function rather than the planNode.
/// Companion functions allow us to override the planNode's step and use
/// aggregations of different steps in the same planNode
core::AggregationNode::Step getCompanionStep(
    std::string const& kind,
    core::AggregationNode::Step step) {
  for (const auto& [k, v] : companionStep) {
    if (kind.ends_with(k)) {
      step = v;
      break;
    }
  }
  return step;
}

std::string getOriginalName(std::string const& kind) {
  for (const auto& [k, v] : companionStep) {
    if (kind.ends_with(k)) {
      return kind.substr(0, kind.length() - k.length());
    }
  }
  return kind;
}

bool hasFinalAggs(
    std::vector<core::AggregationNode::Aggregate> const& aggregates) {
  return std::any_of(aggregates.begin(), aggregates.end(), [](auto const& agg) {
    return agg.call->name().ends_with("_merge_extract");
  });
}

auto toAggregators(
    core::AggregationNode const& aggregationNode,
    exec::OperatorCtx const& operatorCtx) {
  auto const step = aggregationNode.step();
  bool const isGlobal = aggregationNode.groupingKeys().empty();
  auto const& inputRowSchema = aggregationNode.sources()[0]->outputType();
  const auto numKeys = aggregationNode.groupingKeys().size();
  const auto outputType = aggregationNode.outputType();

  std::vector<std::unique_ptr<cudf_velox::CudfHashAggregation::Aggregator>>
      aggregators;
  for (auto i = 0; i < aggregationNode.aggregates().size(); ++i) {
    auto const& aggregate = aggregationNode.aggregates()[i];
    std::vector<column_index_t> aggInputs;
    std::vector<VectorPtr> aggConstants;
    for (auto const& arg : aggregate.call->inputs()) {
      if (auto const field =
              dynamic_cast<core::FieldAccessTypedExpr const*>(arg.get())) {
        aggInputs.push_back(inputRowSchema->getChildIdx(field->name()));
      } else if (
          auto constant =
              dynamic_cast<const core::ConstantTypedExpr*>(arg.get())) {
        aggInputs.push_back(kConstantChannel);
        aggConstants.push_back(constant->toConstantVector(operatorCtx.pool()));
      } else {
        VELOX_NYI("Constants and lambdas not yet supported");
      }
    }
    // The loop on aggregate.call->inputs() is taken from
    // AggregateInfo.cpp::toAggregateInfo(). It seems to suggest that there can
    // be multiple inputs to an aggregate.
    // We're postponing properly supporting this for now because the currently
    // supported aggregation functions in cudf_velox don't use it.
    VELOX_CHECK(aggInputs.size() <= 1);
    if (aggInputs.empty()) {
      aggInputs.push_back(0);
    }

    if (aggregate.distinct) {
      VELOX_NYI("De-dup before aggregation is not yet supported");
    }

    auto const kind = aggregate.call->name();
    auto const inputIndex = aggInputs[0];
    auto const constant = aggConstants.empty() ? nullptr : aggConstants[0];
    auto const companionStep = getCompanionStep(kind, step);
    const auto originalName = getOriginalName(kind);
    const auto resultType = exec::isPartialOutput(companionStep)
        ? exec::resolveIntermediateType(originalName, aggregate.rawInputTypes)
        : outputType->childAt(numKeys + i);

    aggregators.push_back(createAggregator(
        companionStep, kind, inputIndex, constant, isGlobal, resultType));
  }
  return aggregators;
}

auto toIntermediateAggregators(
    core::AggregationNode const& aggregationNode,
    exec::OperatorCtx const& operatorCtx) {
  auto const step = core::AggregationNode::Step::kIntermediate;
  bool const isGlobal = aggregationNode.groupingKeys().empty();
  auto const& inputRowSchema = aggregationNode.outputType();

  std::vector<std::unique_ptr<cudf_velox::CudfHashAggregation::Aggregator>>
      aggregators;
  for (size_t i = 0; i < aggregationNode.aggregates().size(); i++) {
    // Intermediate aggregation has a 1:1 mapping between input and output.
    // We don't need to figure out input from the aggregate function.
    auto const& aggregate = aggregationNode.aggregates()[i];
    auto const inputIndex = aggregationNode.groupingKeys().size() + i;
    auto const kind = aggregate.call->name();
    auto const constant = nullptr;
    const auto originalName = getOriginalName(kind);
    auto const companionStep = getCompanionStep(kind, step);
    if (exec::isPartialOutput(companionStep)) {
      const auto resultType =
          exec::resolveIntermediateType(originalName, aggregate.rawInputTypes);
      aggregators.push_back(createAggregator(
          step, kind, inputIndex, constant, isGlobal, resultType));
    } else {
      // Final step aggregator will not use the intermediate aggregator.
      aggregators.push_back(nullptr);
    }
  }
  return aggregators;
}

<<<<<<< HEAD
std::unique_ptr<cudf::table> makeEmptyTable(TypePtr const& inputType) {
  std::vector<std::unique_ptr<cudf::column>> emptyColumns;
  for (size_t i = 0; i < inputType->size(); ++i) {
    if (auto const& childType = inputType->childAt(i);
        childType->kind() == TypeKind::ROW) {
      auto tbl = makeEmptyTable(childType);
      auto structColumn = std::make_unique<cudf::column>(
          cudf::data_type(cudf::type_id::STRUCT),
          0,
          rmm::device_buffer(),
          rmm::device_buffer(),
          0,
          tbl->release());
      emptyColumns.push_back(std::move(structColumn));
    } else {
      auto emptyColumn = cudf::make_empty_column(
          cudf_velox::veloxToCudfTypeId(inputType->childAt(i)));
      emptyColumns.push_back(std::move(emptyColumn));
    }
  }
  return std::make_unique<cudf::table>(std::move(emptyColumns));
}

=======
>>>>>>> 8b0a19e1
} // namespace

namespace facebook::velox::cudf_velox {

CudfHashAggregation::CudfHashAggregation(
    int32_t operatorId,
    exec::DriverCtx* driverCtx,
    std::shared_ptr<core::AggregationNode const> const& aggregationNode)
    : Operator(
          driverCtx,
          aggregationNode->outputType(),
          operatorId,
          aggregationNode->id(),
          aggregationNode->step() == core::AggregationNode::Step::kPartial
              ? "CudfPartialAggregation"
              : "CudfAggregation",
          aggregationNode->canSpill(driverCtx->queryConfig())
              ? driverCtx->makeSpillConfig(operatorId)
              : std::nullopt),
      NvtxHelper(
          nvtx3::rgb{34, 139, 34}, // Forest Green
          operatorId,
          fmt::format("[{}]", aggregationNode->id())),
      aggregationNode_(aggregationNode),
      isPartialOutput_(
          exec::isPartialOutput(aggregationNode->step()) &&
          !hasFinalAggs(aggregationNode->aggregates())),
      isGlobal_(aggregationNode->groupingKeys().empty()),
      isDistinct_(!isGlobal_ && aggregationNode->aggregates().empty()),
      maxPartialAggregationMemoryUsage_(
          driverCtx->queryConfig().maxPartialAggregationMemoryUsage()) {}

void CudfHashAggregation::initialize() {
  Operator::initialize();

  inputType_ = aggregationNode_->sources()[0]->outputType();
  ignoreNullKeys_ = aggregationNode_->ignoreNullKeys();
  setupGroupingKeyChannelProjections(
      groupingKeyInputChannels_, groupingKeyOutputChannels_);

  auto const numGroupingKeys = groupingKeyOutputChannels_.size();

  // Velox CPU does optimizations related to pre-grouped keys. This can be
  // done in cudf by passing sort information to cudf::groupby() constructor.
  // We're postponing this for now.

  numAggregates_ = aggregationNode_->aggregates().size();
  aggregators_ = toAggregators(*aggregationNode_, *operatorCtx_);
  intermediateAggregators_ =
      toIntermediateAggregators(*aggregationNode_, *operatorCtx_);

  // Check that aggregate result type match the output type.
  // TODO: This is output schema validation. In velox CPU, it's done using
  // output types reported by aggregation functions. We can't do that in cudf
  // groupby.

  // TODO: Set identity projections used by HashProbe to pushdown dynamic
  // filters to table scan.

  // TODO: Add support for grouping sets and group ids.

  aggregationNode_.reset();
}

void CudfHashAggregation::setupGroupingKeyChannelProjections(
    std::vector<column_index_t>& groupingKeyInputChannels,
    std::vector<column_index_t>& groupingKeyOutputChannels) const {
  VELOX_CHECK(groupingKeyInputChannels.empty());
  VELOX_CHECK(groupingKeyOutputChannels.empty());

  auto const& inputType = aggregationNode_->sources()[0]->outputType();
  auto const& groupingKeys = aggregationNode_->groupingKeys();
  // The map from the grouping key output channel to the input channel.
  //
  // NOTE: grouping key output order is specified as 'groupingKeys' in
  // 'aggregationNode_'.
  std::vector<exec::IdentityProjection> groupingKeyProjections;
  groupingKeyProjections.reserve(groupingKeys.size());
  for (auto i = 0; i < groupingKeys.size(); ++i) {
    groupingKeyProjections.emplace_back(
        exec::exprToChannel(groupingKeys[i].get(), inputType), i);
  }

  groupingKeyInputChannels.reserve(groupingKeys.size());
  for (auto i = 0; i < groupingKeys.size(); ++i) {
    groupingKeyInputChannels.push_back(groupingKeyProjections[i].inputChannel);
  }

  groupingKeyOutputChannels.resize(groupingKeys.size());

  std::iota(
      groupingKeyOutputChannels.begin(), groupingKeyOutputChannels.end(), 0);
}

void CudfHashAggregation::computeIntermediateGroupbyPartial(CudfVectorPtr tbl) {
  // For every input, we'll do a groupby and compact results with the existing
  // intermediate groupby results.

  auto inputTableStream = tbl->stream();
  auto groupbyOnInput = doGroupByAggregation(
      tbl->release(),
      groupingKeyInputChannels_,
      aggregators_,
      inputTableStream);

  // If we already have partial output, concatenate the new results with it.
  if (partialOutput_) {
    // Create a vector of tables to concatenate
    std::vector<cudf::table_view> tablesToConcat;
    tablesToConcat.push_back(partialOutput_->getTableView());
    tablesToConcat.push_back(groupbyOnInput->getTableView());

    auto partialOutputStream = partialOutput_->stream();
    // We need to join the input table stream on the partial output stream to
    // make sure the intermediate results are available when we do the concat.
    cudf::detail::join_streams(
        std::vector<rmm::cuda_stream_view>{inputTableStream},
        partialOutputStream);

    // Concatenate the tables
    auto concatenatedTable =
        cudf::concatenate(tablesToConcat, partialOutputStream);

    // Now we have to groupby again but this time with intermediate aggregators.
    auto compactedOutput = doGroupByAggregation(
        std::move(concatenatedTable),
        groupingKeyOutputChannels_,
        intermediateAggregators_,
        partialOutputStream);
    partialOutput_ = compactedOutput;
  } else {
    // First time processing, just store the result of the input batch's groupby
    // This means we're storing the stream from the first batch.
    partialOutput_ = groupbyOnInput;
  }
}

void CudfHashAggregation::computeIntermediateDistinctPartial(
    CudfVectorPtr tbl) {
  // For every input, we'll concat with existing distinct results and then do a
  // distinct on the concatenated results.

  auto inputTableStream = tbl->stream();

  if (partialOutput_) {
    // Concatenate the input table with the existing distinct results.
    std::vector<cudf::table_view> tablesToConcat;
    tablesToConcat.push_back(partialOutput_->getTableView());
    tablesToConcat.push_back(tbl->getTableView().select(
        groupingKeyInputChannels_.begin(), groupingKeyInputChannels_.end()));

    auto partialOutputStream = partialOutput_->stream();
    // We need to join the input table stream on the partial output stream to
    // make sure the input table is available when we do the concat.
    cudf::detail::join_streams(
        std::vector<rmm::cuda_stream_view>{inputTableStream},
        partialOutputStream);

    auto concatenatedTable =
        cudf::concatenate(tablesToConcat, partialOutputStream);

    // Do a distinct on the concatenated results.
    auto distinctOutput = getDistinctKeys(
        std::move(concatenatedTable),
        groupingKeyOutputChannels_,
        inputTableStream);
    partialOutput_ = distinctOutput;
  } else {
    // First time processing, just store the result of the input batch's
    // distinct.
    partialOutput_ = getDistinctKeys(
        tbl->release(), groupingKeyInputChannels_, inputTableStream);
  }
}

void CudfHashAggregation::addInput(RowVectorPtr input) {
  VELOX_NVTX_OPERATOR_FUNC_RANGE();
  if (input->size() == 0) {
    return;
  }
  numInputRows_ += input->size();

  auto cudfInput = std::dynamic_pointer_cast<cudf_velox::CudfVector>(input);
  VELOX_CHECK_NOT_NULL(cudfInput);

  if (isPartialOutput_ && !isGlobal_) {
    if (isDistinct_) {
      // Handle partial distinct aggregation.
      computeIntermediateDistinctPartial(cudfInput);
    } else {
      // Handle partial groupby aggregation.
      computeIntermediateGroupbyPartial(cudfInput);
    }
    return;
  }

  // Handle final aggregation or global cases.
  inputs_.push_back(std::move(cudfInput));
}

CudfVectorPtr CudfHashAggregation::doGroupByAggregation(
    std::unique_ptr<cudf::table> tbl,
    std::vector<column_index_t> const& groupByKeys,
    std::vector<std::unique_ptr<Aggregator>>& aggregators,
    rmm::cuda_stream_view stream) {
  auto groupbyKeyView = tbl->select(groupByKeys.begin(), groupByKeys.end());

  size_t const numGroupingKeys = groupbyKeyView.num_columns();

  // TODO: All other args to groupby are related to sort groupby. We don't
  // support optimizations related to it yet.
  cudf::groupby::groupby groupByOwner(
      groupbyKeyView,
      ignoreNullKeys_ ? cudf::null_policy::EXCLUDE
                      : cudf::null_policy::INCLUDE);

  std::vector<cudf::groupby::aggregation_request> requests;
  for (auto& aggregator : aggregators) {
    aggregator->addGroupbyRequest(tbl->view(), requests);
  }

  auto [groupKeys, results] = groupByOwner.aggregate(requests, stream);
  // flatten the results
  std::vector<std::unique_ptr<cudf::column>> resultColumns;

  // first fill the grouping keys
  auto groupKeysColumns = groupKeys->release();
  resultColumns.insert(
      resultColumns.begin(),
      std::make_move_iterator(groupKeysColumns.begin()),
      std::make_move_iterator(groupKeysColumns.end()));

  // then fill the aggregation results
  for (auto& aggregator : aggregators) {
    resultColumns.push_back(aggregator->makeOutputColumn(results, stream));
  }

  // make a cudf table out of columns
  auto resultTable = std::make_unique<cudf::table>(std::move(resultColumns));

  auto numRows = resultTable->num_rows();

  // velox expects nullptr instead of a table with 0 rows
  if (numRows == 0) {
    return nullptr;
  }

  return std::make_shared<cudf_velox::CudfVector>(
      pool(), outputType_, numRows, std::move(resultTable), stream);
}

CudfVectorPtr CudfHashAggregation::doGlobalAggregation(
    std::unique_ptr<cudf::table> tbl,
    rmm::cuda_stream_view stream) {
  std::vector<std::unique_ptr<cudf::column>> resultColumns;
  resultColumns.reserve(aggregators_.size());
  for (auto i = 0; i < aggregators_.size(); i++) {
    resultColumns.push_back(
        aggregators_[i]->doReduce(
            tbl->view(), outputType_->childAt(i), stream));
  }

  return std::make_shared<cudf_velox::CudfVector>(
      pool(),
      outputType_,
      1,
      std::make_unique<cudf::table>(std::move(resultColumns)),
      stream);
}

CudfVectorPtr CudfHashAggregation::getDistinctKeys(
    std::unique_ptr<cudf::table> tbl,
    std::vector<column_index_t> const& groupByKeys,
    rmm::cuda_stream_view stream) {
  auto result = cudf::distinct(
      tbl->view().select(groupByKeys.begin(), groupByKeys.end()),
      {groupingKeyOutputChannels_.begin(), groupingKeyOutputChannels_.end()},
      cudf::duplicate_keep_option::KEEP_FIRST,
      cudf::null_equality::EQUAL,
      cudf::nan_equality::ALL_EQUAL,
      stream);

  auto numRows = result->num_rows();

  // velox expects nullptr instead of a table with 0 rows
  if (numRows == 0) {
    return nullptr;
  }

  return std::make_shared<cudf_velox::CudfVector>(
      pool(), outputType_, numRows, std::move(result), stream);
}

CudfVectorPtr CudfHashAggregation::releaseAndResetPartialOutput() {
  VELOX_DCHECK(!isGlobal_);
  auto numOutputRows = partialOutput_->size();
  const double aggregationPct =
      numOutputRows == 0 ? 0 : (numOutputRows * 1.0) / numInputRows_ * 100;
  {
    auto lockedStats = stats_.wlock();
    lockedStats->addRuntimeStat("flushRowCount", RuntimeCounter(numOutputRows));
    lockedStats->addRuntimeStat("flushTimes", RuntimeCounter(1));
    lockedStats->addRuntimeStat(
        "partialAggregationPct", RuntimeCounter(aggregationPct));
  }

  numInputRows_ = 0;
  // We're moving partialOutput_ to the caller because we want it to be null
  // after this call.
  return std::move(partialOutput_);
}

RowVectorPtr CudfHashAggregation::getOutput() {
  VELOX_NVTX_OPERATOR_FUNC_RANGE();

  // Handle partial groupby and distinct.
  if (isPartialOutput_ && !isGlobal_) {
    if (partialOutput_ &&
        partialOutput_->estimateFlatSize() >
            maxPartialAggregationMemoryUsage_) {
      // This is basically a flush of the partial output.
      return releaseAndResetPartialOutput();
    }
    if (not noMoreInput_) {
      // Don't produce output if the partial output hasn't reached memory limit
      // and there's more batches to come.
      return nullptr;
    }
    if (!partialOutput_ && finished_) {
      return nullptr;
    }
    return releaseAndResetPartialOutput();
  }

  if (finished_) {
    return nullptr;
  }

  if (!isPartialOutput_ && !noMoreInput_) {
    // Final aggregation has to wait for all batches to arrive so we cannot
    // return any results here.
    return nullptr;
  }

  if (inputs_.empty() && !noMoreInput_) {
    return nullptr;
  }

  auto stream = cudfGlobalStreamPool().get_stream();

  auto tbl = getConcatenatedTable(inputs_, inputType_, stream);

  // Release input data after synchronizing.
  stream.synchronize();
  inputs_.clear();

  if (noMoreInput_) {
    finished_ = true;
  }

  VELOX_CHECK_NOT_NULL(tbl);

  if (isDistinct_) {
    return getDistinctKeys(std::move(tbl), groupingKeyInputChannels_, stream);
  } else if (isGlobal_) {
    return doGlobalAggregation(std::move(tbl), stream);
  } else {
    return doGroupByAggregation(
        std::move(tbl), groupingKeyInputChannels_, aggregators_, stream);
  }
}

void CudfHashAggregation::noMoreInput() {
  Operator::noMoreInput();
  if (isPartialOutput_ && inputs_.empty()) {
    finished_ = true;
  }
}

bool CudfHashAggregation::isFinished() {
  return finished_;
}

} // namespace facebook::velox::cudf_velox<|MERGE_RESOLUTION|>--- conflicted
+++ resolved
@@ -577,32 +577,6 @@
   return aggregators;
 }
 
-<<<<<<< HEAD
-std::unique_ptr<cudf::table> makeEmptyTable(TypePtr const& inputType) {
-  std::vector<std::unique_ptr<cudf::column>> emptyColumns;
-  for (size_t i = 0; i < inputType->size(); ++i) {
-    if (auto const& childType = inputType->childAt(i);
-        childType->kind() == TypeKind::ROW) {
-      auto tbl = makeEmptyTable(childType);
-      auto structColumn = std::make_unique<cudf::column>(
-          cudf::data_type(cudf::type_id::STRUCT),
-          0,
-          rmm::device_buffer(),
-          rmm::device_buffer(),
-          0,
-          tbl->release());
-      emptyColumns.push_back(std::move(structColumn));
-    } else {
-      auto emptyColumn = cudf::make_empty_column(
-          cudf_velox::veloxToCudfTypeId(inputType->childAt(i)));
-      emptyColumns.push_back(std::move(emptyColumn));
-    }
-  }
-  return std::make_unique<cudf::table>(std::move(emptyColumns));
-}
-
-=======
->>>>>>> 8b0a19e1
 } // namespace
 
 namespace facebook::velox::cudf_velox {
