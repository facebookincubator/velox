/*
 * Copyright (c) Facebook, Inc. and its affiliates.
 *
 * Licensed under the Apache License, Version 2.0 (the "License");
 * you may not use this file except in compliance with the License.
 * You may obtain a copy of the License at
 *
 *     http://www.apache.org/licenses/LICENSE-2.0
 *
 * Unless required by applicable law or agreed to in writing, software
 * distributed under the License is distributed on an "AS IS" BASIS,
 * WITHOUT WARRANTIES OR CONDITIONS OF ANY KIND, either express or implied.
 * See the License for the specific language governing permissions and
 * limitations under the License.
 */

#include "velox/experimental/cudf/exec/CudfHashAggregation.h"
#include "velox/experimental/cudf/exec/Utilities.h"
#include "velox/experimental/cudf/exec/VeloxCudfInterop.h"

#include "velox/exec/Aggregate.h"
#include "velox/exec/PrefixSort.h"
#include "velox/exec/Task.h"
#include "velox/expression/Expr.h"

#include <cudf/binaryop.hpp>
#include <cudf/column/column_factories.hpp>
#include <cudf/reduction.hpp>
#include <cudf/stream_compaction.hpp>
#include <cudf/unary.hpp>

namespace {

using namespace facebook::velox;

#define DEFINE_SIMPLE_AGGREGATOR(Name, name, KIND)                            \
  struct Name##Aggregator : cudf_velox::CudfHashAggregation::Aggregator {     \
    Name##Aggregator(                                                         \
        core::AggregationNode::Step step,                                     \
        uint32_t inputIndex,                                                  \
        VectorPtr constant,                                                   \
        bool is_global)                                                       \
        : Aggregator(                                                         \
              step,                                                           \
              cudf::aggregation::KIND,                                        \
              inputIndex,                                                     \
              constant,                                                       \
              is_global) {}                                                   \
                                                                              \
    void addGroupbyRequest(                                                   \
        cudf::table_view const& tbl,                                          \
        std::vector<cudf::groupby::aggregation_request>& requests) override { \
      VELOX_CHECK(                                                            \
          constant == nullptr,                                                \
          #Name "Aggregator does not yet support constant input");            \
      auto& request = requests.emplace_back();                                \
      output_idx = requests.size() - 1;                                       \
      request.values = tbl.column(inputIndex);                                \
      request.aggregations.push_back(                                         \
          cudf::make_##name##_aggregation<cudf::groupby_aggregation>());      \
    }                                                                         \
                                                                              \
    std::unique_ptr<cudf::column> makeOutputColumn(                           \
        std::vector<cudf::groupby::aggregation_result>& results,              \
        rmm::cuda_stream_view stream) override {                              \
      return std::move(results[output_idx].results[0]);                       \
    }                                                                         \
                                                                              \
    std::unique_ptr<cudf::column> doReduce(                                   \
        cudf::table_view const& input,                                        \
        TypePtr const& outputType,                                            \
        rmm::cuda_stream_view stream) override {                              \
      auto const aggRequest =                                                 \
          cudf::make_##name##_aggregation<cudf::reduce_aggregation>();        \
      auto const cudfOutputType =                                             \
          cudf::data_type(cudf_velox::veloxToCudfTypeId(outputType));         \
      auto const resultScalar = cudf::reduce(                                 \
          input.column(inputIndex), *aggRequest, cudfOutputType, stream);     \
      return cudf::make_column_from_scalar(*resultScalar, 1, stream);         \
    }                                                                         \
                                                                              \
   private:                                                                   \
    uint32_t output_idx;                                                      \
  };

DEFINE_SIMPLE_AGGREGATOR(Sum, sum, SUM)
DEFINE_SIMPLE_AGGREGATOR(Min, min, MIN)
DEFINE_SIMPLE_AGGREGATOR(Max, max, MAX)

struct CountAggregator : cudf_velox::CudfHashAggregation::Aggregator {
  CountAggregator(
      core::AggregationNode::Step step,
      uint32_t inputIndex,
      VectorPtr constant,
      bool isGlobal)
      : Aggregator(
            step,
            cudf::aggregation::COUNT_VALID,
            inputIndex,
            constant,
            isGlobal) {}

  void addGroupbyRequest(
      cudf::table_view const& tbl,
      std::vector<cudf::groupby::aggregation_request>& requests) override {
    auto& request = requests.emplace_back();
    outputIdx_ = requests.size() - 1;
    request.values = tbl.column(constant == nullptr ? inputIndex : 0);
    std::unique_ptr<cudf::groupby_aggregation> aggRequest =
        exec::isRawInput(step)
        ? cudf::make_count_aggregation<cudf::groupby_aggregation>(
              constant == nullptr ? cudf::null_policy::EXCLUDE
                                  : cudf::null_policy::INCLUDE)
        : cudf::make_sum_aggregation<cudf::groupby_aggregation>();
    request.aggregations.push_back(std::move(aggRequest));
  }

  std::unique_ptr<cudf::column> doReduce(
      cudf::table_view const& input,
      TypePtr const& outputType,
      rmm::cuda_stream_view stream) override {
    if (exec::isRawInput(step)) {
      // For raw input, implement count using size + null count
      auto inputCol = input.column(constant == nullptr ? inputIndex : 0);

      // count_valid: size - null_count, count_all: just the size
      int64_t count = constant == nullptr
          ? inputCol.size() - inputCol.null_count()
          : inputCol.size();

      auto resultScalar = cudf::numeric_scalar<int64_t>(count);

      return cudf::make_column_from_scalar(resultScalar, 1, stream);
    } else {
      // For non-raw input (intermediate/final), use sum aggregation
      auto const aggRequest =
          cudf::make_sum_aggregation<cudf::reduce_aggregation>();
      auto const cudfOutputType = cudf::data_type(cudf::type_id::INT64);
      auto const resultScalar = cudf::reduce(
          input.column(inputIndex), *aggRequest, cudfOutputType, stream);
      return cudf::make_column_from_scalar(*resultScalar, 1, stream);
    }
    return nullptr;
  }

  std::unique_ptr<cudf::column> makeOutputColumn(
      std::vector<cudf::groupby::aggregation_result>& results,
      rmm::cuda_stream_view stream) override {
    // cudf produces int32 for count(0) but velox expects int64
<<<<<<< HEAD
    auto col = std::move(results[output_idx].results[0]);
    // wtf is this? do we not need to cast int32 to int64 when counting columns?
    if (/* constant != nullptr && */
=======
    auto col = std::move(results[outputIdx_].results[0]);
    if (constant != nullptr &&
>>>>>>> c74cdf0a
        col->type() == cudf::data_type(cudf::type_id::INT32)) {
      col = cudf::cast(*col, cudf::data_type(cudf::type_id::INT64), stream);
    }
    return col;
  }

 private:
  uint32_t outputIdx_;
};

struct MeanAggregator : cudf_velox::CudfHashAggregation::Aggregator {
  MeanAggregator(
      core::AggregationNode::Step step,
      uint32_t inputIndex,
      VectorPtr constant,
      bool isGlobal)
      : Aggregator(
            step,
            cudf::aggregation::MEAN,
            inputIndex,
            constant,
            isGlobal) {}

  void addGroupbyRequest(
      cudf::table_view const& tbl,
      std::vector<cudf::groupby::aggregation_request>& requests) override {
    switch (step) {
      case core::AggregationNode::Step::kSingle: {
        auto& request = requests.emplace_back();
        meanIdx_ = requests.size() - 1;
        request.values = tbl.column(inputIndex);
        request.aggregations.push_back(
            cudf::make_mean_aggregation<cudf::groupby_aggregation>());
        break;
      }
      case core::AggregationNode::Step::kPartial: {
        auto& request = requests.emplace_back();
        sumIdx_ = requests.size() - 1;
        request.values = tbl.column(inputIndex);
        request.aggregations.push_back(
            cudf::make_sum_aggregation<cudf::groupby_aggregation>());
        request.aggregations.push_back(
            cudf::make_count_aggregation<cudf::groupby_aggregation>(
                cudf::null_policy::EXCLUDE));
        break;
      }
      case core::AggregationNode::Step::kFinal: {
        // In final aggregation, the previously computed sum and count are in
        // the child columns of the input column.
        auto& request = requests.emplace_back();
        sumIdx_ = requests.size() - 1;
        request.values = tbl.column(inputIndex).child(0);
        request.aggregations.push_back(
            cudf::make_sum_aggregation<cudf::groupby_aggregation>());

        auto& request2 = requests.emplace_back();
        countIdx_ = requests.size() - 1;
        request2.values = tbl.column(inputIndex).child(1);
        // The counts are already computed in partial aggregation, so we just
        // need to sum them up again.
        request2.aggregations.push_back(
            cudf::make_sum_aggregation<cudf::groupby_aggregation>());
        break;
      }
      default:
        // We don't know how to handle kIntermediate step for mean
        VELOX_NYI("Unsupported aggregation step for mean");
    }
  }

  std::unique_ptr<cudf::column> makeOutputColumn(
      std::vector<cudf::groupby::aggregation_result>& results,
      rmm::cuda_stream_view stream) override {
    switch (step) {
      case core::AggregationNode::Step::kSingle:
        return std::move(results[meanIdx_].results[0]);
      case core::AggregationNode::Step::kPartial: {
        auto sum = std::move(results[sumIdx_].results[0]);
        auto count = std::move(results[sumIdx_].results[1]);

        auto const size = sum->size();

        auto countInt64 =
            cudf::cast(*count, cudf::data_type(cudf::type_id::INT64), stream);

        auto children = std::vector<std::unique_ptr<cudf::column>>();
        children.push_back(std::move(sum));
        children.push_back(std::move(countInt64));

        // TODO: Handle nulls. This can happen if all values are null in a
        // group.
        return std::make_unique<cudf::column>(
            cudf::data_type(cudf::type_id::STRUCT),
            size,
            rmm::device_buffer{},
            rmm::device_buffer{},
            0,
            std::move(children));
      }
      case core::AggregationNode::Step::kFinal: {
        auto sum = std::move(results[sumIdx_].results[0]);
        auto count = std::move(results[countIdx_].results[0]);
        auto avg = cudf::binary_operation(
            *sum,
            *count,
            cudf::binary_operator::DIV,
            // TODO: Change the output type to be dependent on the input type
            // like in the cudf groupby implementation.
            cudf::data_type(cudf::type_id::FLOAT64),
            stream);
        return avg;
      }
      default:
        VELOX_NYI("Unsupported aggregation step for mean");
    }
  }

  std::unique_ptr<cudf::column> doReduce(
      cudf::table_view const& input,
      TypePtr const& outputType,
      rmm::cuda_stream_view stream) override {
    switch (step) {
      case core::AggregationNode::Step::kSingle: {
        auto const aggRequest =
            cudf::make_mean_aggregation<cudf::reduce_aggregation>();
        auto const cudfOutputType =
            cudf::data_type(cudf_velox::veloxToCudfTypeId(outputType));
        auto const resultScalar = cudf::reduce(
            input.column(inputIndex), *aggRequest, cudfOutputType, stream);
        return cudf::make_column_from_scalar(*resultScalar, 1, stream);
      }
      case core::AggregationNode::Step::kPartial: {
        VELOX_CHECK(outputType->isRow());
        auto const& rowType = outputType->asRow();
        auto const sumType = rowType.childAt(0);
        auto const countType = rowType.childAt(1);
        auto const cudfSumType =
            cudf::data_type(cudf_velox::veloxToCudfTypeId(sumType));
        auto const cudfCountType =
            cudf::data_type(cudf_velox::veloxToCudfTypeId(countType));

        // sum
        auto const aggRequest =
            cudf::make_sum_aggregation<cudf::reduce_aggregation>();
        auto const sumResultScalar = cudf::reduce(
            input.column(inputIndex), *aggRequest, cudfSumType, stream);
        auto sumCol =
            cudf::make_column_from_scalar(*sumResultScalar, 1, stream);

        // libcudf doesn't have a count agg for reduce. What we want is to
        // count the number of valid rows.
        auto countCol = cudf::make_column_from_scalar(
            cudf::numeric_scalar<int64_t>(
                input.column(inputIndex).size() -
                input.column(inputIndex).null_count()),
            1,
            stream);

        // Assemble into struct as expected by velox.
        auto children = std::vector<std::unique_ptr<cudf::column>>();
        children.push_back(std::move(sumCol));
        children.push_back(std::move(countCol));
        return std::make_unique<cudf::column>(
            cudf::data_type(cudf::type_id::STRUCT),
            1,
            rmm::device_buffer{},
            rmm::device_buffer{},
            0,
            std::move(children));
      }
      case core::AggregationNode::Step::kFinal: {
        // Input column has two children: sum and count
        auto const sumCol = input.column(inputIndex).child(0);
        auto const countCol = input.column(inputIndex).child(1);

        // sum the sums
        auto const sumAggRequest =
            cudf::make_sum_aggregation<cudf::reduce_aggregation>();
        auto const sumResultScalar =
            cudf::reduce(sumCol, *sumAggRequest, sumCol.type(), stream);
        auto sumResultCol =
            cudf::make_column_from_scalar(*sumResultScalar, 1, stream);

        // sum the counts
        auto const countAggRequest =
            cudf::make_sum_aggregation<cudf::reduce_aggregation>();
        auto const countResultScalar =
            cudf::reduce(countCol, *countAggRequest, countCol.type(), stream);

        // divide the sums by the counts
        auto const cudfOutputType =
            cudf::data_type(cudf_velox::veloxToCudfTypeId(outputType));
        return cudf::binary_operation(
            *sumResultCol,
            *countResultScalar,
            cudf::binary_operator::DIV,
            cudfOutputType,
            stream);
      }
      default:
        VELOX_NYI("Unsupported aggregation step for mean");
    }
  }

 private:
  // These indices are used to track where the desired result columns
  // (mean/<sum, count>) are in the output of cudf::groupby::aggregate().
  uint32_t meanIdx_;
  uint32_t sumIdx_;
  uint32_t countIdx_;
};

std::unique_ptr<cudf_velox::CudfHashAggregation::Aggregator> createAggregator(
    core::AggregationNode::Step step,
    std::string const& kind,
    uint32_t inputIndex,
    VectorPtr constant,
    bool isGlobal) {
  if (kind == "sum") {
    return std::make_unique<SumAggregator>(
        step, inputIndex, constant, isGlobal);
  } else if (kind == "count") {
    return std::make_unique<CountAggregator>(
        step, inputIndex, constant, isGlobal);
  } else if (kind == "min") {
    return std::make_unique<MinAggregator>(
        step, inputIndex, constant, isGlobal);
  } else if (kind == "max") {
    return std::make_unique<MaxAggregator>(
        step, inputIndex, constant, isGlobal);
  } else if (kind == "avg") {
    return std::make_unique<MeanAggregator>(
        step, inputIndex, constant, isGlobal);
  } else {
    VELOX_NYI("Aggregation not yet supported");
  }
}

auto toAggregators(
    core::AggregationNode const& aggregationNode,
    exec::OperatorCtx const& operatorCtx) {
  auto const step = aggregationNode.step();
  bool const isGlobal = aggregationNode.groupingKeys().empty();
  auto const& inputRowSchema = aggregationNode.sources()[0]->outputType();

  std::vector<std::unique_ptr<cudf_velox::CudfHashAggregation::Aggregator>>
      aggregators;
  for (auto const& aggregate : aggregationNode.aggregates()) {
    std::vector<column_index_t> aggInputs;
    std::vector<VectorPtr> aggConstants;
    for (auto const& arg : aggregate.call->inputs()) {
      if (auto const field =
              dynamic_cast<core::FieldAccessTypedExpr const*>(arg.get())) {
        aggInputs.push_back(inputRowSchema->getChildIdx(field->name()));
      } else if (
          auto constant =
              dynamic_cast<const core::ConstantTypedExpr*>(arg.get())) {
        aggInputs.push_back(kConstantChannel);
        aggConstants.push_back(constant->toConstantVector(operatorCtx.pool()));
      } else {
        VELOX_NYI("Constants and lambdas not yet supported");
      }
    }
    // The loop on aggregate.call->inputs() is taken from
    // AggregateInfo.cpp::toAggregateInfo(). It seems to suggest that there can
    // be multiple inputs to an aggregate.
    // We're postponing properly supporting this for now because the currently
    // supported aggregation functions in cudf_velox don't use it.
    VELOX_CHECK(aggInputs.size() == 1);

    if (aggregate.distinct) {
      VELOX_NYI("De-dup before aggregation is not yet supported");
    }

    auto const kind = aggregate.call->name();
    auto const inputIndex = aggInputs[0];
    auto const constant = aggConstants.empty() ? nullptr : aggConstants[0];
    aggregators.push_back(
        createAggregator(step, kind, inputIndex, constant, isGlobal));
  }
  return aggregators;
}

} // namespace

namespace facebook::velox::cudf_velox {

CudfHashAggregation::CudfHashAggregation(
    int32_t operatorId,
    exec::DriverCtx* driverCtx,
    std::shared_ptr<core::AggregationNode const> const& aggregationNode)
    : Operator(
          driverCtx,
          aggregationNode->outputType(),
          operatorId,
          aggregationNode->id(),
          aggregationNode->step() == core::AggregationNode::Step::kPartial
              ? "CudfPartialAggregation"
              : "CudfAggregation",
          aggregationNode->canSpill(driverCtx->queryConfig())
              ? driverCtx->makeSpillConfig(operatorId)
              : std::nullopt),
      NvtxHelper(
          nvtx3::rgb{34, 139, 34}, // Forest Green
          operatorId,
          fmt::format("[{}]", aggregationNode->id())),
      aggregationNode_(aggregationNode),
      isPartialOutput_(exec::isPartialOutput(aggregationNode->step())),
      isGlobal_(aggregationNode->groupingKeys().empty()),
      isDistinct_(!isGlobal_ && aggregationNode->aggregates().empty()),
      step(aggregationNode->step()) {}

void CudfHashAggregation::initialize() {
  Operator::initialize();

  auto const& inputType = aggregationNode_->sources()[0]->outputType();
  ignoreNullKeys_ = aggregationNode_->ignoreNullKeys();
  setupGroupingKeyChannelProjections(
      groupingKeyInputChannels_, groupingKeyOutputChannels_);

  auto const numGroupingKeys = groupingKeyOutputChannels_.size();

  // Velox CPU does optimizations related to pre-grouped keys. This can be
  // done in cudf by passing sort information to cudf::groupby() constructor.
  // We're postponing this for now.

  numAggregates_ = aggregationNode_->aggregates().size();
  aggregators_ = toAggregators(*aggregationNode_, *operatorCtx_);
  final_aggregators_ = toAggregators(*aggregationNode_, *operatorCtx_);
  for (auto& aggregator : final_aggregators_) {
    aggregator->step = core::AggregationNode::Step::kFinal;
  }

  // Check that aggregate result type match the output type.
  // TODO: This is output schema validation. In velox CPU, it's done using
  // output types reported by aggregation functions. We can't do that in cudf
  // groupby.

  // TODO: Set identity projections used by HashProbe to pushdown dynamic
  // filters to table scan.

  // TODO: Add support for grouping sets and group ids.

  aggregationNode_.reset();
}

void CudfHashAggregation::setupGroupingKeyChannelProjections(
    std::vector<column_index_t>& groupingKeyInputChannels,
    std::vector<column_index_t>& groupingKeyOutputChannels) const {
  VELOX_CHECK(groupingKeyInputChannels.empty());
  VELOX_CHECK(groupingKeyOutputChannels.empty());

  auto const& inputType = aggregationNode_->sources()[0]->outputType();
  auto const& groupingKeys = aggregationNode_->groupingKeys();
  // The map from the grouping key output channel to the input channel.
  //
  // NOTE: grouping key output order is specified as 'groupingKeys' in
  // 'aggregationNode_'.
  std::vector<exec::IdentityProjection> groupingKeyProjections;
  groupingKeyProjections.reserve(groupingKeys.size());
  for (auto i = 0; i < groupingKeys.size(); ++i) {
    groupingKeyProjections.emplace_back(
        exec::exprToChannel(groupingKeys[i].get(), inputType), i);
  }

  groupingKeyInputChannels.reserve(groupingKeys.size());
  for (auto i = 0; i < groupingKeys.size(); ++i) {
    groupingKeyInputChannels.push_back(groupingKeyProjections[i].inputChannel);
  }

  groupingKeyOutputChannels.resize(groupingKeys.size());

  std::iota(
      groupingKeyOutputChannels.begin(), groupingKeyOutputChannels.end(), 0);
}

void CudfHashAggregation::computeInterimGroupbyPartial(
    std::unique_ptr<cudf::table> tbl) {
  auto groupby_on_input = doGroupByAggregation(
      std::move(tbl), aggregators_, rmm::cuda_stream_default);

  // If we already have partial output, concatenate the new results with it
  if (partial_output_) {
    // Create a vector of tables to concatenate
    std::vector<cudf::table_view> tables_to_concat;
    tables_to_concat.push_back(partial_output_->view());
    tables_to_concat.push_back(groupby_on_input->getTableView());

    // Concatenate the tables
    auto concatenated_table =
        cudf::concatenate(tables_to_concat, rmm::cuda_stream_default);

    // Now we have to groupby again but this time with final aggregation
    // style.
    auto compacted_output = doGroupByAggregation(
        std::move(concatenated_table),
        final_aggregators_,
        rmm::cuda_stream_default);
    partial_output_ = compacted_output->release();
  } else {
    // First time processing, just store the result
    partial_output_ = groupby_on_input->release();
  }
}

void CudfHashAggregation::addInput(RowVectorPtr input) {
<<<<<<< HEAD
  // For every input, we'll do a groupby and compact results with the existing
  // interim groupby results
  // - If this is partial agg, we'll do a groupby on the
  // new batch and then compact with the existing partial output and groupby
  // again but final style (at least for count)
  // - If this is final agg, we can simply concatenate incoming batch with the
  // interim results and then do 1 groupby
  // Right now, for Q13, I'm going to let final aggregation be as it is.
  if (step != core::AggregationNode::Step::kPartial) {
    if (input->size() > 0) {
      auto cudf_input =
          std::dynamic_pointer_cast<cudf_velox::CudfVector>(input);
      VELOX_CHECK_NOT_NULL(cudf_input);
      inputs_.push_back(std::move(cudf_input));
    }
    return;
=======
  // Accumulate inputs
  if (input->size() > 0) {
    auto cudfInput = std::dynamic_pointer_cast<cudf_velox::CudfVector>(input);
    VELOX_CHECK_NOT_NULL(cudfInput);
    inputs_.push_back(std::move(cudfInput));
>>>>>>> c74cdf0a
  }
  // Now it's only partial aggregation

  // we need to do a groupby on the new batch and then compact with
  // the existing partial output
  auto cudf_input = std::dynamic_pointer_cast<cudf_velox::CudfVector>(input);
  VELOX_CHECK_NOT_NULL(cudf_input);

  computeInterimGroupbyPartial(cudf_input->release());
}

CudfVectorPtr CudfHashAggregation::doGroupByAggregation(
    std::unique_ptr<cudf::table> tbl,
    std::vector<std::unique_ptr<Aggregator>>& aggregators,
    rmm::cuda_stream_view stream) {
  auto groupbyKeyView = tbl->select(
      groupingKeyInputChannels_.begin(), groupingKeyInputChannels_.end());

  size_t const numGroupingKeys = groupbyKeyView.num_columns();

  // TODO: All other args to groupby are related to sort groupby. We don't
  // support optimizations related to it yet.
  cudf::groupby::groupby groupByOwner(
      groupbyKeyView,
      ignoreNullKeys_ ? cudf::null_policy::EXCLUDE
                      : cudf::null_policy::INCLUDE);

  std::vector<cudf::groupby::aggregation_request> requests;
  for (auto& aggregator : aggregators) {
    aggregator->addGroupbyRequest(tbl->view(), requests);
  }

  auto [groupKeys, results] = groupByOwner.aggregate(requests, stream);
  // flatten the results
  std::vector<std::unique_ptr<cudf::column>> resultColumns;

  // first fill the grouping keys
  auto groupKeysColumns = groupKeys->release();
  resultColumns.insert(
      resultColumns.begin(),
      std::make_move_iterator(groupKeysColumns.begin()),
      std::make_move_iterator(groupKeysColumns.end()));

  // then fill the aggregation results
  for (auto& aggregator : aggregators_) {
    resultColumns.push_back(aggregator->makeOutputColumn(results, stream));
  }

  // make a cudf table out of columns
  auto resultTable = std::make_unique<cudf::table>(std::move(resultColumns));

  // velox expects nullptr instead of a table with 0 rows
  if (resultTable->num_rows() == 0) {
    return nullptr;
  }

  auto numRows = resultTable->num_rows();

  static std::mutex printMutex;
  {
    std::lock_guard<std::mutex> lock(printMutex);
    std::cout << "Plan node id: " << operatorCtx_->planNodeId()
              << " operator type: " << operatorCtx_->operatorType()
              << " Driver " << operatorCtx_->driverCtx()->driverId
              << " num rows before aggregation: " << tbl->num_rows()
              << " num rows after aggregation: " << num_rows << std::endl;
  }

  return std::make_shared<cudf_velox::CudfVector>(
      pool(), outputType_, numRows, std::move(resultTable), stream);
}

RowVectorPtr CudfHashAggregation::doGlobalAggregation(
    std::unique_ptr<cudf::table> tbl,
    rmm::cuda_stream_view stream) {
  std::vector<std::unique_ptr<cudf::column>> resultColumns;
  resultColumns.reserve(aggregators_.size());
  for (auto i = 0; i < aggregators_.size(); i++) {
    resultColumns.push_back(aggregators_[i]->doReduce(
        tbl->view(), outputType_->childAt(i), stream));
  }

  return std::make_shared<cudf_velox::CudfVector>(
      pool(),
      outputType_,
      1,
      std::make_unique<cudf::table>(std::move(resultColumns)),
      stream);
}

RowVectorPtr CudfHashAggregation::getDistinctKeys(
    std::unique_ptr<cudf::table> tbl,
    rmm::cuda_stream_view stream) {
  std::vector<cudf::size_type> keyIndices(
      groupingKeyInputChannels_.begin(), groupingKeyInputChannels_.end());
  auto result = cudf::distinct(
      tbl->view(),
      keyIndices,
      cudf::duplicate_keep_option::KEEP_FIRST,
      cudf::null_equality::EQUAL,
      cudf::nan_equality::ALL_EQUAL,
      stream);

  auto numRows = result->num_rows();

  return std::make_shared<cudf_velox::CudfVector>(
      pool(), outputType_, numRows, std::move(result), stream);
}

void CudfHashAggregation::computeInterimGroupbyFinal() {
#if 0
  // We're going to do a groupby on whatever we have received so far.
  // This is to reduce the amount of memory we have to hold on to.
  auto stream = cudfGlobalStreamPool().get_stream();
  auto tbl = getConcatenatedTable(inputs_, stream);

  // Release input data after synchronizing
  stream.synchronize();
  inputs_.clear();

  auto result = doGroupByAggregation(std::move(tbl), stream);

  // now we concat the result with the partial output
  if (partial_output_) {
    auto result_cudf =
        std::dynamic_pointer_cast<cudf_velox::CudfVector>(result);
    auto table_views = std::vector<cudf::table_view>{
        partial_output_->view(), result_cudf->getTableView()};
    auto concatenated_table = cudf::concatenate(table_views, stream);

    // keys may be duplicated at most twice in the concatenated table. Once for
    // partial_output_ table and once in result

    // Well actually in Q18, the only agg is sum so we didn't even need to do
    // the groupby on the new batches first. We could simply concat with the
    // partial result and then doa groupby. But in the general case we'll have
    // to because aggs like count will have sums in the partial result but
    // countable values in the new batches

    // do the groupby again to generate new partial result
    result = doGroupByAggregation(std::move(concatenated_table), stream);
  }
  partial_output_ =
      std::dynamic_pointer_cast<cudf_velox::CudfVector>(result)->release();
  stream_ = stream;
#endif
}

RowVectorPtr CudfHashAggregation::getOutput() {
  VELOX_NVTX_OPERATOR_FUNC_RANGE();

  if (isPartialOutput_) {
    if (not noMoreInput_) {
      return nullptr;
    }
    if (!partial_output_ && finished_) {
      return nullptr;
    }
    auto num_rows = partial_output_->num_rows();
    return std::make_shared<cudf_velox::CudfVector>(
        pool(), outputType_, num_rows, std::move(partial_output_), stream_);
  }

  if (finished_) {
    return nullptr;
  }

#if 0
  if (!isPartialOutput_) {
    // For final aggs, keep computing groupby using whatever we have received so
    // far.
    // Partial aggs already don't hold on to inputs. Final aggs do and hence
    // have OOM issues.
    // TODO (dm): Ideally this should be done in addInput()
    if (not inputs_.empty()) {
      computeInterimGroupbyFinal();
    }
    if (noMoreInput_) {
      finished_ = true;
      auto num_rows = partial_output_->num_rows();
      return std::make_shared<cudf_velox::CudfVector>(
          pool(), outputType_, num_rows, std::move(partial_output_), stream_);
    } else {
      return nullptr;
    }
  }
#endif

  if (!isPartialOutput_ && !noMoreInput_) {
    // Final aggregation has to wait for all batches to arrive so we cannot
    // return any results here.
    return nullptr;
  }

  if (inputs_.empty()) {
    return nullptr;
  }

  auto stream = cudfGlobalStreamPool().get_stream();
  auto tbl = getConcatenatedTable(inputs_, stream);

  // Release input data after synchronizing
  stream.synchronize();
  inputs_.clear();

  if (noMoreInput_) {
    finished_ = true;
  }

  VELOX_CHECK_NOT_NULL(tbl);

  static std::mutex printMutex;
  {
    std::lock_guard<std::mutex> lock(printMutex);
    std::cout << "Plan node id: " << operatorCtx_->planNodeId()
              << " operator type: " << operatorCtx_->operatorType()
              << " Driver " << operatorCtx_->driverCtx()->driverId
              << " table size: " << tbl->num_rows() << std::endl;
  }

  if (!isGlobal_) {
    return doGroupByAggregation(std::move(tbl), aggregators_, stream);
  } else if (isDistinct_) {
    return getDistinctKeys(std::move(tbl), stream);
  } else {
    return doGlobalAggregation(std::move(tbl), stream);
  }
}

void CudfHashAggregation::noMoreInput() {
  Operator::noMoreInput();
  if (isPartialOutput_ && inputs_.empty()) {
    finished_ = true;
  }
}

bool CudfHashAggregation::isFinished() {
  return finished_;
}

} // namespace facebook::velox::cudf_velox<|MERGE_RESOLUTION|>--- conflicted
+++ resolved
@@ -18,6 +18,7 @@
 #include "velox/experimental/cudf/exec/Utilities.h"
 #include "velox/experimental/cudf/exec/VeloxCudfInterop.h"
 
+#include "cudf/concatenate.hpp"
 #include "velox/exec/Aggregate.h"
 #include "velox/exec/PrefixSort.h"
 #include "velox/exec/Task.h"
@@ -147,14 +148,9 @@
       std::vector<cudf::groupby::aggregation_result>& results,
       rmm::cuda_stream_view stream) override {
     // cudf produces int32 for count(0) but velox expects int64
-<<<<<<< HEAD
-    auto col = std::move(results[output_idx].results[0]);
+    auto col = std::move(results[outputIdx_].results[0]);
     // wtf is this? do we not need to cast int32 to int64 when counting columns?
     if (/* constant != nullptr && */
-=======
-    auto col = std::move(results[outputIdx_].results[0]);
-    if (constant != nullptr &&
->>>>>>> c74cdf0a
         col->type() == cudf::data_type(cudf::type_id::INT32)) {
       col = cudf::cast(*col, cudf::data_type(cudf::type_id::INT64), stream);
     }
@@ -533,35 +529,34 @@
 
 void CudfHashAggregation::computeInterimGroupbyPartial(
     std::unique_ptr<cudf::table> tbl) {
-  auto groupby_on_input = doGroupByAggregation(
+  auto groupbyOnInput = doGroupByAggregation(
       std::move(tbl), aggregators_, rmm::cuda_stream_default);
 
   // If we already have partial output, concatenate the new results with it
   if (partial_output_) {
     // Create a vector of tables to concatenate
-    std::vector<cudf::table_view> tables_to_concat;
-    tables_to_concat.push_back(partial_output_->view());
-    tables_to_concat.push_back(groupby_on_input->getTableView());
+    std::vector<cudf::table_view> tablesToConcat;
+    tablesToConcat.push_back(partial_output_->view());
+    tablesToConcat.push_back(groupbyOnInput->getTableView());
 
     // Concatenate the tables
-    auto concatenated_table =
-        cudf::concatenate(tables_to_concat, rmm::cuda_stream_default);
+    auto concatenatedTable =
+        cudf::concatenate(tablesToConcat, rmm::cuda_stream_default);
 
     // Now we have to groupby again but this time with final aggregation
     // style.
-    auto compacted_output = doGroupByAggregation(
-        std::move(concatenated_table),
+    auto compactedOutput = doGroupByAggregation(
+        std::move(concatenatedTable),
         final_aggregators_,
         rmm::cuda_stream_default);
-    partial_output_ = compacted_output->release();
+    partial_output_ = compactedOutput->release();
   } else {
     // First time processing, just store the result
-    partial_output_ = groupby_on_input->release();
+    partial_output_ = groupbyOnInput->release();
   }
 }
 
 void CudfHashAggregation::addInput(RowVectorPtr input) {
-<<<<<<< HEAD
   // For every input, we'll do a groupby and compact results with the existing
   // interim groupby results
   // - If this is partial agg, we'll do a groupby on the
@@ -572,28 +567,20 @@
   // Right now, for Q13, I'm going to let final aggregation be as it is.
   if (step != core::AggregationNode::Step::kPartial) {
     if (input->size() > 0) {
-      auto cudf_input =
-          std::dynamic_pointer_cast<cudf_velox::CudfVector>(input);
-      VELOX_CHECK_NOT_NULL(cudf_input);
-      inputs_.push_back(std::move(cudf_input));
+      auto cudfInput = std::dynamic_pointer_cast<cudf_velox::CudfVector>(input);
+      VELOX_CHECK_NOT_NULL(cudfInput);
+      inputs_.push_back(std::move(cudfInput));
     }
     return;
-=======
-  // Accumulate inputs
-  if (input->size() > 0) {
-    auto cudfInput = std::dynamic_pointer_cast<cudf_velox::CudfVector>(input);
-    VELOX_CHECK_NOT_NULL(cudfInput);
-    inputs_.push_back(std::move(cudfInput));
->>>>>>> c74cdf0a
   }
   // Now it's only partial aggregation
 
   // we need to do a groupby on the new batch and then compact with
   // the existing partial output
-  auto cudf_input = std::dynamic_pointer_cast<cudf_velox::CudfVector>(input);
-  VELOX_CHECK_NOT_NULL(cudf_input);
-
-  computeInterimGroupbyPartial(cudf_input->release());
+  auto cudfInput = std::dynamic_pointer_cast<cudf_velox::CudfVector>(input);
+  VELOX_CHECK_NOT_NULL(cudfInput);
+
+  computeInterimGroupbyPartial(cudfInput->release());
 }
 
 CudfVectorPtr CudfHashAggregation::doGroupByAggregation(
@@ -650,7 +637,7 @@
               << " operator type: " << operatorCtx_->operatorType()
               << " Driver " << operatorCtx_->driverCtx()->driverId
               << " num rows before aggregation: " << tbl->num_rows()
-              << " num rows after aggregation: " << num_rows << std::endl;
+              << " num rows after aggregation: " << numRows << std::endl;
   }
 
   return std::make_shared<cudf_velox::CudfVector>(
@@ -743,9 +730,9 @@
     if (!partial_output_ && finished_) {
       return nullptr;
     }
-    auto num_rows = partial_output_->num_rows();
+    auto numRows = partial_output_->num_rows();
     return std::make_shared<cudf_velox::CudfVector>(
-        pool(), outputType_, num_rows, std::move(partial_output_), stream_);
+        pool(), outputType_, numRows, std::move(partial_output_), stream_);
   }
 
   if (finished_) {
