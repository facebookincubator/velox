/*
 * Copyright (c) Facebook, Inc. and its affiliates.
 *
 * Licensed under the Apache License, Version 2.0 (the "License");
 * you may not use this file except in compliance with the License.
 * You may obtain a copy of the License at
 *
 *     http://www.apache.org/licenses/LICENSE-2.0
 *
 * Unless required by applicable law or agreed to in writing, software
 * distributed under the License is distributed on an "AS IS" BASIS,
 * WITHOUT WARRANTIES OR CONDITIONS OF ANY KIND, either express or implied.
 * See the License for the specific language governing permissions and
 * limitations under the License.
 */

#include "velox/experimental/cudf/exec/CudfHashAggregation.h"
#include "velox/experimental/cudf/exec/ToCudf.h"
#include "velox/experimental/cudf/exec/Utilities.h"
#include "velox/experimental/cudf/exec/VeloxCudfInterop.h"

#include "velox/exec/Aggregate.h"
#include "velox/exec/PrefixSort.h"
#include "velox/exec/Task.h"
#include "velox/expression/Expr.h"

#include <cudf/binaryop.hpp>
#include <cudf/column/column_factories.hpp>
#include <cudf/concatenate.hpp>
#include <cudf/reduction.hpp>
#include <cudf/stream_compaction.hpp>
#include <cudf/unary.hpp>

namespace {

using namespace facebook::velox;

#define DEFINE_SIMPLE_AGGREGATOR(Name, name, KIND)                            \
  struct Name##Aggregator : cudf_velox::CudfHashAggregation::Aggregator {     \
    Name##Aggregator(                                                         \
        core::AggregationNode::Step step,                                     \
        uint32_t inputIndex,                                                  \
        VectorPtr constant,                                                   \
        bool is_global,                                                       \
        const TypePtr& resultType)                                            \
        : Aggregator(                                                         \
              step,                                                           \
              cudf::aggregation::KIND,                                        \
              inputIndex,                                                     \
              constant,                                                       \
              is_global,                                                      \
              resultType) {}                                                  \
                                                                              \
    void addGroupbyRequest(                                                   \
        cudf::table_view const& tbl,                                          \
        std::vector<cudf::groupby::aggregation_request>& requests) override { \
      VELOX_CHECK(                                                            \
          constant == nullptr,                                                \
          #Name "Aggregator does not yet support constant input");            \
      auto& request = requests.emplace_back();                                \
      output_idx = requests.size() - 1;                                       \
      request.values = tbl.column(inputIndex);                                \
      request.aggregations.push_back(                                         \
          cudf::make_##name##_aggregation<cudf::groupby_aggregation>());      \
    }                                                                         \
                                                                              \
    std::unique_ptr<cudf::column> makeOutputColumn(                           \
        std::vector<cudf::groupby::aggregation_result>& results,              \
        rmm::cuda_stream_view stream) override {                              \
      auto col = std::move(results[output_idx].results[0]);                   \
      const auto cudfType =                                                   \
          cudf::data_type(cudf_velox::veloxToCudfTypeId(resultType));         \
      if (col->type() != cudfType) {                                          \
        col = cudf::cast(*col, cudfType, stream);                             \
      }                                                                       \
      return col;                                                             \
    }                                                                         \
                                                                              \
    std::unique_ptr<cudf::column> doReduce(                                   \
        cudf::table_view const& input,                                        \
        TypePtr const& outputType,                                            \
        rmm::cuda_stream_view stream) override {                              \
      auto const aggRequest =                                                 \
          cudf::make_##name##_aggregation<cudf::reduce_aggregation>();        \
      auto const cudfOutputType =                                             \
          cudf::data_type(cudf_velox::veloxToCudfTypeId(outputType));         \
      auto const resultScalar = cudf::reduce(                                 \
          input.column(inputIndex), *aggRequest, cudfOutputType, stream);     \
      return cudf::make_column_from_scalar(*resultScalar, 1, stream);         \
    }                                                                         \
                                                                              \
   private:                                                                   \
    uint32_t output_idx;                                                      \
  };

DEFINE_SIMPLE_AGGREGATOR(Sum, sum, SUM)
DEFINE_SIMPLE_AGGREGATOR(Min, min, MIN)
DEFINE_SIMPLE_AGGREGATOR(Max, max, MAX)

struct CountAggregator : cudf_velox::CudfHashAggregation::Aggregator {
  CountAggregator(
      core::AggregationNode::Step step,
      uint32_t inputIndex,
      VectorPtr constant,
      bool isGlobal,
      const TypePtr& resultType)
      : Aggregator(
            step,
            cudf::aggregation::COUNT_VALID,
            inputIndex,
            constant,
            isGlobal,
            resultType) {}

  void addGroupbyRequest(
      cudf::table_view const& tbl,
      std::vector<cudf::groupby::aggregation_request>& requests) override {
    auto& request = requests.emplace_back();
    outputIdx_ = requests.size() - 1;
    request.values = tbl.column(constant == nullptr ? inputIndex : 0);
    std::unique_ptr<cudf::groupby_aggregation> aggRequest =
        exec::isRawInput(step)
        ? cudf::make_count_aggregation<cudf::groupby_aggregation>(
              constant == nullptr ? cudf::null_policy::EXCLUDE
                                  : cudf::null_policy::INCLUDE)
        : cudf::make_sum_aggregation<cudf::groupby_aggregation>();
    request.aggregations.push_back(std::move(aggRequest));
  }

  std::unique_ptr<cudf::column> doReduce(
      cudf::table_view const& input,
      TypePtr const& outputType,
      rmm::cuda_stream_view stream) override {
    if (exec::isRawInput(step)) {
      // For raw input, implement count using size + null count
      auto inputCol = input.column(constant == nullptr ? inputIndex : 0);

      // count_valid: size - null_count, count_all: just the size
      int64_t count = constant == nullptr
          ? inputCol.size() - inputCol.null_count()
          : inputCol.size();

      auto resultScalar = cudf::numeric_scalar<int64_t>(count);

      return cudf::make_column_from_scalar(resultScalar, 1, stream);
    } else {
      // For non-raw input (intermediate/final), use sum aggregation
      auto const aggRequest =
          cudf::make_sum_aggregation<cudf::reduce_aggregation>();
      auto const cudfOutputType = cudf::data_type(cudf::type_id::INT64);
      auto const resultScalar = cudf::reduce(
          input.column(inputIndex), *aggRequest, cudfOutputType, stream);
      return cudf::make_column_from_scalar(*resultScalar, 1, stream);
    }
    return nullptr;
  }

  std::unique_ptr<cudf::column> makeOutputColumn(
      std::vector<cudf::groupby::aggregation_result>& results,
      rmm::cuda_stream_view stream) override {
    // cudf produces int32 for count(0) but velox expects int64
    auto col = std::move(results[outputIdx_].results[0]);
    const auto cudfOutputType =
        cudf::data_type(cudf_velox::veloxToCudfTypeId(resultType));
    if (col->type() != cudfOutputType) {
      col = cudf::cast(*col, cudfOutputType, stream);
    }
    return col;
  }

 private:
  uint32_t outputIdx_;
};

struct MeanAggregator : cudf_velox::CudfHashAggregation::Aggregator {
  MeanAggregator(
      core::AggregationNode::Step step,
      uint32_t inputIndex,
      VectorPtr constant,
      bool isGlobal,
      const TypePtr& resultType)
      : Aggregator(
            step,
            cudf::aggregation::MEAN,
            inputIndex,
            constant,
            isGlobal,
            resultType) {}

  void addGroupbyRequest(
      cudf::table_view const& tbl,
      std::vector<cudf::groupby::aggregation_request>& requests) override {
    switch (step) {
      case core::AggregationNode::Step::kSingle: {
        auto& request = requests.emplace_back();
        meanIdx_ = requests.size() - 1;
        request.values = tbl.column(inputIndex);
        request.aggregations.push_back(
            cudf::make_mean_aggregation<cudf::groupby_aggregation>());
        break;
      }
      case core::AggregationNode::Step::kPartial: {
        auto& request = requests.emplace_back();
        sumIdx_ = requests.size() - 1;
        request.values = tbl.column(inputIndex);
        request.aggregations.push_back(
            cudf::make_sum_aggregation<cudf::groupby_aggregation>());
        request.aggregations.push_back(
            cudf::make_count_aggregation<cudf::groupby_aggregation>(
                cudf::null_policy::EXCLUDE));
        break;
      }
      case core::AggregationNode::Step::kIntermediate:
      case core::AggregationNode::Step::kFinal: {
        // In intermediate and final aggregation, the previously computed sum
        // and count are in the child columns of the input column.
        auto& request = requests.emplace_back();
        sumIdx_ = requests.size() - 1;
        request.values = tbl.column(inputIndex).child(0);
        request.aggregations.push_back(
            cudf::make_sum_aggregation<cudf::groupby_aggregation>());

        auto& request2 = requests.emplace_back();
        countIdx_ = requests.size() - 1;
        request2.values = tbl.column(inputIndex).child(1);
        // The counts are already computed in partial aggregation, so we just
        // need to sum them up again.
        request2.aggregations.push_back(
            cudf::make_sum_aggregation<cudf::groupby_aggregation>());
        break;
      }
      default:
        // We don't know how to handle kIntermediate step for mean
        VELOX_NYI("Unsupported aggregation step for mean");
    }
  }

  std::unique_ptr<cudf::column> makeOutputColumn(
      std::vector<cudf::groupby::aggregation_result>& results,
      rmm::cuda_stream_view stream) override {
    const auto& outputType = asRowType(resultType);
    switch (step) {
      case core::AggregationNode::Step::kSingle:
        return std::move(results[meanIdx_].results[0]);
      case core::AggregationNode::Step::kPartial: {
        auto sum = std::move(results[sumIdx_].results[0]);
        auto count = std::move(results[sumIdx_].results[1]);

        auto const size = sum->size();
        auto const cudfSumType = cudf::data_type(
            cudf_velox::veloxToCudfTypeId(outputType->childAt(0)));
        auto const cudfCountType = cudf::data_type(
            cudf_velox::veloxToCudfTypeId(outputType->childAt(1)));
        if (sum->type() != cudf::data_type(cudfSumType)) {
          sum = cudf::cast(*sum, cudf::data_type(cudfSumType), stream);
        }
        if (count->type() != cudf::data_type(cudfCountType)) {
          count = cudf::cast(*count, cudf::data_type(cudfCountType), stream);
        }

        auto children = std::vector<std::unique_ptr<cudf::column>>();
        children.push_back(std::move(sum));
        children.push_back(std::move(count));

        // TODO: Handle nulls. This can happen if all values are null in a
        // group.
        return std::make_unique<cudf::column>(
            cudf::data_type(cudf::type_id::STRUCT),
            size,
            rmm::device_buffer{},
            rmm::device_buffer{},
            0,
            std::move(children));
      }
      case core::AggregationNode::Step::kIntermediate: {
        // The difference between intermediate and partial is in where the
        // sum and count are coming from. In partial, since the input column is
        // the same, the sum and count are in the same agg result. In
        // intermediate, the input columns are different (it's the child
        // columns of the input column) and so the sum and count are in
        // different agg results.
        auto sum = std::move(results[sumIdx_].results[0]);
        auto count = std::move(results[countIdx_].results[0]);

        auto size = sum->size();
        auto const cudfSumType = cudf::data_type(
            cudf_velox::veloxToCudfTypeId(outputType->childAt(0)));
        auto const cudfCountType = cudf::data_type(
            cudf_velox::veloxToCudfTypeId(outputType->childAt(1)));
        if (sum->type() != cudf::data_type(cudfSumType)) {
          sum = cudf::cast(*sum, cudf::data_type(cudfSumType), stream);
        }
        if (count->type() != cudf::data_type(cudfCountType)) {
          count = cudf::cast(*count, cudf::data_type(cudfCountType), stream);
        }

        auto children = std::vector<std::unique_ptr<cudf::column>>();
        children.push_back(std::move(sum));
        children.push_back(std::move(count));

        return std::make_unique<cudf::column>(
            cudf::data_type(cudf::type_id::STRUCT),
            size,
            rmm::device_buffer{},
            rmm::device_buffer{},
            0,
            std::move(children));
      }
      case core::AggregationNode::Step::kFinal: {
        auto sum = std::move(results[sumIdx_].results[0]);
        auto count = std::move(results[countIdx_].results[0]);
        auto avg = cudf::binary_operation(
            *sum,
            *count,
            cudf::binary_operator::DIV,
            cudf::data_type(cudf_velox::veloxToCudfTypeId(resultType)),
            stream);
        return avg;
      }
      default:
        VELOX_NYI("Unsupported aggregation step for mean");
    }
  }

  std::unique_ptr<cudf::column> doReduce(
      cudf::table_view const& input,
      TypePtr const& outputType,
      rmm::cuda_stream_view stream) override {
    switch (step) {
      case core::AggregationNode::Step::kSingle: {
        auto const aggRequest =
            cudf::make_mean_aggregation<cudf::reduce_aggregation>();
        auto const cudfOutputType =
            cudf::data_type(cudf_velox::veloxToCudfTypeId(outputType));
        auto const resultScalar = cudf::reduce(
            input.column(inputIndex), *aggRequest, cudfOutputType, stream);
        return cudf::make_column_from_scalar(*resultScalar, 1, stream);
      }
      case core::AggregationNode::Step::kPartial: {
        VELOX_CHECK(outputType->isRow());
        auto const& rowType = outputType->asRow();
        auto const sumType = rowType.childAt(0);
        auto const countType = rowType.childAt(1);
        auto const cudfSumType =
            cudf::data_type(cudf_velox::veloxToCudfTypeId(sumType));
        auto const cudfCountType =
            cudf::data_type(cudf_velox::veloxToCudfTypeId(countType));

        // sum
        auto const aggRequest =
            cudf::make_sum_aggregation<cudf::reduce_aggregation>();
        auto const sumResultScalar = cudf::reduce(
            input.column(inputIndex), *aggRequest, cudfSumType, stream);
        auto sumCol =
            cudf::make_column_from_scalar(*sumResultScalar, 1, stream);

        // libcudf doesn't have a count agg for reduce. What we want is to
        // count the number of valid rows.
        auto countCol = cudf::make_column_from_scalar(
            cudf::numeric_scalar<int64_t>(
                input.column(inputIndex).size() -
                input.column(inputIndex).null_count()),
            1,
            stream);

        // Assemble into struct as expected by velox.
        auto children = std::vector<std::unique_ptr<cudf::column>>();
        children.push_back(std::move(sumCol));
        children.push_back(std::move(countCol));
        return std::make_unique<cudf::column>(
            cudf::data_type(cudf::type_id::STRUCT),
            1,
            rmm::device_buffer{},
            rmm::device_buffer{},
            0,
            std::move(children));
      }
      case core::AggregationNode::Step::kFinal: {
        // Input column has two children: sum and count
        auto const sumCol = input.column(inputIndex).child(0);
        auto const countCol = input.column(inputIndex).child(1);

        // sum the sums
        auto const sumAggRequest =
            cudf::make_sum_aggregation<cudf::reduce_aggregation>();
        auto const sumResultScalar =
            cudf::reduce(sumCol, *sumAggRequest, sumCol.type(), stream);
        auto sumResultCol =
            cudf::make_column_from_scalar(*sumResultScalar, 1, stream);

        // sum the counts
        auto const countAggRequest =
            cudf::make_sum_aggregation<cudf::reduce_aggregation>();
        auto const countResultScalar =
            cudf::reduce(countCol, *countAggRequest, countCol.type(), stream);

        // divide the sums by the counts
        auto const cudfOutputType =
            cudf::data_type(cudf_velox::veloxToCudfTypeId(outputType));
        return cudf::binary_operation(
            *sumResultCol,
            *countResultScalar,
            cudf::binary_operator::DIV,
            cudfOutputType,
            stream);
      }
      default:
        VELOX_NYI("Unsupported aggregation step for mean");
    }
  }

 private:
  // These indices are used to track where the desired result columns
  // (mean/<sum, count>) are in the output of cudf::groupby::aggregate().
  uint32_t meanIdx_;
  uint32_t sumIdx_;
  uint32_t countIdx_;
};

std::unique_ptr<cudf_velox::CudfHashAggregation::Aggregator> createAggregator(
    core::AggregationNode::Step step,
    std::string const& kind,
    uint32_t inputIndex,
    VectorPtr constant,
<<<<<<< HEAD
    bool isGlobal) {
  if (kind.rfind("sum", 0) == 0) {
=======
    bool isGlobal,
    const TypePtr& resultType) {
  auto prefix = cudf_velox::CudfOptions::getInstance().prefix();
  if (kind.rfind(prefix + "sum", 0) == 0) {
>>>>>>> 8a88740d
    return std::make_unique<SumAggregator>(
        step, inputIndex, constant, isGlobal, resultType);
  } else if (kind.rfind(prefix + "count", 0) == 0) {
    return std::make_unique<CountAggregator>(
        step, inputIndex, constant, isGlobal, resultType);
  } else if (kind.rfind(prefix + "min", 0) == 0) {
    return std::make_unique<MinAggregator>(
        step, inputIndex, constant, isGlobal, resultType);
  } else if (kind.rfind(prefix + "max", 0) == 0) {
    return std::make_unique<MaxAggregator>(
        step, inputIndex, constant, isGlobal, resultType);
  } else if (kind.rfind(prefix + "avg", 0) == 0) {
    return std::make_unique<MeanAggregator>(
        step, inputIndex, constant, isGlobal, resultType);
  } else {
    VELOX_NYI("Aggregation not yet supported");
  }
}

static const std::unordered_map<std::string, core::AggregationNode::Step>
    companionStep = {
        {"_partial", core::AggregationNode::Step::kPartial},
        {"_merge", core::AggregationNode::Step::kIntermediate},
        {"_merge_extract", core::AggregationNode::Step::kFinal}};

/// \brief Convert companion function to step for the aggregation function
///
/// Companion functions are functions that are registered in velox along with
/// their main aggregation functions. These are designed to always function
/// with a fixed `step`. This is to allow spark style planNodes where `step` is
/// the property of the aggregation function rather than the planNode.
/// Companion functions allow us to override the planNode's step and use
/// aggregations of different steps in the same planNode
core::AggregationNode::Step getCompanionStep(
    std::string const& kind,
    core::AggregationNode::Step step) {
  for (const auto& [k, v] : companionStep) {
    if (folly::StringPiece(kind).endsWith(k)) {
      step = v;
      break;
    }
  }
  return step;
}

<<<<<<< HEAD
=======
std::string getOriginalName(std::string const& kind) {
  for (const auto& [k, v] : companionStep) {
    if (folly::StringPiece(kind).endsWith(k)) {
      return kind.substr(0, kind.length() - k.length());
    }
  }
  return kind;
}

>>>>>>> 8a88740d
bool hasFinalAggs(
    std::vector<core::AggregationNode::Aggregate> const& aggregates) {
  return std::any_of(aggregates.begin(), aggregates.end(), [](auto const& agg) {
    return folly::StringPiece(agg.call->name()).endsWith("_merge_extract");
  });
}

auto toAggregators(
    core::AggregationNode const& aggregationNode,
    exec::OperatorCtx const& operatorCtx) {
  auto const step = aggregationNode.step();
  bool const isGlobal = aggregationNode.groupingKeys().empty();
  auto const& inputRowSchema = aggregationNode.sources()[0]->outputType();
  const auto numKeys = aggregationNode.groupingKeys().size();
  const auto outputType = aggregationNode.outputType();

  std::vector<std::unique_ptr<cudf_velox::CudfHashAggregation::Aggregator>>
      aggregators;
  for (auto i = 0; i < aggregationNode.aggregates().size(); ++i) {
    auto const& aggregate = aggregationNode.aggregates()[i];
    std::vector<column_index_t> aggInputs;
    std::vector<VectorPtr> aggConstants;
    for (auto const& arg : aggregate.call->inputs()) {
      if (auto const field =
              dynamic_cast<core::FieldAccessTypedExpr const*>(arg.get())) {
        aggInputs.push_back(inputRowSchema->getChildIdx(field->name()));
      } else if (
          auto constant =
              dynamic_cast<const core::ConstantTypedExpr*>(arg.get())) {
        aggInputs.push_back(kConstantChannel);
        aggConstants.push_back(constant->toConstantVector(operatorCtx.pool()));
      } else {
        VELOX_NYI("Constants and lambdas not yet supported");
      }
    }
    // The loop on aggregate.call->inputs() is taken from
    // AggregateInfo.cpp::toAggregateInfo(). It seems to suggest that there can
    // be multiple inputs to an aggregate.
    // We're postponing properly supporting this for now because the currently
    // supported aggregation functions in cudf_velox don't use it.
    VELOX_CHECK(aggInputs.size() == 1);

    if (aggregate.distinct) {
      VELOX_NYI("De-dup before aggregation is not yet supported");
    }

    auto const kind = aggregate.call->name();
    auto const inputIndex = aggInputs[0];
    auto const constant = aggConstants.empty() ? nullptr : aggConstants[0];
    auto const companionStep = getCompanionStep(kind, step);
<<<<<<< HEAD
    aggregators.push_back(
        createAggregator(companionStep, kind, inputIndex, constant, isGlobal));
=======
    const auto originalName = getOriginalName(kind);
    const auto resultType = exec::isPartialOutput(companionStep)
        ? exec::Aggregate::intermediateType(
              originalName, aggregate.rawInputTypes)
        : outputType->childAt(numKeys + i);

    aggregators.push_back(createAggregator(
        companionStep, kind, inputIndex, constant, isGlobal, resultType));
>>>>>>> 8a88740d
  }
  return aggregators;
}

auto toIntermediateAggregators(
    core::AggregationNode const& aggregationNode,
    exec::OperatorCtx const& operatorCtx) {
  auto const step = core::AggregationNode::Step::kIntermediate;
  bool const isGlobal = aggregationNode.groupingKeys().empty();
  auto const& inputRowSchema = aggregationNode.outputType();

  std::vector<std::unique_ptr<cudf_velox::CudfHashAggregation::Aggregator>>
      aggregators;
  for (size_t i = 0; i < aggregationNode.aggregates().size(); i++) {
    // Intermediate aggregation has a 1:1 mapping between input and output.
    // We don't need to figure out input from the aggregate function.
    auto const& aggregate = aggregationNode.aggregates()[i];
    auto const inputIndex = aggregationNode.groupingKeys().size() + i;
    auto const kind = aggregate.call->name();
    auto const constant = nullptr;
    const auto originalName = getOriginalName(kind);
    auto const companionStep = getCompanionStep(kind, step);
    if (exec::isPartialOutput(companionStep)) {
      const auto resultType = exec::Aggregate::intermediateType(
          originalName, aggregate.rawInputTypes);
      aggregators.push_back(createAggregator(
          step, kind, inputIndex, constant, isGlobal, resultType));
    } else {
      // Final step aggregator will not use the intermediate aggregator.
      aggregators.push_back(nullptr);
    }
  }
  return aggregators;
}

} // namespace

namespace facebook::velox::cudf_velox {

CudfHashAggregation::CudfHashAggregation(
    int32_t operatorId,
    exec::DriverCtx* driverCtx,
    std::shared_ptr<core::AggregationNode const> const& aggregationNode)
    : Operator(
          driverCtx,
          aggregationNode->outputType(),
          operatorId,
          aggregationNode->id(),
          aggregationNode->step() == core::AggregationNode::Step::kPartial
              ? "CudfPartialAggregation"
              : "CudfAggregation",
          aggregationNode->canSpill(driverCtx->queryConfig())
              ? driverCtx->makeSpillConfig(operatorId)
              : std::nullopt),
      NvtxHelper(
          nvtx3::rgb{34, 139, 34}, // Forest Green
          operatorId,
          fmt::format("[{}]", aggregationNode->id())),
      aggregationNode_(aggregationNode),
      isPartialOutput_(
          exec::isPartialOutput(aggregationNode->step()) &&
          !hasFinalAggs(aggregationNode->aggregates())),
      isGlobal_(aggregationNode->groupingKeys().empty()),
      isDistinct_(!isGlobal_ && aggregationNode->aggregates().empty()),
      maxPartialAggregationMemoryUsage_(
          driverCtx->queryConfig().maxPartialAggregationMemoryUsage()) {}

void CudfHashAggregation::initialize() {
  Operator::initialize();

  auto const& inputType = aggregationNode_->sources()[0]->outputType();
  ignoreNullKeys_ = aggregationNode_->ignoreNullKeys();
  setupGroupingKeyChannelProjections(
      groupingKeyInputChannels_, groupingKeyOutputChannels_);

  auto const numGroupingKeys = groupingKeyOutputChannels_.size();

  // Velox CPU does optimizations related to pre-grouped keys. This can be
  // done in cudf by passing sort information to cudf::groupby() constructor.
  // We're postponing this for now.

  numAggregates_ = aggregationNode_->aggregates().size();
  aggregators_ = toAggregators(*aggregationNode_, *operatorCtx_);
  intermediateAggregators_ =
      toIntermediateAggregators(*aggregationNode_, *operatorCtx_);

  // Check that aggregate result type match the output type.
  // TODO: This is output schema validation. In velox CPU, it's done using
  // output types reported by aggregation functions. We can't do that in cudf
  // groupby.

  // TODO: Set identity projections used by HashProbe to pushdown dynamic
  // filters to table scan.

  // TODO: Add support for grouping sets and group ids.

  aggregationNode_.reset();
}

void CudfHashAggregation::setupGroupingKeyChannelProjections(
    std::vector<column_index_t>& groupingKeyInputChannels,
    std::vector<column_index_t>& groupingKeyOutputChannels) const {
  VELOX_CHECK(groupingKeyInputChannels.empty());
  VELOX_CHECK(groupingKeyOutputChannels.empty());

  auto const& inputType = aggregationNode_->sources()[0]->outputType();
  auto const& groupingKeys = aggregationNode_->groupingKeys();
  // The map from the grouping key output channel to the input channel.
  //
  // NOTE: grouping key output order is specified as 'groupingKeys' in
  // 'aggregationNode_'.
  std::vector<exec::IdentityProjection> groupingKeyProjections;
  groupingKeyProjections.reserve(groupingKeys.size());
  for (auto i = 0; i < groupingKeys.size(); ++i) {
    groupingKeyProjections.emplace_back(
        exec::exprToChannel(groupingKeys[i].get(), inputType), i);
  }

  groupingKeyInputChannels.reserve(groupingKeys.size());
  for (auto i = 0; i < groupingKeys.size(); ++i) {
    groupingKeyInputChannels.push_back(groupingKeyProjections[i].inputChannel);
  }

  groupingKeyOutputChannels.resize(groupingKeys.size());

  std::iota(
      groupingKeyOutputChannels.begin(), groupingKeyOutputChannels.end(), 0);
}

void CudfHashAggregation::computeIntermediateGroupbyPartial(CudfVectorPtr tbl) {
  // For every input, we'll do a groupby and compact results with the existing
  // intermediate groupby results.

  auto inputTableStream = tbl->stream();
  auto groupbyOnInput = doGroupByAggregation(
      tbl->release(),
      groupingKeyInputChannels_,
      aggregators_,
      inputTableStream);

  // If we already have partial output, concatenate the new results with it.
  if (partialOutput_) {
    // Create a vector of tables to concatenate
    std::vector<cudf::table_view> tablesToConcat;
    tablesToConcat.push_back(partialOutput_->getTableView());
    tablesToConcat.push_back(groupbyOnInput->getTableView());

    auto partialOutputStream = partialOutput_->stream();
    // We need to join the input table stream on the partial output stream to
    // make sure the intermediate results are available when we do the concat.
    cudf::detail::join_streams(
        std::vector<rmm::cuda_stream_view>{inputTableStream},
        partialOutputStream);

    // Concatenate the tables
    auto concatenatedTable =
        cudf::concatenate(tablesToConcat, partialOutputStream);

    // Now we have to groupby again but this time with intermediate aggregators.
    auto compactedOutput = doGroupByAggregation(
        std::move(concatenatedTable),
        groupingKeyOutputChannels_,
        intermediateAggregators_,
        partialOutputStream);
    partialOutput_ = compactedOutput;
  } else {
    // First time processing, just store the result of the input batch's groupby
    // This means we're storing the stream from the first batch.
    partialOutput_ = groupbyOnInput;
  }
}

void CudfHashAggregation::computeIntermediateDistinctPartial(
    CudfVectorPtr tbl) {
  // For every input, we'll concat with existing distinct results and then do a
  // distinct on the concatenated results.

  auto inputTableStream = tbl->stream();

  if (partialOutput_) {
    // Concatenate the input table with the existing distinct results.
    std::vector<cudf::table_view> tablesToConcat;
    tablesToConcat.push_back(partialOutput_->getTableView());
    tablesToConcat.push_back(tbl->getTableView().select(
        groupingKeyInputChannels_.begin(), groupingKeyInputChannels_.end()));

    auto partialOutputStream = partialOutput_->stream();
    // We need to join the input table stream on the partial output stream to
    // make sure the input table is available when we do the concat.
    cudf::detail::join_streams(
        std::vector<rmm::cuda_stream_view>{inputTableStream},
        partialOutputStream);

    auto concatenatedTable =
        cudf::concatenate(tablesToConcat, partialOutputStream);

    // Do a distinct on the concatenated results.
    auto distinctOutput = getDistinctKeys(
        std::move(concatenatedTable),
        groupingKeyOutputChannels_,
        inputTableStream);
    partialOutput_ = distinctOutput;
  } else {
    // First time processing, just store the result of the input batch's
    // distinct.
    partialOutput_ = getDistinctKeys(
        tbl->release(), groupingKeyInputChannels_, inputTableStream);
  }
}

void CudfHashAggregation::addInput(RowVectorPtr input) {
  VELOX_NVTX_OPERATOR_FUNC_RANGE();
  if (input->size() == 0) {
    return;
  }
  numInputRows_ += input->size();

  auto cudfInput = std::dynamic_pointer_cast<cudf_velox::CudfVector>(input);
  VELOX_CHECK_NOT_NULL(cudfInput);

  if (isPartialOutput_ && !isGlobal_) {
    if (isDistinct_) {
      // Handle partial distinct aggregation.
      computeIntermediateDistinctPartial(cudfInput);
    } else {
      // Handle partial groupby aggregation.
      computeIntermediateGroupbyPartial(cudfInput);
    }
    return;
  }

  // Handle final aggregation or global cases.
  inputs_.push_back(std::move(cudfInput));
}

CudfVectorPtr CudfHashAggregation::doGroupByAggregation(
    std::unique_ptr<cudf::table> tbl,
    std::vector<column_index_t> const& groupByKeys,
    std::vector<std::unique_ptr<Aggregator>>& aggregators,
    rmm::cuda_stream_view stream) {
  auto groupbyKeyView = tbl->select(groupByKeys.begin(), groupByKeys.end());

  size_t const numGroupingKeys = groupbyKeyView.num_columns();

  // TODO: All other args to groupby are related to sort groupby. We don't
  // support optimizations related to it yet.
  cudf::groupby::groupby groupByOwner(
      groupbyKeyView,
      ignoreNullKeys_ ? cudf::null_policy::EXCLUDE
                      : cudf::null_policy::INCLUDE);

  std::vector<cudf::groupby::aggregation_request> requests;
  for (auto& aggregator : aggregators) {
    aggregator->addGroupbyRequest(tbl->view(), requests);
  }

  auto [groupKeys, results] = groupByOwner.aggregate(requests, stream);
  // flatten the results
  std::vector<std::unique_ptr<cudf::column>> resultColumns;

  // first fill the grouping keys
  auto groupKeysColumns = groupKeys->release();
  resultColumns.insert(
      resultColumns.begin(),
      std::make_move_iterator(groupKeysColumns.begin()),
      std::make_move_iterator(groupKeysColumns.end()));

  // then fill the aggregation results
  for (auto& aggregator : aggregators) {
    resultColumns.push_back(aggregator->makeOutputColumn(results, stream));
  }

  // make a cudf table out of columns
  auto resultTable = std::make_unique<cudf::table>(std::move(resultColumns));

  // velox expects nullptr instead of a table with 0 rows
  if (resultTable->num_rows() == 0) {
    return nullptr;
  }

  auto numRows = resultTable->num_rows();

  return std::make_shared<cudf_velox::CudfVector>(
      pool(), outputType_, numRows, std::move(resultTable), stream);
}

CudfVectorPtr CudfHashAggregation::doGlobalAggregation(
    std::unique_ptr<cudf::table> tbl,
    rmm::cuda_stream_view stream) {
  std::vector<std::unique_ptr<cudf::column>> resultColumns;
  resultColumns.reserve(aggregators_.size());
  for (auto i = 0; i < aggregators_.size(); i++) {
    resultColumns.push_back(aggregators_[i]->doReduce(
        tbl->view(), outputType_->childAt(i), stream));
  }

  return std::make_shared<cudf_velox::CudfVector>(
      pool(),
      outputType_,
      1,
      std::make_unique<cudf::table>(std::move(resultColumns)),
      stream);
}

CudfVectorPtr CudfHashAggregation::getDistinctKeys(
    std::unique_ptr<cudf::table> tbl,
    std::vector<column_index_t> const& groupByKeys,
    rmm::cuda_stream_view stream) {
  auto result = cudf::distinct(
      tbl->view().select(groupByKeys.begin(), groupByKeys.end()),
      {groupingKeyOutputChannels_.begin(), groupingKeyOutputChannels_.end()},
      cudf::duplicate_keep_option::KEEP_FIRST,
      cudf::null_equality::EQUAL,
      cudf::nan_equality::ALL_EQUAL,
      stream);

  auto numRows = result->num_rows();

  return std::make_shared<cudf_velox::CudfVector>(
      pool(), outputType_, numRows, std::move(result), stream);
}

CudfVectorPtr CudfHashAggregation::releaseAndResetPartialOutput() {
  VELOX_DCHECK(!isGlobal_);
  auto numOutputRows = partialOutput_->size();
  const double aggregationPct =
      numOutputRows == 0 ? 0 : (numOutputRows * 1.0) / numInputRows_ * 100;
  {
    auto lockedStats = stats_.wlock();
    lockedStats->addRuntimeStat("flushRowCount", RuntimeCounter(numOutputRows));
    lockedStats->addRuntimeStat("flushTimes", RuntimeCounter(1));
    lockedStats->addRuntimeStat(
        "partialAggregationPct", RuntimeCounter(aggregationPct));
  }

  numInputRows_ = 0;
  // We're moving partialOutput_ to the caller because we want it to be null
  // after this call.
  return std::move(partialOutput_);
}

RowVectorPtr CudfHashAggregation::getOutput() {
  VELOX_NVTX_OPERATOR_FUNC_RANGE();

  // Handle partial groupby.
  if (isPartialOutput_ && !isGlobal_) {
    if (partialOutput_ &&
        partialOutput_->estimateFlatSize() >
            maxPartialAggregationMemoryUsage_) {
      // This is basically a flush of the partial output.
      return releaseAndResetPartialOutput();
    }
    if (not noMoreInput_) {
      // Don't produce output if the partial output hasn't reached memory limit
      // and there's more batches to come.
      return nullptr;
    }
    if (!partialOutput_ && finished_) {
      return nullptr;
    }
    return releaseAndResetPartialOutput();
  }

  if (finished_) {
    return nullptr;
  }

  if (!isPartialOutput_ && !noMoreInput_) {
    // Final aggregation has to wait for all batches to arrive so we cannot
    // return any results here.
    return nullptr;
  }

  if (inputs_.empty()) {
    return nullptr;
  }

  auto stream = cudfGlobalStreamPool().get_stream();
  auto tbl = getConcatenatedTable(inputs_, stream);

  // Release input data after synchronizing.
  stream.synchronize();
  inputs_.clear();

  if (noMoreInput_) {
    finished_ = true;
  }

  VELOX_CHECK_NOT_NULL(tbl);

  if (isDistinct_) {
    return getDistinctKeys(std::move(tbl), groupingKeyInputChannels_, stream);
  } else if (isGlobal_) {
    return doGlobalAggregation(std::move(tbl), stream);
  } else {
    return doGroupByAggregation(
        std::move(tbl), groupingKeyInputChannels_, aggregators_, stream);
  }
}

void CudfHashAggregation::noMoreInput() {
  Operator::noMoreInput();
  if (isPartialOutput_ && inputs_.empty()) {
    finished_ = true;
  }
}

bool CudfHashAggregation::isFinished() {
  return finished_;
}

} // namespace facebook::velox::cudf_velox<|MERGE_RESOLUTION|>--- conflicted
+++ resolved
@@ -422,15 +422,10 @@
     std::string const& kind,
     uint32_t inputIndex,
     VectorPtr constant,
-<<<<<<< HEAD
-    bool isGlobal) {
-  if (kind.rfind("sum", 0) == 0) {
-=======
     bool isGlobal,
     const TypePtr& resultType) {
   auto prefix = cudf_velox::CudfOptions::getInstance().prefix();
   if (kind.rfind(prefix + "sum", 0) == 0) {
->>>>>>> 8a88740d
     return std::make_unique<SumAggregator>(
         step, inputIndex, constant, isGlobal, resultType);
   } else if (kind.rfind(prefix + "count", 0) == 0) {
@@ -476,8 +471,6 @@
   return step;
 }
 
-<<<<<<< HEAD
-=======
 std::string getOriginalName(std::string const& kind) {
   for (const auto& [k, v] : companionStep) {
     if (folly::StringPiece(kind).endsWith(k)) {
@@ -487,7 +480,6 @@
   return kind;
 }
 
->>>>>>> 8a88740d
 bool hasFinalAggs(
     std::vector<core::AggregationNode::Aggregate> const& aggregates) {
   return std::any_of(aggregates.begin(), aggregates.end(), [](auto const& agg) {
@@ -538,10 +530,6 @@
     auto const inputIndex = aggInputs[0];
     auto const constant = aggConstants.empty() ? nullptr : aggConstants[0];
     auto const companionStep = getCompanionStep(kind, step);
-<<<<<<< HEAD
-    aggregators.push_back(
-        createAggregator(companionStep, kind, inputIndex, constant, isGlobal));
-=======
     const auto originalName = getOriginalName(kind);
     const auto resultType = exec::isPartialOutput(companionStep)
         ? exec::Aggregate::intermediateType(
@@ -550,7 +538,6 @@
 
     aggregators.push_back(createAggregator(
         companionStep, kind, inputIndex, constant, isGlobal, resultType));
->>>>>>> 8a88740d
   }
   return aggregators;
 }
