/*
 * Copyright (c) Facebook, Inc. and its affiliates.
 *
 * Licensed under the Apache License, Version 2.0 (the "License");
 * you may not use this file except in compliance with the License.
 * You may obtain a copy of the License at
 *
 *     http://www.apache.org/licenses/LICENSE-2.0
 *
 * Unless required by applicable law or agreed to in writing, software
 * distributed under the License is distributed on an "AS IS" BASIS,
 * WITHOUT WARRANTIES OR CONDITIONS OF ANY KIND, either express or implied.
 * See the License for the specific language governing permissions and
 * limitations under the License.
 */

#pragma once

#include <memory>
#include <string_view>

<<<<<<< HEAD
#include <cudf/detail/utilities/stream_pool.hpp>
=======
#include <cudf/table/table.hpp>
>>>>>>> 97cb06e0
#include <rmm/mr/device/device_memory_resource.hpp>

namespace facebook::velox::cudf_velox {

/**
 * @brief Creates a memory resource based on the given mode.
 */
[[nodiscard]] std::shared_ptr<rmm::mr::device_memory_resource>
create_memory_resource(std::string_view mode);

/**
 * @brief Returns the global CUDA stream pool used by cudf.
 */
[[nodiscard]] cudf::detail::cuda_stream_pool& cudfGlobalStreamPool();

/**
 * @brief Returns true if the VELOX_CUDF_DEBUG environment variable is set to a
 * nonzero value.
 */
bool cudfDebugEnabled();

// Concatenate a vector of cuDF tables into a single table
std::unique_ptr<cudf::table> concatenateTables(
    std::vector<std::unique_ptr<cudf::table>> tables);

} // namespace facebook::velox::cudf_velox<|MERGE_RESOLUTION|>--- conflicted
+++ resolved
@@ -19,11 +19,8 @@
 #include <memory>
 #include <string_view>
 
-<<<<<<< HEAD
 #include <cudf/detail/utilities/stream_pool.hpp>
-=======
 #include <cudf/table/table.hpp>
->>>>>>> 97cb06e0
 #include <rmm/mr/device/device_memory_resource.hpp>
 
 namespace facebook::velox::cudf_velox {
@@ -47,6 +44,7 @@
 
 // Concatenate a vector of cuDF tables into a single table
 std::unique_ptr<cudf::table> concatenateTables(
-    std::vector<std::unique_ptr<cudf::table>> tables);
+    std::vector<std::unique_ptr<cudf::table>> tables,
+    rmm::cuda_stream_view stream);
 
 } // namespace facebook::velox::cudf_velox