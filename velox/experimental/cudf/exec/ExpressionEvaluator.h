/*
 * Copyright (c) Facebook, Inc. and its affiliates.
 *
 * Licensed under the Apache License, Version 2.0 (the "License");
 * you may not use this file except in compliance with the License.
 * You may obtain a copy of the License at
 *
 *     http://www.apache.org/licenses/LICENSE-2.0
 *
 * Unless required by applicable law or agreed to in writing, software
 * distributed under the License is distributed on an "AS IS" BASIS,
 * WITHOUT WARRANTIES OR CONDITIONS OF ANY KIND, either express or implied.
 * See the License for the specific language governing permissions and
 * limitations under the License.
 */

#pragma once

#include "velox/expression/Expr.h"
#include "velox/type/Filter.h"
#include "velox/type/Subfield.h"
#include "velox/type/Type.h"

#include <cudf/ast/expressions.hpp>
#include <cudf/column/column.hpp>

#include <memory>
#include <string>
#include <variant>
#include <vector>

namespace facebook::velox::cudf_velox {

// Forward declaration to allow usage in PrecomputeInstruction
struct CudfExpressionNode;

// Pre-compute instructions for the expression,
// for ops that are not supported by cudf::ast
struct PrecomputeInstruction {
  int dependent_column_index;
  std::string ins_name;
  int new_column_index;
  std::vector<int> nested_dependent_column_indices;
  // Optional: compiled cudf expression node for recursive/non-AST eval
  std::shared_ptr<CudfExpressionNode> cudf_node;

  // Constructor to initialize the struct with values
  PrecomputeInstruction(
      int depIndex,
      const std::string& name,
      int newIndex,
      const std::shared_ptr<CudfExpressionNode>& node = nullptr)
      : dependent_column_index(depIndex),
        ins_name(name),
        new_column_index(newIndex),
        cudf_node(node) {}

  // TODO (dm): This two ctor situation is crazy.
  PrecomputeInstruction(
      int depIndex,
      const std::string& name,
      int newIndex,
      const std::vector<int>& nestedIndices,
      const std::shared_ptr<CudfExpressionNode>& node = nullptr)
      : dependent_column_index(depIndex),
        ins_name(name),
        new_column_index(newIndex),
        nested_dependent_column_indices(nestedIndices),
        cudf_node(node) {}
};

// Holds either a non-owning cudf::column_view (zero-copy) or an owning
// cudf::column (materialised result).
using ColumnOrView =
    std::variant<cudf::column_view, std::unique_ptr<cudf::column>>;

// Helper to always obtain a column_view.
inline cudf::column_view asView(ColumnOrView& holder) {
  return std::visit(
      [](auto& h) -> cudf::column_view {
        using T = std::decay_t<decltype(h)>;
        if constexpr (std::is_same_v<T, cudf::column_view>) {
          return h;
        } else {
          return h->view();
        }
      },
      holder);
}

class CudfFunction {
 public:
  virtual ~CudfFunction() = default;
  virtual ColumnOrView eval(
      std::vector<ColumnOrView>& inputColumns,
      rmm::cuda_stream_view stream,
      rmm::device_async_resource_ref mr) const = 0;
};

using CudfFunctionFactory = std::function<std::shared_ptr<CudfFunction>(
    const std::string& name,
    const std::shared_ptr<velox::exec::Expr>& expr)>;

bool registerCudfFunction(
    const std::string& name,
    CudfFunctionFactory factory,
    bool overwrite = true);

struct CudfExpressionNode {
  std::shared_ptr<velox::exec::Expr> expr;
  std::shared_ptr<CudfFunction> function;
  std::vector<std::shared_ptr<CudfExpressionNode>> subexpressions;

  static std::shared_ptr<CudfExpressionNode> create(
      const std::shared_ptr<velox::exec::Expr>& expr);

  // TODO (dm): A storage for keeping results in case this is a multiply
  // referenced subexpression (to do CSE)

  ColumnOrView eval(
      std::vector<std::unique_ptr<cudf::column>>& inputTableColumns,
      const RowTypePtr& inputRowSchema,
      rmm::cuda_stream_view stream,
      rmm::device_async_resource_ref mr);
};

cudf::ast::expression const& createAstTree(
    const std::shared_ptr<velox::exec::Expr>& expr,
    cudf::ast::tree& tree,
    std::vector<std::unique_ptr<cudf::scalar>>& scalars,
    const RowTypePtr& inputRowSchema,
    std::vector<PrecomputeInstruction>& precomputeInstructions);

cudf::ast::expression const& createAstTree(
    const std::shared_ptr<velox::exec::Expr>& expr,
    cudf::ast::tree& tree,
    std::vector<std::unique_ptr<cudf::scalar>>& scalars,
    const RowTypePtr& leftRowSchema,
    const RowTypePtr& rightRowSchema,
    std::vector<PrecomputeInstruction>& leftPrecomputeInstructions,
    std::vector<PrecomputeInstruction>& rightPrecomputeInstructions);

<<<<<<< HEAD
void addPrecomputedColumns(
    std::vector<std::unique_ptr<cudf::column>>& inputTableColumns,
    const std::vector<PrecomputeInstruction>& precomputeInstructions,
    const std::vector<std::unique_ptr<cudf::scalar>>& scalars,
    rmm::cuda_stream_view stream);

// Convert subfield filters to cudf AST
cudf::ast::expression const& createAstFromSubfieldFilter(
    const common::Subfield& subfield,
    const common::Filter& filter,
    cudf::ast::tree& tree,
    std::vector<std::unique_ptr<cudf::scalar>>& scalars,
    const RowTypePtr& inputRowSchema);

=======
>>>>>>> 9fe49a6d
// Evaluates the expression tree
class ExpressionEvaluator {
 public:
  ExpressionEvaluator() = default;
  // Converts velox expressions to cudf::ast::tree, scalars and
  // precompute instructions and stores them
  ExpressionEvaluator(
      const std::vector<std::shared_ptr<velox::exec::Expr>>& exprs,
      const RowTypePtr& inputRowSchema);

  // Evaluates the expression tree for the given input columns
  std::vector<std::unique_ptr<cudf::column>> compute(
      std::vector<std::unique_ptr<cudf::column>>& inputTableColumns,
      rmm::cuda_stream_view stream,
      rmm::device_async_resource_ref mr);

  void close();

  static bool canBeEvaluated(
      const std::vector<std::shared_ptr<velox::exec::Expr>>& exprs);

 private:
  std::vector<cudf::ast::tree> exprAst_;
  std::vector<std::unique_ptr<cudf::scalar>> scalars_;
  // instruction on dependent column to get new column index on non-ast
  // supported operations in expressions
  // <dependent_column_index, "instruction", new_column_index>
  std::vector<PrecomputeInstruction> precomputeInstructions_;
  RowTypePtr inputRowSchema_;
};

} // namespace facebook::velox::cudf_velox<|MERGE_RESOLUTION|>--- conflicted
+++ resolved
@@ -140,13 +140,6 @@
     std::vector<PrecomputeInstruction>& leftPrecomputeInstructions,
     std::vector<PrecomputeInstruction>& rightPrecomputeInstructions);
 
-<<<<<<< HEAD
-void addPrecomputedColumns(
-    std::vector<std::unique_ptr<cudf::column>>& inputTableColumns,
-    const std::vector<PrecomputeInstruction>& precomputeInstructions,
-    const std::vector<std::unique_ptr<cudf::scalar>>& scalars,
-    rmm::cuda_stream_view stream);
-
 // Convert subfield filters to cudf AST
 cudf::ast::expression const& createAstFromSubfieldFilter(
     const common::Subfield& subfield,
@@ -155,8 +148,6 @@
     std::vector<std::unique_ptr<cudf::scalar>>& scalars,
     const RowTypePtr& inputRowSchema);
 
-=======
->>>>>>> 9fe49a6d
 // Evaluates the expression tree
 class ExpressionEvaluator {
  public:
