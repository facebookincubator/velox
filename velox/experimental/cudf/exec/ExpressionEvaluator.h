--- conflicted
+++ resolved
@@ -142,14 +142,6 @@
     std::vector<PrecomputeInstruction>& leftPrecomputeInstructions,
     std::vector<PrecomputeInstruction>& rightPrecomputeInstructions);
 
-<<<<<<< HEAD
-=======
-void addPrecomputedColumns(
-    std::vector<std::unique_ptr<cudf::column>>& inputTableColumns,
-    const std::vector<PrecomputeInstruction>& precomputeInstructions,
-    const std::vector<std::unique_ptr<cudf::scalar>>& scalars,
-    rmm::cuda_stream_view stream);
-
 // Convert subfield filters to cudf AST
 cudf::ast::expression const& createAstFromSubfieldFilter(
     const common::Subfield& subfield,
@@ -167,7 +159,6 @@
     std::vector<std::unique_ptr<cudf::scalar>>& scalars,
     const RowTypePtr& inputRowSchema);
 
->>>>>>> 7274da53
 // Evaluates the expression tree
 class ExpressionEvaluator {
  public:
