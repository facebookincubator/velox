/*
 * Copyright (c) Facebook, Inc. and its affiliates.
 *
 * Licensed under the Apache License, Version 2.0 (the "License");
 * you may not use this file except in compliance with the License.
 * You may obtain a copy of the License at
 *
 *     http://www.apache.org/licenses/LICENSE-2.0
 *
 * Unless required by applicable law or agreed to in writing, software
 * distributed under the License is distributed on an "AS IS" BASIS,
 * WITHOUT WARRANTIES OR CONDITIONS OF ANY KIND, either express or implied.
 * See the License for the specific language governing permissions and
 * limitations under the License.
 */

#include "velox/experimental/cudf/CudfConfig.h"
#include "velox/experimental/cudf/exec/CudfFilterProject.h"
#include "velox/experimental/cudf/exec/ToCudf.h"
#include "velox/experimental/cudf/exec/VeloxCudfInterop.h"
#include "velox/experimental/cudf/vector/CudfVector.h"

#include "velox/expression/Expr.h"
#include "velox/expression/FieldReference.h"

#include <cudf/aggregation.hpp>
#include <cudf/reduction.hpp>
#include <cudf/stream_compaction.hpp>
#include <cudf/unary.hpp>

#include <unordered_map>

namespace facebook::velox::cudf_velox {

namespace {

void debugPrintTree(
    const std::shared_ptr<velox::exec::Expr>& expr,
    int indent = 0) {
  std::cout << std::string(indent, ' ') << expr->name() << std::endl;
  for (auto& input : expr->inputs()) {
    debugPrintTree(input, indent + 2);
  }
}

bool checkAddIdentityProjection(
    const core::TypedExprPtr& projection,
    const RowTypePtr& inputType,
    column_index_t outputChannel,
    std::vector<exec::IdentityProjection>& identityProjections) {
  if (auto field = core::TypedExprs::asFieldAccess(projection)) {
    const auto& inputs = field->inputs();
    if (inputs.empty() ||
        (inputs.size() == 1 &&
         dynamic_cast<const core::InputTypedExpr*>(inputs[0].get()))) {
      const auto inputChannel = inputType->getChildIdx(field->name());
      identityProjections.emplace_back(inputChannel, outputChannel);
      return true;
    }
  }

  return false;
}

// Split stats to attrbitute cardinality reduction to the Filter node.
std::vector<exec::OperatorStats> splitStats(
    const exec::OperatorStats& combinedStats,
    const core::PlanNodeId& filterNodeId) {
  exec::OperatorStats filterStats;

  filterStats.operatorId = combinedStats.operatorId;
  filterStats.pipelineId = combinedStats.pipelineId;
  filterStats.planNodeId = filterNodeId;
  filterStats.operatorType = combinedStats.operatorType;
  filterStats.numDrivers = combinedStats.numDrivers;

  filterStats.inputBytes = combinedStats.inputBytes;
  filterStats.inputPositions = combinedStats.inputPositions;
  filterStats.inputVectors = combinedStats.inputVectors;

  // Estimate Filter's output bytes based on cardinality change.
  const double filterRate = combinedStats.inputPositions > 0
      ? (combinedStats.outputPositions * 1.0 / combinedStats.inputPositions)
      : 1.0;

  filterStats.outputBytes = (uint64_t)(filterStats.inputBytes * filterRate);
  filterStats.outputPositions = combinedStats.outputPositions;
  filterStats.outputVectors = combinedStats.outputVectors;

  auto projectStats = combinedStats;
  projectStats.inputBytes = filterStats.outputBytes;
  projectStats.inputPositions = filterStats.outputPositions;
  projectStats.inputVectors = filterStats.outputVectors;

  return {std::move(projectStats), std::move(filterStats)};
}

} // namespace

CudfFilterProject::CudfFilterProject(
    int32_t operatorId,
    velox::exec::DriverCtx* driverCtx,
    const std::shared_ptr<const core::FilterNode>& filter,
    const std::shared_ptr<const core::ProjectNode>& project)
    : Operator(
          driverCtx,
          project ? project->outputType() : filter->outputType(),
          operatorId,
          project ? project->id() : filter->id(),
          "CudfFilterProject"),
      NvtxHelper(
          nvtx3::rgb{220, 20, 60}, // Crimson
          operatorId,
          fmt::format("[{}]", project ? project->id() : filter->id())),
      hasFilter_(filter != nullptr),
      project_(project),
      filter_(filter) {
  if (filter_ != nullptr && project_ != nullptr) {
    folly::Synchronized<exec::OperatorStats>& opStats = Operator::stats();
    opStats.withWLock([&](auto& stats) {
      stats.setStatSplitter(
          [filterId = filter_->id()](const auto& combinedStats) {
            return splitStats(combinedStats, filterId);
          });
    });
  }
}

void CudfFilterProject::initialize() {
  Operator::initialize();

  std::vector<core::TypedExprPtr> allExprs;
  if (hasFilter_) {
    VELOX_CHECK_NOT_NULL(filter_);
    allExprs.push_back(filter_->filter());
  }

  if (project_) {
    const auto& inputType = project_->sources()[0]->outputType();

    for (column_index_t i = 0; i < project_->projections().size(); i++) {
      auto& projection = project_->projections()[i];
      bool identityProjection = checkAddIdentityProjection(
          projection, inputType, i, identityProjections_);
      if (!identityProjection) {
        allExprs.push_back(projection);
        resultProjections_.emplace_back(allExprs.size() - 1, i);
      }
    }
  } else {
    for (column_index_t i = 0; i < outputType_->size(); ++i) {
      identityProjections_.emplace_back(i, i);
    }
    isIdentityProjection_ = true;
  }

  auto lazyDereference =
      (dynamic_cast<const core::LazyDereferenceNode*>(project_.get()) !=
       nullptr);
  VELOX_CHECK(!(lazyDereference && filter_));
  auto expr = exec::makeExprSetFromFlag(
      std::move(allExprs), operatorCtx_->execCtx(), lazyDereference);

  const auto inputType = project_ ? project_->sources()[0]->outputType()
                                  : filter_->sources()[0]->outputType();

  // convert to AST
  if (CudfConfig::getInstance().debugEnabled) {
    int i = 0;
    for (const auto& expr : expr->exprs()) {
      std::cout << "expr[" << i++ << "] " << expr->toString() << std::endl;
      debugPrintTree(expr);
      ++i;
    }
  }
  if (hasFilter_) {
<<<<<<< HEAD
    // First expr is Filter, rest are Project
    filterEvaluator_ = createCudfExpression(info.exprs->exprs()[0], inputType);
    std::transform(
        info.exprs->exprs().begin() + 1,
        info.exprs->exprs().end(),
        std::back_inserter(projectEvaluators_),
        [inputType](const auto& expr) {
          return createCudfExpression(expr, inputType);
        });
  } else {
    std::transform(
        info.exprs->exprs().begin(),
        info.exprs->exprs().end(),
        std::back_inserter(projectEvaluators_),
        [inputType](const auto& expr) {
          return createCudfExpression(expr, inputType);
        });
  }
=======
    filterEvaluator_ = ExpressionEvaluator({expr->exprs()[0]}, inputType);
    projectExprs = {expr->exprs().begin() + 1, expr->exprs().end()};
  }

  projectEvaluator_ =
      ExpressionEvaluator(hasFilter_ ? projectExprs : expr->exprs(), inputType);

  filter_.reset();
  project_.reset();
>>>>>>> 68ce43be
}

void CudfFilterProject::addInput(RowVectorPtr input) {
  input_ = std::move(input);
}

RowVectorPtr CudfFilterProject::getOutput() {
  VELOX_NVTX_OPERATOR_FUNC_RANGE();

  if (allInputProcessed()) {
    return nullptr;
  }
  if (input_->size() == 0) {
    input_.reset();
    return nullptr;
  }

  auto cudfInput = std::dynamic_pointer_cast<CudfVector>(input_);
  VELOX_CHECK_NOT_NULL(cudfInput);
  auto stream = cudfInput->stream();
  auto inputTableColumns = cudfInput->release()->release();

  if (hasFilter_) {
    filter(inputTableColumns, stream);
  }
  auto outputColumns = project(inputTableColumns, stream);

  auto outputTable = std::make_unique<cudf::table>(std::move(outputColumns));
  stream.synchronize();
  auto const numColumns = outputTable->num_columns();
  auto const size = outputTable->num_rows();
  if (CudfConfig::getInstance().debugEnabled) {
    std::cout << "cudfProject Output: " << size << " rows, " << numColumns
              << " columns " << std::endl;
  }

  auto cudfOutput = std::make_shared<CudfVector>(
      input_->pool(), outputType_, size, std::move(outputTable), stream);
  input_.reset();
  if (numColumns == 0 or size == 0) {
    return nullptr;
  }
  return cudfOutput;
}

void CudfFilterProject::filter(
    std::vector<std::unique_ptr<cudf::column>>& inputTableColumns,
    rmm::cuda_stream_view stream) {
  // Evaluate the Filter
  auto filterColumns = filterEvaluator_->eval(
      inputTableColumns, stream, cudf::get_current_device_resource_ref(), true);
  auto filterColumn = asView(filterColumns);
  // is all true in filter_column
  auto isAllTrue = cudf::reduce(
      filterColumn,
      *cudf::make_all_aggregation<cudf::reduce_aggregation>(),
      cudf::data_type(cudf::type_id::BOOL8),
      stream,
      cudf::get_current_device_resource_ref());
  using ScalarType = cudf::scalar_type_t<bool>;
  auto result = static_cast<ScalarType*>(isAllTrue.get());
  // If filter is not all true, apply the filter
  if (!(result->is_valid(stream) && result->value(stream))) {
    // Apply the Filter
    auto filterTable =
        std::make_unique<cudf::table>(std::move(inputTableColumns));
    auto filteredTable =
        cudf::apply_boolean_mask(*filterTable, filterColumn, stream);
    inputTableColumns = filteredTable->release();
  }
}

std::vector<std::unique_ptr<cudf::column>> CudfFilterProject::project(
    std::vector<std::unique_ptr<cudf::column>>& inputTableColumns,
    rmm::cuda_stream_view stream) {
  std::vector<ColumnOrView> columns;
  for (auto& projectEvaluator : projectEvaluators_) {
    columns.push_back(projectEvaluator->eval(
        inputTableColumns,
        stream,
        cudf::get_current_device_resource_ref(),
        true));
  }

  // Rearrange columns to match outputType_
  std::vector<std::unique_ptr<cudf::column>> outputColumns(outputType_->size());
  // computed resultProjections
  for (int i = 0; i < resultProjections_.size(); i++) {
    auto& columnOrView = columns[i];
    if (std::holds_alternative<std::unique_ptr<cudf::column>>(columnOrView)) {
      // Move the owned column
      outputColumns[resultProjections_[i].outputChannel] =
          std::move(std::get<std::unique_ptr<cudf::column>>(columnOrView));
    } else {
      // Materialize the column_view into an owned column
      auto view = std::get<cudf::column_view>(columnOrView);
      outputColumns[resultProjections_[i].outputChannel] =
          std::make_unique<cudf::column>(
              view, stream, cudf::get_current_device_resource_ref());
    }
  }

  // Count occurrences of each inputChannel, and move columns if they occur only
  // once
  std::unordered_map<column_index_t, int> inputChannelCount;
  for (const auto& identity : identityProjections_) {
    inputChannelCount[identity.inputChannel]++;
  }

  // identityProjections (input to output copy)
  for (auto const& identity : identityProjections_) {
    VELOX_CHECK_NOT_NULL(inputTableColumns[identity.inputChannel]);
    if (inputChannelCount[identity.inputChannel] == 1) {
      // Move the column if it occurs only once
      outputColumns[identity.outputChannel] =
          std::move(inputTableColumns[identity.inputChannel]);
    } else {
      // Otherwise, copy the column and decrement the count
      outputColumns[identity.outputChannel] = std::make_unique<cudf::column>(
          *inputTableColumns[identity.inputChannel],
          stream,
          cudf::get_current_device_resource_ref());
    }
    VELOX_CHECK_GT(inputChannelCount[identity.inputChannel], 0);
    inputChannelCount[identity.inputChannel]--;
  }

  return outputColumns;
}

bool CudfFilterProject::allInputProcessed() {
  return !input_;
}

bool CudfFilterProject::isFinished() {
  return noMoreInput_ && allInputProcessed();
}

} // namespace facebook::velox::cudf_velox<|MERGE_RESOLUTION|>--- conflicted
+++ resolved
@@ -174,36 +174,27 @@
     }
   }
   if (hasFilter_) {
-<<<<<<< HEAD
     // First expr is Filter, rest are Project
-    filterEvaluator_ = createCudfExpression(info.exprs->exprs()[0], inputType);
+    filterEvaluator_ = createCudfExpression(expr->exprs()[0], inputType);
     std::transform(
-        info.exprs->exprs().begin() + 1,
-        info.exprs->exprs().end(),
+        expr->exprs().begin() + 1,
+        expr->exprs().end(),
         std::back_inserter(projectEvaluators_),
         [inputType](const auto& expr) {
           return createCudfExpression(expr, inputType);
         });
   } else {
     std::transform(
-        info.exprs->exprs().begin(),
-        info.exprs->exprs().end(),
+        expr->exprs().begin(),
+        expr->exprs().end(),
         std::back_inserter(projectEvaluators_),
         [inputType](const auto& expr) {
           return createCudfExpression(expr, inputType);
         });
   }
-=======
-    filterEvaluator_ = ExpressionEvaluator({expr->exprs()[0]}, inputType);
-    projectExprs = {expr->exprs().begin() + 1, expr->exprs().end()};
-  }
-
-  projectEvaluator_ =
-      ExpressionEvaluator(hasFilter_ ? projectExprs : expr->exprs(), inputType);
 
   filter_.reset();
   project_.reset();
->>>>>>> 68ce43be
 }
 
 void CudfFilterProject::addInput(RowVectorPtr input) {
