--- conflicted
+++ resolved
@@ -294,30 +294,12 @@
     {"is_null", Op::IS_NULL}};
 
 const std::unordered_set<std::string> supportedOps = {
-<<<<<<< HEAD
-    "literal",        "between",  "in",       "cast",      "try_cast",
-    "switch",         "year",     "length",   "substr",    "substring",
-    "startswith",     "endswith", "contains", "isnotnull", "like",
-    "cardinality",    "split",    "coalesce", "lower",     "round",
-    "hash_with_seed",
-};
-=======
-    "literal",
-    "between",
-    "in",
-    "cast",
-    "switch",
-    "if",
-    "year",
-    "length",
-    "substr",
-    "like",
-    "cardinality",
-    "split",
-    "lower",
-    "round",
-    "hash_with_seed"};
->>>>>>> 9c7995d1
+    "literal",     "between",       "in",        "cast",
+    "try_cast",    "switch",        "if",        "year",
+    "length",      "substr",        "substring", "startswith",
+    "endswith",    "contains",      "isnotnull", "like",
+    "cardinality", "split",         "coalesce",  "lower",
+    "round",       "hash_with_seed"};
 
 namespace detail {
 
