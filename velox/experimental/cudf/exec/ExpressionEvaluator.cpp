--- conflicted
+++ resolved
@@ -249,16 +249,8 @@
   // All members are references
   cudf::ast::tree& tree;
   std::vector<std::unique_ptr<cudf::scalar>>& scalars;
-<<<<<<< HEAD
-  const RowTypePtr& inputRowSchema;
-  std::vector<PrecomputeInstruction>& precompute_instructions;
-
-  cudf::ast::expression const& push_expr_to_tree(
-      const std::shared_ptr<velox::exec::Expr>& expr);
   cudf::ast::expression const& multiple_inputs_to_pair_wise(
       const std::shared_ptr<velox::exec::Expr>& expr);
-  static bool can_be_evaluated(const std::shared_ptr<velox::exec::Expr>& expr);
-=======
   const std::vector<std::reference_wrapper<const RowTypePtr>> inputRowSchema;
   const std::vector<std::reference_wrapper<std::vector<PrecomputeInstruction>>>
       precompute_instructions;
@@ -267,7 +259,6 @@
   cudf::ast::expression const& add_precompute_instruction(
       std::string const& name,
       std::string const& instruction);
->>>>>>> b5ac229a
 };
 
 // Create tree from Expr
