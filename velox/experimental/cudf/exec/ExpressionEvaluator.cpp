--- conflicted
+++ resolved
@@ -247,8 +247,6 @@
 struct AstContext {
   cudf::ast::tree& tree;
   std::vector<std::unique_ptr<cudf::scalar>>& scalars;
-<<<<<<< HEAD
-=======
   const std::vector<RowTypePtr> inputRowSchema;
   const std::vector<std::reference_wrapper<std::vector<PrecomputeInstruction>>>
       precompute_instructions;
@@ -257,17 +255,9 @@
   cudf::ast::expression const& add_precompute_instruction(
       std::string const& name,
       std::string const& instruction);
->>>>>>> 5529c0a5
   cudf::ast::expression const& multiple_inputs_to_pair_wise(
       const std::shared_ptr<velox::exec::Expr>& expr);
-  const std::vector<std::reference_wrapper<const RowTypePtr>> inputRowSchema;
-  const std::vector<std::reference_wrapper<std::vector<PrecomputeInstruction>>>
-      precompute_instructions;
-  cudf::ast::expression const& push_expr_to_tree(
-      const std::shared_ptr<velox::exec::Expr>& expr);
-  cudf::ast::expression const& add_precompute_instruction(
-      std::string const& name,
-      std::string const& instruction);
+  static bool can_be_evaluated(const std::shared_ptr<velox::exec::Expr>& expr);
 };
 
 // Create tree from Expr
