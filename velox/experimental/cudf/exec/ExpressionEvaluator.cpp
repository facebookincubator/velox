--- conflicted
+++ resolved
@@ -1324,11 +1324,7 @@
   // First, create column reference from subfield
   // For now, only support simple field references
   if (subfield.path().empty() ||
-<<<<<<< HEAD
-      subfield.path()[0]->kind() != common::kNestedField) {
-=======
       subfield.path()[0]->kind() != common::SubfieldKind::kNestedField) {
->>>>>>> 04646b1c
     VELOX_FAIL(
         "Only simple field references are supported in subfield filters");
   }
