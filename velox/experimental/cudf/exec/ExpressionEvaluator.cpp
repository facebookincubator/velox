--- conflicted
+++ resolved
@@ -403,28 +403,8 @@
   for (size_t sideIdx = 0; sideIdx < inputRowSchema.size(); ++sideIdx) {
     if (inputRowSchema[sideIdx].get()->containsChild(name)) {
       auto columnIndex = inputRowSchema[sideIdx].get()->getChildIdx(name);
-<<<<<<< HEAD
-      VELOX_CHECK_NE(columnIndex, -1, "Field not found, " + name);
-      auto newColumnIndex = inputRowSchema[sideIdx].get()->size() +
-          precomputeInstructions[sideIdx].get().size();
-      if (fieldName.empty()) {
-        // This custom op should be added to input columns.
-        precomputeInstructions[sideIdx].get().emplace_back(
-            columnIndex, instruction, newColumnIndex);
-      } else {
-        auto nestedIndices = getNestedColumnIndices(
-            inputRowSchema[sideIdx].get()->childAt(columnIndex), fieldName);
-        if (nestedIndices.empty())
-          continue;
-        precomputeInstructions[sideIdx].get().emplace_back(
-            columnIndex, instruction, newColumnIndex, nestedIndices);
-      }
-      auto side = static_cast<cudf::ast::table_reference>(sideIdx);
-      return tree.push(cudf::ast::column_reference(newColumnIndex, side));
-=======
       return addPrecomputeInstructionOnSide(
           sideIdx, columnIndex, instruction, fieldName, node);
->>>>>>> 2cac6c68
     }
   }
   VELOX_FAIL("Field not found, " + name);
@@ -631,34 +611,11 @@
         std::dynamic_pointer_cast<FieldReference>(expr->inputs()[0]);
     VELOX_CHECK_NOT_NULL(fieldExpr, "Expression is not a field");
     return addPrecomputeInstruction(fieldExpr->name(), "lower");
-<<<<<<< HEAD
   } else if (name == "substr" or name == "substring") {
-    // Extract the start and length parameters from the substr function call
-    // and create a precomputed column with the substring operation.
-    // This will be handled during AST evaluation with special column reference.
-    VELOX_CHECK_GE(len, 2);
-    VELOX_CHECK_LE(len, 3);
-    auto fieldExpr =
-        std::dynamic_pointer_cast<FieldReference>(expr->inputs()[0]);
-    VELOX_CHECK_NOT_NULL(fieldExpr, "Expression is not a field");
-
-    auto c1 = dynamic_cast<ConstantExpr*>(expr->inputs()[1].get());
-    std::string substrExpr =
-        "substr " + std::to_string(len - 1) + " " + c1->value()->toString(0);
-
-    if (len > 2) {
-      auto c2 = dynamic_cast<ConstantExpr*>(expr->inputs()[2].get());
-      substrExpr += " " + c2->value()->toString(0);
-    }
-    return addPrecomputeInstruction(fieldExpr->name(), substrExpr);
-  } else if (name == "startswith") {
-=======
-  } else if (name == "substr") {
     // Build a cudf expression node for recursive evaluation
     auto node = CudfExpressionNode::create(expr);
     return addPrecomputeInstructionOnSide(0, 0, "substr", "", node);
-  } else if (name == "like") {
->>>>>>> 2cac6c68
+  } else if (name == "startswith") {
     VELOX_CHECK_EQ(len, 2);
 
     auto fieldExpr =
@@ -1054,72 +1011,13 @@
           inputTableColumns[dependent_column_index]->view(),
           stream,
           cudf::get_current_device_resource_ref());
-<<<<<<< HEAD
-      input_table_columns.emplace_back(std::move(newColumn));
-    } else if (ins_name.rfind("substr", 0) == 0) {
-      std::istringstream iss(ins_name.substr(6));
-      int numberOfParameters, beginValue, length;
-      iss >> numberOfParameters >> beginValue >> length;
-      if (beginValue >= 1) {
-        // cuDF indexing starts at 0.
-        // Presto indexing starts at 1.
-        // Positive indices need to substract 1.
-        beginValue -= 1;
-      }
-      auto beginScalar = cudf::numeric_scalar<cudf::size_type>(
-          beginValue, true, stream, cudf::get_current_device_resource_ref());
-      // cuDF uses indices [begin, end).
-      // Presto uses length as the length of the substring.
-      // We compute the end as beginValue + length.
-      auto endScalar = cudf::numeric_scalar<cudf::size_type>(
-          beginValue + length,
-          numberOfParameters != 1,
-          stream,
-          cudf::get_current_device_resource_ref());
-      auto stepScalar = cudf::numeric_scalar<cudf::size_type>(
-          1, true, stream, cudf::get_current_device_resource_ref());
-      auto newColumn = cudf::strings::slice_strings(
-          input_table_columns[dependent_column_index]->view(),
-          beginScalar,
-          endScalar,
-          stepScalar,
-          stream,
-          cudf::get_current_device_resource_ref());
-      input_table_columns.emplace_back(std::move(newColumn));
-    } else if (ins_name.rfind("startswith", 0) == 0) {
-      auto scalarIndex = std::stoi(ins_name.substr(10));
-      auto newColumn = cudf::strings::starts_with(
-          input_table_columns[dependent_column_index]->view(),
-          *static_cast<cudf::string_scalar*>(scalars[scalarIndex].get()),
-          stream,
-          cudf::get_current_device_resource_ref());
-      input_table_columns.emplace_back(std::move(newColumn));
-    } else if (ins_name.rfind("endswith", 0) == 0) {
-      auto scalarIndex = std::stoi(ins_name.substr(8));
-      auto newColumn = cudf::strings::ends_with(
-          input_table_columns[dependent_column_index]->view(),
-          *static_cast<cudf::string_scalar*>(scalars[scalarIndex].get()),
-          stream,
-          cudf::get_current_device_resource_ref());
-      input_table_columns.emplace_back(std::move(newColumn));
-    } else if (ins_name.rfind("contains", 0) == 0) {
-      auto scalarIndex = std::stoi(ins_name.substr(8));
-      auto newColumn = cudf::strings::contains(
-          input_table_columns[dependent_column_index]->view(),
-          *static_cast<cudf::string_scalar*>(scalars[scalarIndex].get()),
-          stream,
-          cudf::get_current_device_resource_ref());
-      input_table_columns.emplace_back(std::move(newColumn));
-=======
       inputTableColumns.emplace_back(std::move(newColumn));
->>>>>>> 2cac6c68
     } else if (ins_name.rfind("like", 0) == 0) {
       std::istringstream iss(ins_name.substr(4));
       int patternIndex{-1}, escapeIndex{-1};
       iss >> patternIndex >> escapeIndex;
       auto newColumn = cudf::strings::like(
-<<<<<<< HEAD
-          input_table_columns[dependent_column_index]->view(),
+          inputTableColumns[dependent_column_index]->view(),
           *static_cast<cudf::string_scalar*>(scalars[patternIndex].get()),
           escapeIndex == -1
               ? cudf::string_scalar(
@@ -1127,16 +1025,51 @@
               : *static_cast<cudf::string_scalar*>(scalars[escapeIndex].get()),
           stream,
           cudf::get_current_device_resource_ref());
-      input_table_columns.emplace_back(std::move(newColumn));
+      inputTableColumns.emplace_back(std::move(newColumn));
+    } else if (ins_name.rfind("startswith", 0) == 0) {
+      auto scalarIndex = std::stoi(ins_name.substr(10));
+      auto newColumn = cudf::strings::starts_with(
+          inputTableColumns[dependent_column_index]->view(),
+          *static_cast<cudf::string_scalar*>(scalars[scalarIndex].get()),
+          stream,
+          cudf::get_current_device_resource_ref());
+      inputTableColumns.emplace_back(std::move(newColumn));
+    } else if (ins_name.rfind("endswith", 0) == 0) {
+      auto scalarIndex = std::stoi(ins_name.substr(8));
+      auto newColumn = cudf::strings::ends_with(
+          inputTableColumns[dependent_column_index]->view(),
+          *static_cast<cudf::string_scalar*>(scalars[scalarIndex].get()),
+          stream,
+          cudf::get_current_device_resource_ref());
+      inputTableColumns.emplace_back(std::move(newColumn));
+    } else if (ins_name.rfind("contains", 0) == 0) {
+      auto scalarIndex = std::stoi(ins_name.substr(8));
+      auto newColumn = cudf::strings::contains(
+          inputTableColumns[dependent_column_index]->view(),
+          *static_cast<cudf::string_scalar*>(scalars[scalarIndex].get()),
+          stream,
+          cudf::get_current_device_resource_ref());
+      inputTableColumns.emplace_back(std::move(newColumn));
+    } else if (ins_name.rfind("like", 0) == 0) {
+      std::istringstream iss(ins_name.substr(4));
+      int patternIndex{-1}, escapeIndex{-1};
+      iss >> patternIndex >> escapeIndex;
+      auto newColumn = cudf::strings::like(
+          inputTableColumns[dependent_column_index]->view(),
+          *static_cast<cudf::string_scalar*>(scalars[patternIndex].get()),
+          escapeIndex == -1
+              ? cudf::string_scalar(
+                    "", true, stream, cudf::get_current_device_resource_ref())
+              : *static_cast<cudf::string_scalar*>(scalars[escapeIndex].get()),
+          stream,
+          cudf::get_current_device_resource_ref());
+      inputTableColumns.emplace_back(std::move(newColumn));
     } else if (ins_name.rfind("fill", 0) == 0) {
       auto scalarIndex =
           std::stoi(ins_name.substr(5)); // "fill " is 5 characters
       auto newColumn = cudf::make_column_from_scalar(
-=======
-          inputTableColumns[dependent_column_index]->view(),
->>>>>>> 2cac6c68
           *static_cast<cudf::string_scalar*>(scalars[scalarIndex].get()),
-          input_table_columns[dependent_column_index]->size(),
+          inputTableColumns[dependent_column_index]->size(),
           stream,
           cudf::get_current_device_resource_ref());
       inputTableColumns.emplace_back(std::move(newColumn));
