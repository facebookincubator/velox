--- conflicted
+++ resolved
@@ -317,14 +317,6 @@
     {"is_null", Op::IS_NULL}};
 
 const std::unordered_set<std::string> supportedOps = {
-<<<<<<< HEAD
-    "literal",     "between",       "in",        "cast",
-    "try_cast",    "switch",        "if",        "year",
-    "length",      "substr",        "substring", "startswith",
-    "endswith",    "contains",      "isnotnull", "like",
-    "cardinality", "split",         "coalesce",  "lower",
-    "round",       "hash_with_seed"};
-=======
     "literal",
     "between",
     "in",
@@ -336,13 +328,18 @@
     "year",
     "length",
     "substr",
+    "substring",
+    "startswith",
+    "endswith",
+    "contains",
+    "isnotnull",
     "like",
     "cardinality",
     "split",
+    "coalesce",
     "lower",
     "round",
     "hash_with_seed"};
->>>>>>> 6c9d9cca
 
 namespace detail {
 
@@ -699,7 +696,9 @@
     // Build a cudf expression node for recursive evaluation
     auto node = CudfExpressionNode::create(expr);
     return addPrecomputeInstructionOnSide(0, 0, "substr", "", node);
-<<<<<<< HEAD
+  } else if (name == "date_add") {
+    auto node = CudfExpressionNode::create(expr);
+    return addPrecomputeInstructionOnSide(0, 0, name, "", node);
   } else if (name == "startswith") {
     VELOX_CHECK_EQ(len, 2);
 
@@ -732,12 +731,6 @@
 
     return addPrecomputeInstruction(fieldExpr->name(), endswithExpr);
   } else if (name == "contains") {
-=======
-  } else if (name == "date_add") {
-    auto node = CudfExpressionNode::create(expr);
-    return addPrecomputeInstructionOnSide(0, 0, name, "", node);
-  } else if (name == "like") {
->>>>>>> 6c9d9cca
     VELOX_CHECK_EQ(len, 2);
 
     auto fieldExpr =
