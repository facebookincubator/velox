/*
 * Copyright (c) Facebook, Inc. and its affiliates.
 *
 * Licensed under the Apache License, Version 2.0 (the "License");
 * you may not use this file except in compliance with the License.
 * You may obtain a copy of the License at
 *
 *     http://www.apache.org/licenses/LICENSE-2.0
 *
 * Unless required by applicable law or agreed to in writing, software
 * distributed under the License is distributed on an "AS IS" BASIS,
 * WITHOUT WARRANTIES OR CONDITIONS OF ANY KIND, either express or implied.
 * See the License for the specific language governing permissions and
 * limitations under the License.
 */
#include "velox/experimental/cudf/exec/ExpressionEvaluator.h"
#include "velox/experimental/cudf/exec/ToCudf.h"

#include "velox/expression/ConstantExpr.h"
#include "velox/expression/FieldReference.h"
#include "velox/type/Type.h"
#include "velox/vector/BaseVector.h"
#include "velox/vector/ComplexVector.h"
#include "velox/vector/ConstantVector.h"
#include "velox/vector/VectorTypeUtils.h"

#include <cudf/ast/expressions.hpp>
#include <cudf/column/column_factories.hpp>
#include <cudf/datetime.hpp>
#include <cudf/lists/count_elements.hpp>
#include <cudf/strings/attributes.hpp>
#include <cudf/strings/case.hpp>
#include <cudf/strings/contains.hpp>
#include <cudf/strings/slice.hpp>
#include <cudf/strings/split/split.hpp>
#include <cudf/table/table.hpp>
#include <cudf/table/table_view.hpp>
#include <cudf/transform.hpp>

#include <limits>
#include <type_traits>

namespace facebook::velox::cudf_velox {
namespace {
template <TypeKind kind>
cudf::ast::literal makeScalarAndLiteral(
    const TypePtr& type,
    const variant& var,
    std::vector<std::unique_ptr<cudf::scalar>>& scalars) {
  using T = typename facebook::velox::KindToFlatVector<kind>::WrapperType;
  auto stream = cudf::get_default_stream();
  auto mr = cudf::get_current_device_resource_ref();

  if constexpr (cudf::is_fixed_width<T>()) {
    T value = var.value<T>();
    if (type->isShortDecimal()) {
      VELOX_FAIL("Short decimal not supported");
      /* TODO: enable after rewriting using binary ops
      using CudfDecimalType = cudf::numeric::decimal64;
      using cudfScalarType = cudf::fixed_point_scalar<CudfDecimalType>;
      auto scalar = std::make_unique<cudfScalarType>(value,
                    type->scale(),
                     true,
                     stream,
                     mr);
      scalars.emplace_back(std::move(scalar));
      return cudf::ast::literal{
          *static_cast<cudfScalarType*>(scalars.back().get())};
      */
    } else if (type->isLongDecimal()) {
      VELOX_FAIL("Long decimal not supported");
      /* TODO: enable after rewriting using binary ops
      using CudfDecimalType = cudf::numeric::decimal128;
      using cudfScalarType = cudf::fixed_point_scalar<CudfDecimalType>;
      auto scalar = std::make_unique<cudfScalarType>(value,
                    type->scale(),
                     true,
                     stream,
                     mr);
      scalars.emplace_back(std::move(scalar));
      return cudf::ast::literal{
          *static_cast<cudfScalarType*>(scalars.back().get())};
      */
    } else if (type->isIntervalYearMonth()) {
      // no support for interval year month in cudf
      VELOX_FAIL("Interval year month not supported");
    } else if (type->isIntervalDayTime()) {
      using CudfDurationType = cudf::duration_ms;
      if constexpr (std::is_same_v<T, CudfDurationType::rep>) {
        using CudfScalarType = cudf::duration_scalar<CudfDurationType>;
        auto scalar = std::make_unique<CudfScalarType>(value, true, stream, mr);
        scalars.emplace_back(std::move(scalar));
        return cudf::ast::literal{
            *static_cast<CudfScalarType*>(scalars.back().get())};
      }
    } else if (type->isDate()) {
      using CudfDateType = cudf::timestamp_D;
      if constexpr (std::is_same_v<T, CudfDateType::rep>) {
        using CudfScalarType = cudf::timestamp_scalar<CudfDateType>;
        auto scalar = std::make_unique<CudfScalarType>(value, true, stream, mr);
        scalars.emplace_back(std::move(scalar));
        return cudf::ast::literal{
            *static_cast<CudfScalarType*>(scalars.back().get())};
      }
    } else {
      // Create a numeric scalar of type T, store it in the scalars vector,
      // and use its reference in the literal expression.
      using CudfScalarType = cudf::numeric_scalar<T>;
      scalars.emplace_back(
          std::make_unique<CudfScalarType>(value, true, stream, mr));
      return cudf::ast::literal{
          *static_cast<CudfScalarType*>(scalars.back().get())};
    }
    VELOX_FAIL("Unsupported base type for literal");
  } else if (kind == TypeKind::VARCHAR) {
    auto stringValue = var.value<StringView>();
    scalars.emplace_back(
        std::make_unique<cudf::string_scalar>(stringValue, true, stream, mr));
    return cudf::ast::literal{
        *static_cast<cudf::string_scalar*>(scalars.back().get())};
  } else {
    // TODO for non-numeric types too.
    VELOX_NYI(
        "Non-numeric types not yet implemented for kind " +
        mapTypeKindToName(kind));
  }
}

template <TypeKind kind>
variant getVariant(const VectorPtr& vector, size_t atIndex = 0) {
  using T = typename facebook::velox::KindToFlatVector<kind>::WrapperType;
  if constexpr (!std::is_same_v<T, ComplexType>) {
    return vector->as<SimpleVector<T>>()->valueAt(atIndex);
  } else {
    return Variant();
  }
}

cudf::ast::literal createLiteral(
    const VectorPtr& vector,
    std::vector<std::unique_ptr<cudf::scalar>>& scalars,
    size_t atIndex = 0) {
  const auto kind = vector->typeKind();
  const auto& type = vector->type();
  variant value =
      VELOX_DYNAMIC_TYPE_DISPATCH(getVariant, kind, vector, atIndex);
  return VELOX_DYNAMIC_TYPE_DISPATCH_ALL(
      makeScalarAndLiteral, kind, type, value, scalars);
}

// Helper function to extract literals from array elements based on type
void extractArrayLiterals(
    const ArrayVector* arrayVector,
    std::vector<cudf::ast::literal>& literals,
    std::vector<std::unique_ptr<cudf::scalar>>& scalars,
    vector_size_t offset,
    vector_size_t size) {
  auto elements = arrayVector->elements();

  for (auto i = offset; i < offset + size; ++i) {
    if (elements->isNullAt(i)) {
      // Skip null values for IN expressions
      continue;
    } else {
      literals.emplace_back(createLiteral(elements, scalars, i));
    }
  }
}

// Function to create literals from an array vector
std::vector<cudf::ast::literal> createLiteralsFromArray(
    const VectorPtr& vector,
    std::vector<std::unique_ptr<cudf::scalar>>& scalars) {
  std::vector<cudf::ast::literal> literals;

  // Check if it's a constant vector containing an array
  if (vector->isConstantEncoding()) {
    auto constantVector = vector->asUnchecked<ConstantVector<ComplexType>>();
    if (constantVector->isNullAt(0)) {
      // Return empty vector for null array
      return literals;
    }

    auto valueVector = constantVector->valueVector();
    if (valueVector->encoding() == VectorEncoding::Simple::ARRAY) {
      auto arrayVector = valueVector->as<ArrayVector>();
      auto index = constantVector->index();
      auto size = arrayVector->sizeAt(index);
      if (size == 0) {
        // Return empty vector for empty array
        return literals;
      }

      auto offset = arrayVector->offsetAt(index);
      auto elements = arrayVector->elements();

      // Handle different element types
      if (elements->isScalar()) {
        literals.reserve(size);
        extractArrayLiterals(arrayVector, literals, scalars, offset, size);
      } else if (elements->typeKind() == TypeKind::ARRAY) {
        // Nested arrays not supported in IN expressions
        VELOX_FAIL("Nested arrays not supported in IN expressions");
      } else {
        VELOX_FAIL(
            "Unsupported element type in array: {}",
            elements->type()->toString());
      }
    } else {
      VELOX_FAIL("Expected ARRAY encoding");
    }
  } else {
    VELOX_FAIL("Expected constant vector for IN list");
  }

  return literals;
}

std::string stripPrefix(const std::string& input, const std::string& prefix) {
  if (input.size() >= prefix.size() &&
      input.compare(0, prefix.size(), prefix) == 0) {
    return input.substr(prefix.size());
  }
  return input;
}
} // namespace

using Op = cudf::ast::ast_operator;
const std::unordered_map<std::string, Op> prestoBinaryOps = {
    {"plus", Op::ADD},
    {"minus", Op::SUB},
    {"multiply", Op::MUL},
    {"divide", Op::DIV},
    {"eq", Op::EQUAL},
    {"neq", Op::NOT_EQUAL},
    {"lt", Op::LESS},
    {"gt", Op::GREATER},
    {"lte", Op::LESS_EQUAL},
    {"gte", Op::GREATER_EQUAL},
    {"and", Op::NULL_LOGICAL_AND},
    {"or", Op::NULL_LOGICAL_OR}};

const std::unordered_map<std::string, Op> sparkBinaryOps = {
    {"add", Op::ADD},
    {"subtract", Op::SUB},
    {"multiply", Op::MUL},
    {"divide", Op::DIV},
    {"equalto", Op::EQUAL},
    {"lessthan", Op::LESS},
    {"greaterthan", Op::GREATER},
    {"lessthanorequal", Op::LESS_EQUAL},
    {"greaterthanorequal", Op::GREATER_EQUAL},
    {"and", Op::NULL_LOGICAL_AND},
    {"or", Op::NULL_LOGICAL_OR},
    {"mod", Op::MOD},
};

const std::unordered_map<std::string, Op> binaryOps = [] {
  std::unordered_map<std::string, Op> merged(
      sparkBinaryOps.begin(), sparkBinaryOps.end());
  merged.insert(prestoBinaryOps.begin(), prestoBinaryOps.end());
  return merged;
}();

const std::map<std::string, Op> unaryOps = {{"not", Op::NOT}};

const std::unordered_set<std::string> supportedOps = {
    "literal",
    "between",
    "in",
    "cast",
    "switch",
    "year",
    "length",
    "substr",
    "like",
    "cardinality",
    "split",
    "lower"};

namespace detail {

bool canBeEvaluated(const std::shared_ptr<velox::exec::Expr>& expr) {
  const auto name =
      stripPrefix(expr->name(), CudfOptions::getInstance().prefix());
  if (supportedOps.count(name) || binaryOps.count(name) ||
      unaryOps.count(name)) {
    return std::all_of(
        expr->inputs().begin(), expr->inputs().end(), canBeEvaluated);
  }
  return std::dynamic_pointer_cast<velox::exec::FieldReference>(expr) !=
      nullptr;
}

} // namespace detail

struct AstContext {
  cudf::ast::tree& tree;
  std::vector<std::unique_ptr<cudf::scalar>>& scalars;
  const std::vector<RowTypePtr> inputRowSchema;
  const std::vector<std::reference_wrapper<std::vector<PrecomputeInstruction>>>
      precomputeInstructions;
  const std::shared_ptr<velox::exec::Expr>
      rootExpr; // Track the root expression

  cudf::ast::expression const& pushExprToTree(
      const std::shared_ptr<velox::exec::Expr>& expr);
  cudf::ast::expression const& addPrecomputeInstructionOnSide(
      size_t sideIdx,
      size_t columnIndex,
      std::string const& instruction,
      std::string const& fieldName,
      const std::shared_ptr<CudfExpressionNode>& node = nullptr);
  cudf::ast::expression const& addPrecomputeInstruction(
      std::string const& name,
      std::string const& instruction,
      std::string const& fieldName = {},
      const std::shared_ptr<CudfExpressionNode>& node = nullptr);
  cudf::ast::expression const& multipleInputsToPairWise(
      const std::shared_ptr<velox::exec::Expr>& expr);
  static bool canBeEvaluated(const std::shared_ptr<velox::exec::Expr>& expr);
};

// Create tree from Expr
// and collect precompute instructions for non-ast operations
cudf::ast::expression const& createAstTree(
    const std::shared_ptr<velox::exec::Expr>& expr,
    cudf::ast::tree& tree,
    std::vector<std::unique_ptr<cudf::scalar>>& scalars,
    const RowTypePtr& inputRowSchema,
    std::vector<PrecomputeInstruction>& precomputeInstructions) {
  AstContext context{
      tree, scalars, {inputRowSchema}, {precomputeInstructions}, expr};
  return context.pushExprToTree(expr);
}

cudf::ast::expression const& createAstTree(
    const std::shared_ptr<velox::exec::Expr>& expr,
    cudf::ast::tree& tree,
    std::vector<std::unique_ptr<cudf::scalar>>& scalars,
    const RowTypePtr& leftRowSchema,
    const RowTypePtr& rightRowSchema,
    std::vector<PrecomputeInstruction>& leftPrecomputeInstructions,
    std::vector<PrecomputeInstruction>& rightPrecomputeInstructions) {
  AstContext context{
      tree,
      scalars,
      {leftRowSchema, rightRowSchema},
      {leftPrecomputeInstructions, rightPrecomputeInstructions},
      expr};
  return context.pushExprToTree(expr);
}

// get nested column indices
std::vector<int> getNestedColumnIndices(
    const TypePtr& rowType,
    const std::string& fieldName) {
  std::vector<int> indices;
  auto rowTypePtr = asRowType(rowType);
  if (rowTypePtr->containsChild(fieldName)) {
    auto columnIndex = rowTypePtr->getChildIdx(fieldName);
    indices.push_back(columnIndex);
  }
  return indices;
}

cudf::ast::expression const& AstContext::addPrecomputeInstructionOnSide(
    size_t sideIdx,
    size_t columnIndex,
    std::string const& instruction,
    std::string const& fieldName,
    const std::shared_ptr<CudfExpressionNode>& node) {
  auto newColumnIndex = inputRowSchema[sideIdx].get()->size() +
      precomputeInstructions[sideIdx].get().size();
  if (fieldName.empty()) {
    // This custom op should be added to input columns.
    precomputeInstructions[sideIdx].get().emplace_back(
        columnIndex, instruction, newColumnIndex, node);
  } else {
    auto nestedIndices = getNestedColumnIndices(
        inputRowSchema[sideIdx].get()->childAt(columnIndex), fieldName);
    precomputeInstructions[sideIdx].get().emplace_back(
        columnIndex, instruction, newColumnIndex, nestedIndices, node);
  }
  auto side = static_cast<cudf::ast::table_reference>(sideIdx);
  return tree.push(cudf::ast::column_reference(newColumnIndex, side));
}

cudf::ast::expression const& AstContext::addPrecomputeInstruction(
    std::string const& name,
    std::string const& instruction,
    std::string const& fieldName,
    const std::shared_ptr<CudfExpressionNode>& node) {
  for (size_t sideIdx = 0; sideIdx < inputRowSchema.size(); ++sideIdx) {
    if (inputRowSchema[sideIdx].get()->containsChild(name)) {
      auto columnIndex = inputRowSchema[sideIdx].get()->getChildIdx(name);
      return addPrecomputeInstructionOnSide(
          sideIdx, columnIndex, instruction, fieldName, node);
    }
  }
  VELOX_FAIL("Field not found, " + name);
}

/// Handles logical AND/OR expressions with multiple inputs by converting them
/// into a chain of binary operations. For example, "a AND b AND c" becomes
/// "(a AND b) AND c".
///
/// @param expr The expression containing multiple inputs for AND/OR operation
/// @return A reference to the resulting AST expression
cudf::ast::expression const& AstContext::multipleInputsToPairWise(
    const std::shared_ptr<velox::exec::Expr>& expr) {
  using Operation = cudf::ast::operation;

  const auto name =
      stripPrefix(expr->name(), CudfOptions::getInstance().prefix());
  auto len = expr->inputs().size();
  // Create a simple chain of operations
  auto result = &pushExprToTree(expr->inputs()[0]);

  // Chain the rest of the inputs sequentially
  for (size_t i = 1; i < len; i++) {
    auto const& nextInput = pushExprToTree(expr->inputs()[i]);
    result = &tree.push(Operation{binaryOps.at(name), *result, nextInput});
  }
  return *result;
}

/// Pushes an expression into the AST tree and returns a reference to the
/// resulting expression.
///
/// @param expr The expression to push into the AST tree
/// @return A reference to the resulting AST expression
cudf::ast::expression const& AstContext::pushExprToTree(
    const std::shared_ptr<velox::exec::Expr>& expr) {
  using Op = cudf::ast::ast_operator;
  using Operation = cudf::ast::operation;
  using velox::exec::ConstantExpr;
  using velox::exec::FieldReference;

  const auto name =
      stripPrefix(expr->name(), CudfOptions::getInstance().prefix());
  auto len = expr->inputs().size();
  auto& type = expr->type();

  if (name == "literal") {
    auto c = dynamic_cast<ConstantExpr*>(expr.get());
    VELOX_CHECK_NOT_NULL(c, "literal expression should be ConstantExpr");
    auto value = c->value();
    VELOX_CHECK(value->isConstantEncoding());

    // Special case: VARCHAR literals cannot be handled by cudf::compute_column
    // as the final output due to variable-width output limitation.
    // However, if this is part of a larger expression tree (e.g., string
    // comparison), then cudf can handle it fine since the final output won't be
    // VARCHAR. We only need special handling when this literal will be the
    // final output.
    if (expr->type()->kind() == TypeKind::VARCHAR && expr == rootExpr) {
      // convert to cudf scalar and store it
      createLiteral(value, scalars);
      // The scalar index is scalars.size() - 1 since we just added it
      std::string fillExpr = "fill " + std::to_string(scalars.size() - 1);
      // For literals, we use the first column just to get the size, but create
      // a new column The new column will be appended after the original input
      // columns
      return addPrecomputeInstruction(inputRowSchema[0]->nameOf(0), fillExpr);
    }

    return tree.push(createLiteral(value, scalars));
  } else if (binaryOps.find(name) != binaryOps.end()) {
    if (len > 2 and (name == "and" or name == "or")) {
      return multipleInputsToPairWise(expr);
    }
    VELOX_CHECK_EQ(len, 2);
    auto const& op1 = pushExprToTree(expr->inputs()[0]);
    auto const& op2 = pushExprToTree(expr->inputs()[1]);
    return tree.push(Operation{binaryOps.at(name), op1, op2});
  } else if (unaryOps.find(name) != unaryOps.end()) {
    VELOX_CHECK_EQ(len, 1);
    auto const& op1 = pushExprToTree(expr->inputs()[0]);
    return tree.push(Operation{unaryOps.at(name), op1});
  } else if (name == "between") {
    VELOX_CHECK_EQ(len, 3);
    auto const& value = pushExprToTree(expr->inputs()[0]);
    auto const& lower = pushExprToTree(expr->inputs()[1]);
    auto const& upper = pushExprToTree(expr->inputs()[2]);
    // construct between(op2, op3) using >= and <=
    auto const& geLower = tree.push(Operation{Op::GREATER_EQUAL, value, lower});
    auto const& leUpper = tree.push(Operation{Op::LESS_EQUAL, value, upper});
    return tree.push(Operation{Op::NULL_LOGICAL_AND, geLower, leUpper});
  } else if (name == "in") {
    // number of inputs is variable. >=2
    VELOX_CHECK_EQ(len, 2);
    // actually len is 2, second input is ARRAY
    auto const& op1 = pushExprToTree(expr->inputs()[0]);
    auto c = dynamic_cast<ConstantExpr*>(expr->inputs()[1].get());
    VELOX_CHECK_NOT_NULL(c, "literal expression should be ConstantExpr");
    auto value = c->value();
    VELOX_CHECK_NOT_NULL(value, "ConstantExpr value is null");

    // Use the new createLiteralsFromArray function to get literals
    auto literals = createLiteralsFromArray(value, scalars);

    // Create equality expressions for each literal and OR them together
    std::vector<const cudf::ast::expression*> exprVec;
    for (auto& literal : literals) {
      auto const& opi = tree.push(std::move(literal));
      auto const& logicalNode = tree.push(Operation{Op::EQUAL, op1, opi});
      exprVec.push_back(&logicalNode);
    }

    // Handle empty IN list case
    if (exprVec.empty()) {
      // FAIL
      VELOX_FAIL("Empty IN list");
      // Return FALSE for empty IN list
      // auto falseValue = std::make_shared<ConstantVector<bool>>(
      //     value->pool(), 1, false, TypeKind::BOOLEAN, false);
      // return tree.push(createLiteral(falseValue, scalars));
    }

    // OR all logical nodes
    auto* result = exprVec[0];
    for (size_t i = 1; i < exprVec.size(); i++) {
      auto const& treeNode =
          tree.push(Operation{Op::NULL_LOGICAL_OR, *result, *exprVec[i]});
      result = &treeNode;
    }
    return *result;
  } else if (name == "cast" || name == "try_cast") {
    VELOX_CHECK_EQ(len, 1);
    auto const& op1 = pushExprToTree(expr->inputs()[0]);
    if (expr->type()->kind() == TypeKind::INTEGER) {
      // No int32 cast in cudf ast
      return tree.push(Operation{Op::CAST_TO_INT64, op1});
    } else if (expr->type()->kind() == TypeKind::BIGINT) {
      return tree.push(Operation{Op::CAST_TO_INT64, op1});
    } else if (expr->type()->kind() == TypeKind::DOUBLE) {
      return tree.push(Operation{Op::CAST_TO_FLOAT64, op1});
    } else {
      VELOX_FAIL("Unsupported type for cast operation");
    }
  } else if (name == "switch") {
    VELOX_CHECK_EQ(len, 3);
    // check if input[1], input[2] are literals 1 and 0.
    // then simplify as typecast bool to int
    auto c1 = dynamic_cast<ConstantExpr*>(expr->inputs()[1].get());
    auto c2 = dynamic_cast<ConstantExpr*>(expr->inputs()[2].get());
    if ((c1 and c1->toString() == "1:BIGINT" and c2 and
         c2->toString() == "0:BIGINT") ||
        (c1 and c1->toString() == "1:INTEGER" and c2 and
         c2->toString() == "0:INTEGER")) {
      auto const& op1 = pushExprToTree(expr->inputs()[0]);
      return tree.push(Operation{Op::CAST_TO_INT64, op1});
    } else if (c2 and c2->toString() == "0:DOUBLE") {
      auto const& op1 = pushExprToTree(expr->inputs()[0]);
      auto const& op1d = tree.push(Operation{Op::CAST_TO_FLOAT64, op1});
      auto const& op2 = pushExprToTree(expr->inputs()[1]);
      return tree.push(Operation{Op::MUL, op1d, op2});
    } else if (
        c1 and c1->toString() == "1:INTEGER" and c2 and
        c2->toString() == "0:INTEGER") {
      return pushExprToTree(expr->inputs()[0]);
    } else {
      VELOX_NYI("Unsupported switch complex operation " + expr->toString());
    }
  } else if (name == "year") {
    VELOX_CHECK_EQ(len, 1);

    auto fieldExpr =
        std::dynamic_pointer_cast<FieldReference>(expr->inputs()[0]);
    VELOX_CHECK_NOT_NULL(fieldExpr, "Expression is not a field");

    auto const& colRef = addPrecomputeInstruction(fieldExpr->name(), "year");
    if (type->kind() == TypeKind::BIGINT) {
      // Presto returns int64.
      return tree.push(Operation{Op::CAST_TO_INT64, colRef});
    } else {
      // Cudf returns smallint while spark returns int, cast the output column
      // in execution.
      return colRef;
    }

  } else if (name == "length") {
    VELOX_CHECK_EQ(len, 1);

    auto fieldExpr =
        std::dynamic_pointer_cast<FieldReference>(expr->inputs()[0]);
    VELOX_CHECK_NOT_NULL(fieldExpr, "Expression is not a field");

    auto const& colRef = addPrecomputeInstruction(fieldExpr->name(), "length");

    return tree.push(Operation{Op::CAST_TO_INT64, colRef});
  } else if (name == "lower") {
    VELOX_CHECK_EQ(len, 1);

    auto fieldExpr =
        std::dynamic_pointer_cast<FieldReference>(expr->inputs()[0]);
    VELOX_CHECK_NOT_NULL(fieldExpr, "Expression is not a field");
    return addPrecomputeInstruction(fieldExpr->name(), "lower");
  } else if (name == "substr") {
    // Build a cudf expression node for recursive evaluation
    auto node = CudfExpressionNode::create(expr);
    return addPrecomputeInstructionOnSide(0, 0, "substr", "", node);
  } else if (name == "like") {
    VELOX_CHECK_EQ(len, 2);

    auto fieldExpr =
        std::dynamic_pointer_cast<FieldReference>(expr->inputs()[0]);
    VELOX_CHECK_NOT_NULL(fieldExpr, "Expression is not a field");
    auto literalExpr =
        std::dynamic_pointer_cast<ConstantExpr>(expr->inputs()[1]);
    VELOX_CHECK_NOT_NULL(literalExpr, "Expression is not a literal");

    createLiteral(literalExpr->value(), scalars);

    std::string likeExpr = "like " + std::to_string(scalars.size() - 1);

    return addPrecomputeInstruction(fieldExpr->name(), likeExpr);
  } else if (name == "cardinality") {
    VELOX_CHECK_EQ(len, 1);
    // Build a cudf expression node for recursive evaluation
    auto node = CudfExpressionNode::create(expr);
    auto const& colRef =
        addPrecomputeInstructionOnSide(0, 0, "cardinality", "", node);

    return tree.push(Operation{Op::CAST_TO_INT64, colRef});
  } else if (name == "split") {
    VELOX_CHECK_EQ(len, 3);
    auto node = CudfExpressionNode::create(expr);
    return addPrecomputeInstructionOnSide(0, 0, "split", "", node);
  } else if (auto fieldExpr = std::dynamic_pointer_cast<FieldReference>(expr)) {
    // Refer to the appropriate side
    const auto fieldName =
        fieldExpr->inputs().empty() ? name : fieldExpr->inputs()[0]->name();
    for (size_t sideIdx = 0; sideIdx < inputRowSchema.size(); ++sideIdx) {
      auto& schema = inputRowSchema[sideIdx];
      if (schema.get()->containsChild(fieldName)) {
        auto columnIndex = schema.get()->getChildIdx(fieldName);
        // This column may be complex data type like ROW, we need to get the
        // name from row. Push fieldName.name to the tree.
        auto side = static_cast<cudf::ast::table_reference>(sideIdx);
        if (fieldExpr->field() == fieldName) {
          return tree.push(cudf::ast::column_reference(columnIndex, side));
        } else {
          return addPrecomputeInstruction(
              fieldName, "nested_column", fieldExpr->field());
        }
      }
    }
    VELOX_FAIL("Field not found, " + name);
  } else {
    VELOX_FAIL("Unsupported expression: " + name);
  }
}

class SplitFunction : public CudfFunction {
 public:
  SplitFunction(const std::shared_ptr<velox::exec::Expr>& expr) {
    using velox::exec::ConstantExpr;

    auto stream = cudf::get_default_stream();
    auto mr = cudf::get_current_device_resource_ref();

    auto delimiterExpr =
        std::dynamic_pointer_cast<ConstantExpr>(expr->inputs()[1]);
    VELOX_CHECK_NOT_NULL(delimiterExpr, "split delimiter must be a constant");
    delimiterScalar_ = std::make_unique<cudf::string_scalar>(
        delimiterExpr->value()->toString(0), true, stream, mr);

    auto limitExpr =
        std::dynamic_pointer_cast<velox::exec::ConstantExpr>(expr->inputs()[2]);
    VELOX_CHECK_NOT_NULL(limitExpr, "split limit must be a constant");
    maxSplitCount_ = std::stoll(limitExpr->value()->toString(0));

    // Presto specifies maxSplitCount as the maximum size of the returned array
    // while cuDF understands the parameter as how many splits can it perform.
    maxSplitCount_ -= 1;
  }

  ColumnOrView eval(
      std::vector<ColumnOrView>& inputColumns,
      rmm::cuda_stream_view stream,
      rmm::device_async_resource_ref mr) const override {
    auto inputCol = asView(inputColumns[0]);
    return cudf::strings::split_record(
        inputCol, *delimiterScalar_, maxSplitCount_, stream, mr);
  };

 private:
  std::unique_ptr<cudf::string_scalar> delimiterScalar_;
  cudf::size_type maxSplitCount_;
};

class CardinalityFunction : public CudfFunction {
 public:
  CardinalityFunction(const std::shared_ptr<velox::exec::Expr>& expr) {
    // Cardinality doesn't need any pre-computed scalars, just validates input
    // count
    VELOX_CHECK_EQ(
        expr->inputs().size(), 1, "cardinality expects exactly 1 input");
  }

  ColumnOrView eval(
      std::vector<ColumnOrView>& inputColumns,
      rmm::cuda_stream_view stream,
      rmm::device_async_resource_ref mr) const override {
    auto inputCol = asView(inputColumns[0]);
    return cudf::lists::count_elements(inputCol, stream, mr);
  }
};

class SubstrFunction : public CudfFunction {
 public:
  SubstrFunction(const std::shared_ptr<velox::exec::Expr>& expr) {
    using velox::exec::ConstantExpr;

    VELOX_CHECK_GE(
        expr->inputs().size(), 2, "substr expects at least 2 inputs");
    VELOX_CHECK_LE(expr->inputs().size(), 3, "substr expects at most 3 inputs");

    auto stream = cudf::get_default_stream();
    auto mr = cudf::get_current_device_resource_ref();

    auto startExpr = std::dynamic_pointer_cast<ConstantExpr>(expr->inputs()[1]);
    VELOX_CHECK_NOT_NULL(startExpr, "substr start must be a constant");

    auto startValue =
        startExpr->value()->as<SimpleVector<int64_t>>()->valueAt(0);
    cudf::size_type adjustedStart = static_cast<cudf::size_type>(startValue);
    if (startValue >= 1) {
      // cuDF indexing starts at 0.
      // Presto indexing starts at 1.
      // Positive indices need to substract 1.
      adjustedStart = static_cast<cudf::size_type>(startValue - 1);
    }

    startScalar_ = std::make_unique<cudf::numeric_scalar<cudf::size_type>>(
        adjustedStart, true, stream, mr);

    if (expr->inputs().size() > 2) {
      auto lengthExpr =
          std::dynamic_pointer_cast<ConstantExpr>(expr->inputs()[2]);
      VELOX_CHECK_NOT_NULL(lengthExpr, "substr length must be a constant");

      auto lengthValue =
          lengthExpr->value()->as<SimpleVector<int64_t>>()->valueAt(0);
      // cuDF uses indices [begin, end).
      // Presto uses length as the length of the substring.
      // We compute the end as start + length.
      cudf::size_type endPosition =
          adjustedStart + static_cast<cudf::size_type>(lengthValue);

      endScalar_ = std::make_unique<cudf::numeric_scalar<cudf::size_type>>(
          endPosition, true, stream, mr);
    } else {
      endScalar_ = std::make_unique<cudf::numeric_scalar<cudf::size_type>>(
          0, false, stream, mr);
    }

    stepScalar_ = std::make_unique<cudf::numeric_scalar<cudf::size_type>>(
        1, true, stream, mr);
  }

  ColumnOrView eval(
      std::vector<ColumnOrView>& inputColumns,
      rmm::cuda_stream_view stream,
      rmm::device_async_resource_ref mr) const override {
    auto inputCol = asView(inputColumns[0]);
    return cudf::strings::slice_strings(
        inputCol, *startScalar_, *endScalar_, *stepScalar_, stream, mr);
  }

 private:
  std::unique_ptr<cudf::numeric_scalar<cudf::size_type>> startScalar_;
  std::unique_ptr<cudf::numeric_scalar<cudf::size_type>> endScalar_;
  std::unique_ptr<cudf::numeric_scalar<cudf::size_type>> stepScalar_;
};

std::unordered_map<std::string, CudfFunctionFactory>&
getCudfFunctionRegistry() {
  static std::unordered_map<std::string, CudfFunctionFactory> registry;
  return registry;
}

bool registerCudfFunction(
    const std::string& name,
    CudfFunctionFactory factory,
    bool overwrite) {
  auto& registry = getCudfFunctionRegistry();
  if (!overwrite && registry.find(name) != registry.end()) {
    return false;
  }
  registry[name] = factory;
  return true;
}

std::shared_ptr<CudfFunction> createCudfFunction(
    const std::string& name,
    const std::shared_ptr<velox::exec::Expr>& expr) {
  auto& registry = getCudfFunctionRegistry();
  auto it = registry.find(name);
  if (it != registry.end()) {
    return it->second(name, expr);
  }
  return nullptr;
}

bool registerBuiltinFunctions(const std::string& prefix) {
  registerCudfFunction(
      "split",
      [](const std::string&, const std::shared_ptr<velox::exec::Expr>& expr) {
        return std::make_shared<SplitFunction>(expr);
      });

  registerCudfFunction(
      prefix + "split",
      [](const std::string&, const std::shared_ptr<velox::exec::Expr>& expr) {
        return std::make_shared<SplitFunction>(expr);
      });

  registerCudfFunction(
      "cardinality",
      [](const std::string&, const std::shared_ptr<velox::exec::Expr>& expr) {
        return std::make_shared<CardinalityFunction>(expr);
      });

  registerCudfFunction(
      prefix + "cardinality",
      [](const std::string&, const std::shared_ptr<velox::exec::Expr>& expr) {
        return std::make_shared<CardinalityFunction>(expr);
      });

  registerCudfFunction(
      "substr",
      [](const std::string&, const std::shared_ptr<velox::exec::Expr>& expr) {
        return std::make_shared<SubstrFunction>(expr);
      });

  registerCudfFunction(
      prefix + "substr",
      [](const std::string&, const std::shared_ptr<velox::exec::Expr>& expr) {
        return std::make_shared<SubstrFunction>(expr);
      });

  return true;
}

std::shared_ptr<CudfExpressionNode> CudfExpressionNode::create(
    const std::shared_ptr<velox::exec::Expr>& expr) {
  auto node = std::make_shared<CudfExpressionNode>();
  node->expr = expr;

  auto name = expr->name();
  node->function = createCudfFunction(name, expr);

  if (node->function) {
    for (const auto& input : expr->inputs()) {
      if (input->name() != "literal") {
        node->subexpressions.push_back(CudfExpressionNode::create(input));
      }
    }
  }

  return node;
}

ColumnOrView CudfExpressionNode::eval(
    std::vector<std::unique_ptr<cudf::column>>& inputTableColumns,
    const RowTypePtr& inputRowSchema,
    rmm::cuda_stream_view stream,
    rmm::device_async_resource_ref mr) {
  using velox::exec::FieldReference;

  if (auto fieldExpr = std::dynamic_pointer_cast<FieldReference>(expr)) {
    auto name = fieldExpr->name();
    auto columnIndex = inputRowSchema->getChildIdx(name);
    return inputTableColumns[columnIndex]->view();
  }

  if (function) {
    std::vector<ColumnOrView> inputColumns;
    inputColumns.reserve(subexpressions.size());

    for (const auto& subexpr : subexpressions) {
      inputColumns.push_back(
          subexpr->eval(inputTableColumns, inputRowSchema, stream, mr));
    }

    return function->eval(inputColumns, stream, mr);
  }

  VELOX_FAIL(
      "Unsupported expression for recursive evaluation: " + expr->name());
}

void addPrecomputedColumns(
    std::vector<std::unique_ptr<cudf::column>>& inputTableColumns,
    const std::vector<PrecomputeInstruction>& precomputeInstructions,
    const std::vector<std::unique_ptr<cudf::scalar>>& scalars,
    const RowTypePtr& inputRowSchema,
    rmm::cuda_stream_view stream) {
  for (const auto& instruction : precomputeInstructions) {
    auto
        [dependent_column_index,
         ins_name,
         new_column_index,
         nested_dependent_column_indices,
         cudf_node] = instruction;

    // If a compiled cudf node is available, evaluate it directly.
    if (cudf_node) {
      auto result = cudf_node->eval(
          inputTableColumns,
          inputRowSchema,
          stream,
          cudf::get_current_device_resource_ref());
      if (std::holds_alternative<cudf::column_view>(result)) {
        inputTableColumns.emplace_back(std::make_unique<cudf::column>(
            std::get<cudf::column_view>(result),
            stream,
            cudf::get_current_device_resource_ref()));
      } else {
        inputTableColumns.emplace_back(
            std::move(std::get<std::unique_ptr<cudf::column>>(result)));
      }
      continue;
    }
    if (ins_name == "year") {
      auto newColumn = cudf::datetime::extract_datetime_component(
          inputTableColumns[dependent_column_index]->view(),
          cudf::datetime::datetime_component::YEAR,
          stream,
          cudf::get_current_device_resource_ref());
      inputTableColumns.emplace_back(std::move(newColumn));
    } else if (ins_name == "length") {
      auto newColumn = cudf::strings::count_characters(
          inputTableColumns[dependent_column_index]->view(),
          stream,
          cudf::get_current_device_resource_ref());
      inputTableColumns.emplace_back(std::move(newColumn));
    } else if (ins_name == "lower") {
      auto newColumn = cudf::strings::to_lower(
          inputTableColumns[dependent_column_index]->view(),
          stream,
          cudf::get_current_device_resource_ref());
      inputTableColumns.emplace_back(std::move(newColumn));
    } else if (ins_name.rfind("like", 0) == 0) {
      auto scalarIndex = std::stoi(ins_name.substr(4));
      auto newColumn = cudf::strings::like(
          inputTableColumns[dependent_column_index]->view(),
          *static_cast<cudf::string_scalar*>(scalars[scalarIndex].get()),
          cudf::string_scalar(
              "", true, stream, cudf::get_current_device_resource_ref()),
          stream,
          cudf::get_current_device_resource_ref());
      inputTableColumns.emplace_back(std::move(newColumn));
    } else if (ins_name.rfind("fill", 0) == 0) {
      auto scalarIndex =
          std::stoi(ins_name.substr(5)); // "fill " is 5 characters
      auto newColumn = cudf::make_column_from_scalar(
          *static_cast<cudf::string_scalar*>(scalars[scalarIndex].get()),
          inputTableColumns[dependent_column_index]->size(),
          stream,
          cudf::get_current_device_resource_ref());
      inputTableColumns.emplace_back(std::move(newColumn));
    } else if (ins_name == "nested_column") {
      auto newColumn = std::make_unique<cudf::column>(
          inputTableColumns[dependent_column_index]->view().child(
              nested_dependent_column_indices[0]),
          stream,
          cudf::get_current_device_resource_ref());
      inputTableColumns.emplace_back(std::move(newColumn));
    } else {
      VELOX_FAIL("Unsupported precompute operation " + ins_name);
    }
  }
}

ExpressionEvaluator::ExpressionEvaluator(
    const std::vector<std::shared_ptr<velox::exec::Expr>>& exprs,
    const RowTypePtr& inputRowSchema)
    : inputRowSchema_(inputRowSchema) {
  exprAst_.reserve(exprs.size());
  for (const auto& expr : exprs) {
    cudf::ast::tree tree;
    createAstTree(
        expr, tree, scalars_, inputRowSchema, precomputeInstructions_);
    exprAst_.emplace_back(std::move(tree));
  }
}

void ExpressionEvaluator::close() {
  exprAst_.clear();
  scalars_.clear();
  precomputeInstructions_.clear();
}

std::vector<std::unique_ptr<cudf::column>> ExpressionEvaluator::compute(
    std::vector<std::unique_ptr<cudf::column>>& inputTableColumns,
    rmm::cuda_stream_view stream,
    rmm::device_async_resource_ref mr) {
  auto numColumns = inputTableColumns.size();
  addPrecomputedColumns(
      inputTableColumns,
      precomputeInstructions_,
      scalars_,
      inputRowSchema_,
      stream);
  auto astInputTable =
      std::make_unique<cudf::table>(std::move(inputTableColumns));
  auto astInputTableView = astInputTable->view();
  std::vector<std::unique_ptr<cudf::column>> columns;
  for (auto& tree : exprAst_) {
    if (auto colRefPtr =
            dynamic_cast<cudf::ast::column_reference const*>(&tree.back())) {
      auto col = std::make_unique<cudf::column>(
          astInputTableView.column(colRefPtr->get_column_index()), stream, mr);
      columns.emplace_back(std::move(col));
    } else {
      auto col =
          cudf::compute_column(astInputTableView, tree.back(), stream, mr);
      columns.emplace_back(std::move(col));
    }
  }
  inputTableColumns = astInputTable->release();
  inputTableColumns.resize(numColumns);
  return columns;
}

bool ExpressionEvaluator::canBeEvaluated(
    const std::vector<std::shared_ptr<velox::exec::Expr>>& exprs) {
  return std::all_of(exprs.begin(), exprs.end(), detail::canBeEvaluated);
}

namespace {

template <
    typename RangeT,
    typename ScalarT,
    typename = std::enable_if_t<
        std::is_base_of_v<facebook::velox::common::AbstractRange, RangeT>>>
const cudf::ast::expression& createRangeExpr(
    const facebook::velox::common::Filter& filter,
    cudf::ast::tree& tree,
    std::vector<std::unique_ptr<cudf::scalar>>& scalars,
    const cudf::ast::expression& columnRef,
    rmm::cuda_stream_view stream,
    rmm::device_async_resource_ref mr) {
  using Op = cudf::ast::ast_operator;
  using Operation = cudf::ast::operation;

  auto* range = dynamic_cast<const RangeT*>(&filter);
  VELOX_CHECK_NOT_NULL(range, "Filter is not the expected range type");

  const bool lowerUnbounded = range->lowerUnbounded();
  const bool upperUnbounded = range->upperUnbounded();

  const cudf::ast::expression* lowerExpr = nullptr;
  const cudf::ast::expression* upperExpr = nullptr;

  auto addLiteral = [&](auto value) -> const cudf::ast::expression& {
    scalars.emplace_back(std::make_unique<ScalarT>(value, true, stream, mr));
    return tree.push(
        cudf::ast::literal{*static_cast<ScalarT*>(scalars.back().get())});
  };

  // If RangeT is BytesValues and it's a single value, return a simple equality
  // expression. This is an early return for the single-value IN-list filter on
  // bytes.
  if constexpr (std::is_same_v<RangeT, facebook::velox::common::BytesRange>) {
    if (range->isSingleValue()) {
      // Only one value in the IN-list, so just compare for equality.
      auto singleValue = range->lower();
      const auto& literal = addLiteral(singleValue);
      return tree.push(Operation{Op::EQUAL, columnRef, literal});
    }
  }

  if (!lowerUnbounded) {
    auto lowerValue = range->lower();
    const auto& lowerLiteral = addLiteral(lowerValue);

    auto lowerOp = range->lowerExclusive() ? Op::GREATER : Op::GREATER_EQUAL;
    lowerExpr = &tree.push(Operation{lowerOp, columnRef, lowerLiteral});
  }

  if (!upperUnbounded) {
    auto upperValue = range->upper();
    const auto& upperLiteral = addLiteral(upperValue);

    auto upperOp = range->upperExclusive() ? Op::LESS : Op::LESS_EQUAL;
    upperExpr = &tree.push(Operation{upperOp, columnRef, upperLiteral});
  }

  if (lowerExpr && upperExpr) {
    return tree.push(Operation{Op::NULL_LOGICAL_AND, *lowerExpr, *upperExpr});
  } else if (lowerExpr) {
    return *lowerExpr;
  } else if (upperExpr) {
    return *upperExpr;
  }

  // Both bounds unbounded => Pass-through filter (everything).
  return tree.push(Operation{Op::EQUAL, columnRef, columnRef});
}

template <TypeKind Kind>
std::reference_wrapper<const cudf::ast::expression> buildBigintRangeExpr(
    const common::Filter& filter,
    cudf::ast::tree& tree,
    std::vector<std::unique_ptr<cudf::scalar>>& scalars,
    const cudf::ast::expression& columnRef,
    rmm::cuda_stream_view stream,
    rmm::device_async_resource_ref mr,
    const TypePtr& columnTypePtr) {
  using NativeT = typename TypeTraits<Kind>::NativeType;

  if constexpr (std::is_integral_v<NativeT>) {
    using Op = cudf::ast::ast_operator;
    using Operation = cudf::ast::operation;

    auto* bigintRange = static_cast<const common::BigintRange*>(&filter);

    const auto lower = bigintRange->lower();
    const auto upper = bigintRange->upper();

    const bool skipLowerBound =
        lower <= static_cast<int64_t>(std::numeric_limits<NativeT>::min());
    const bool skipUpperBound =
        upper >= static_cast<int64_t>(std::numeric_limits<NativeT>::max());

    auto addLiteral = [&](int64_t value) -> const cudf::ast::expression& {
      variant veloxVariant = static_cast<NativeT>(value);
      const auto& literal =
          makeScalarAndLiteral<Kind>(columnTypePtr, veloxVariant, scalars);
      return tree.push(literal);
    };

    if (bigintRange->isSingleValue()) {
      // Equal comparison: column = value. This value is the same as the
      // lower/upper bound.
      if (skipLowerBound || skipUpperBound) {
        // If the singular value of this filter lies outside the range of the
        // column's NativeT type then we want to be always false
        return tree.push(Operation{Op::NOT_EQUAL, columnRef, columnRef});
      } else {
        auto const& literal = addLiteral(lower);
        return tree.push(Operation{Op::EQUAL, columnRef, literal});
      }
    } else {
      // Range comparison: column >= lower AND column <= upper

      const cudf::ast::expression* lowerExpr = nullptr;
      if (!skipLowerBound) {
        auto const& lowerLiteral = addLiteral(lower);
        lowerExpr =
            &tree.push(Operation{Op::GREATER_EQUAL, columnRef, lowerLiteral});
      }

      const cudf::ast::expression* upperExpr = nullptr;
      if (!skipUpperBound) {
        auto const& upperLiteral = addLiteral(upper);
        upperExpr =
            &tree.push(Operation{Op::LESS_EQUAL, columnRef, upperLiteral});
      }

      if (lowerExpr && upperExpr) {
        auto const& result =
            tree.push(Operation{Op::NULL_LOGICAL_AND, *lowerExpr, *upperExpr});
        return result;
      } else if (lowerExpr) {
        return *lowerExpr;
      } else if (upperExpr) {
        return *upperExpr;
      }

      // If neither lower nor upper bound expressions were created, it means
      // the filter covers the entire range of the type, so it's a no-op
      return tree.push(Operation{Op::EQUAL, columnRef, columnRef});
    }
  } else {
    VELOX_FAIL(
        "Unsupported type for buildBigintRangeExpr: {}",
        mapTypeKindToName(Kind));
  }
}

template <typename T>
auto createFloatingPointRangeExpr(
    const common::Filter& filter,
    cudf::ast::tree& tree,
    std::vector<std::unique_ptr<cudf::scalar>>& scalars,
    const cudf::ast::expression& columnRef,
    rmm::cuda_stream_view stream,
    rmm::device_async_resource_ref mr) -> const cudf::ast::expression& {
  return createRangeExpr<
      facebook::velox::common::FloatingPointRange<T>,
      cudf::numeric_scalar<T>>(filter, tree, scalars, columnRef, stream, mr);
};

const cudf::ast::expression& createBytesRangeExpr(
    const common::Filter& filter,
    cudf::ast::tree& tree,
    std::vector<std::unique_ptr<cudf::scalar>>& scalars,
    const cudf::ast::expression& columnRef,
    rmm::cuda_stream_view stream,
    rmm::device_async_resource_ref mr) {
  return createRangeExpr<
      facebook::velox::common::BytesRange,
      cudf::string_scalar>(filter, tree, scalars, columnRef, stream, mr);
}

template <typename FilterT, typename ScalarT>
const cudf::ast::expression& buildInListExpr(
    const common::Filter& filter,
    cudf::ast::tree& tree,
    const cudf::ast::expression& columnRef,
    std::vector<std::unique_ptr<cudf::scalar>>& scalars,
    rmm::cuda_stream_view stream,
    rmm::device_async_resource_ref mr) {
  using Op = cudf::ast::ast_operator;
  using Operation = cudf::ast::operation;

  auto* valuesFilter = dynamic_cast<const FilterT*>(&filter);
  VELOX_CHECK_NOT_NULL(valuesFilter, "Filter is not a List filter");
  auto const& values = valuesFilter->values();
  if (values.empty()) {
    VELOX_FAIL("Empty List filter not supported");
  }

  std::vector<const cudf::ast::expression*> exprVec;
  for (const auto& value : values) {
    scalars.emplace_back(std::make_unique<ScalarT>(value, true, stream, mr));
    auto const& literal = tree.push(
        cudf::ast::literal{*static_cast<ScalarT*>(scalars.back().get())});
    auto const& equalExpr = tree.push(Operation{Op::EQUAL, columnRef, literal});
    exprVec.push_back(&equalExpr);
  }

  const cudf::ast::expression* result = exprVec[0];
  for (size_t i = 1; i < exprVec.size(); ++i) {
    result = &tree.push(Operation{Op::NULL_LOGICAL_OR, *result, *exprVec[i]});
  }
  return *result;
}

} // namespace

// Convert subfield filters to cudf AST
cudf::ast::expression const& createAstFromSubfieldFilter(
    const common::Subfield& subfield,
    const common::Filter& filter,
    cudf::ast::tree& tree,
    std::vector<std::unique_ptr<cudf::scalar>>& scalars,
    const RowTypePtr& inputRowSchema) {
  // First, create column reference from subfield
  // For now, only support simple field references
  if (subfield.path().empty() ||
      subfield.path()[0]->kind() != common::kNestedField) {
    VELOX_FAIL(
        "Only simple field references are supported in subfield filters");
  }

  auto nestedField = static_cast<const common::Subfield::NestedField*>(
      subfield.path()[0].get());
  const std::string& fieldName = nestedField->name();

  if (!inputRowSchema->containsChild(fieldName)) {
    VELOX_FAIL("Field '{}' not found in input schema", fieldName);
  }

  auto columnIndex = inputRowSchema->getChildIdx(fieldName);
  auto const& columnRef = tree.push(cudf::ast::column_reference(columnIndex));

  using Op = cudf::ast::ast_operator;
  using Operation = cudf::ast::operation;

  auto stream = cudf::get_default_stream();
  auto mr = cudf::get_current_device_resource_ref();

  switch (filter.kind()) {
    case common::FilterKind::kBigintRange: {
      auto const& columnType = inputRowSchema->childAt(columnIndex);
      auto result = VELOX_DYNAMIC_TYPE_DISPATCH(
          buildBigintRangeExpr,
          columnType->kind(),
          filter,
          tree,
          scalars,
          columnRef,
          stream,
          mr,
          columnType);
      return result.get();
    }

    case common::FilterKind::kBigintValuesUsingBitmask: {
      return buildInListExpr<
          common::BigintValuesUsingBitmask,
          cudf::numeric_scalar<int64_t>>(
          filter, tree, columnRef, scalars, stream, mr);
    }

    case common::FilterKind::kBytesValues: {
      return buildInListExpr<common::BytesValues, cudf::string_scalar>(
          filter, tree, columnRef, scalars, stream, mr);
    }

    case common::FilterKind::kNegatedBytesValues: {
      auto const& expr =
          buildInListExpr<common::NegatedBytesValues, cudf::string_scalar>(
              filter, tree, columnRef, scalars, stream, mr);
      return tree.push(Operation{Op::NOT, expr});
    }

    case common::FilterKind::kDoubleRange: {
      return createFloatingPointRangeExpr<double>(
          filter, tree, scalars, columnRef, stream, mr);
    }

    case common::FilterKind::kFloatRange: {
      return createFloatingPointRangeExpr<float>(
          filter, tree, scalars, columnRef, stream, mr);
    }

    case common::FilterKind::kBytesRange: {
      return createBytesRangeExpr(filter, tree, scalars, columnRef, stream, mr);
    }

    case common::FilterKind::kBoolValue: {
      auto* boolValue = static_cast<const common::BoolValue*>(&filter);
      auto matchesTrue = boolValue->testBool(true);
      scalars.emplace_back(std::make_unique<cudf::numeric_scalar<bool>>(
          matchesTrue, true, stream, mr));
      auto const& matchesBoolExpr = tree.push(cudf::ast::literal{
          *static_cast<cudf::numeric_scalar<bool>*>(scalars.back().get())});
      return tree.push(Operation{Op::EQUAL, columnRef, matchesBoolExpr});
    }

    case common::FilterKind::kIsNull: {
      return tree.push(Operation{Op::IS_NULL, columnRef});
    }

    case common::FilterKind::kIsNotNull: {
      // For IsNotNull, we can use NOT(IS_NULL)
      auto const& nullCheck = tree.push(Operation{Op::IS_NULL, columnRef});
      return tree.push(Operation{Op::NOT, nullCheck});
    }

    default:
      VELOX_NYI(
          "Filter type {} not yet supported for subfield filter conversion",
          static_cast<int>(filter.kind()));
  }
}
<<<<<<< HEAD
=======

// Create a combined AST from a set of subfield filters by chaining them with
// logical ANDs. The returned expression is owned by the provided 'tree'.
cudf::ast::expression const& createAstFromSubfieldFilters(
    const common::SubfieldFilters& subfieldFilters,
    cudf::ast::tree& tree,
    std::vector<std::unique_ptr<cudf::scalar>>& scalars,
    const RowTypePtr& inputRowSchema) {
  using Op = cudf::ast::ast_operator;
  using Operation = cudf::ast::operation;

  std::vector<const cudf::ast::expression*> exprRefs;

  // Build individual filter expressions.
  for (const auto& [subfield, filterPtr] : subfieldFilters) {
    if (!filterPtr) {
      continue;
    }
    auto const& expr = createAstFromSubfieldFilter(
        subfield, *filterPtr, tree, scalars, inputRowSchema);
    exprRefs.push_back(&expr);
  }

  VELOX_CHECK_GT(exprRefs.size(), 0, "No subfield filters provided");

  if (exprRefs.size() == 1) {
    return *exprRefs[0];
  }

  // Combine expressions with NULL_LOGICAL_AND.
  const cudf::ast::expression* result = exprRefs[0];
  for (size_t i = 1; i < exprRefs.size(); ++i) {
    auto const& andExpr =
        tree.push(Operation{Op::NULL_LOGICAL_AND, *result, *exprRefs[i]});
    result = &andExpr;
  }

  return *result;
}
>>>>>>> b350409c
} // namespace facebook::velox::cudf_velox<|MERGE_RESOLUTION|>--- conflicted
+++ resolved
@@ -1353,8 +1353,6 @@
           static_cast<int>(filter.kind()));
   }
 }
-<<<<<<< HEAD
-=======
 
 // Create a combined AST from a set of subfield filters by chaining them with
 // logical ANDs. The returned expression is owned by the provided 'tree'.
@@ -1394,5 +1392,4 @@
 
   return *result;
 }
->>>>>>> b350409c
 } // namespace facebook::velox::cudf_velox