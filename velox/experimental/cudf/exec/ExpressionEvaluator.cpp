/*
 * Copyright (c) Facebook, Inc. and its affiliates.
 *
 * Licensed under the Apache License, Version 2.0 (the "License");
 * you may not use this file except in compliance with the License.
 * You may obtain a copy of the License at
 *
 *     http://www.apache.org/licenses/LICENSE-2.0
 *
 * Unless required by applicable law or agreed to in writing, software
 * distributed under the License is distributed on an "AS IS" BASIS,
 * WITHOUT WARRANTIES OR CONDITIONS OF ANY KIND, either express or implied.
 * See the License for the specific language governing permissions and
 * limitations under the License.
 */
#include "velox/experimental/cudf/exec/ExpressionEvaluator.h"
#include "velox/experimental/cudf/exec/Utilities.h"
#include "velox/expression/ConstantExpr.h"
#include "velox/expression/FieldReference.h"
#include "velox/type/Type.h"
#include "velox/vector/BaseVector.h"
#include "velox/vector/ComplexVector.h"
#include "velox/vector/ConstantVector.h"
#include "velox/vector/VectorTypeUtils.h"

#include <cudf/datetime.hpp>
#include <cudf/strings/attributes.hpp>
#include <cudf/strings/contains.hpp>
#include <cudf/strings/slice.hpp>
#include <cudf/table/table.hpp>
#include <cudf/transform.hpp>

#include <sstream>

namespace facebook::velox::cudf_velox {
namespace {
template <TypeKind kind>
cudf::ast::literal make_scalar_and_literal(
    const VectorPtr& vector,
    std::vector<std::unique_ptr<cudf::scalar>>& scalars,
    size_t at_index = 0) {
  using T = typename facebook::velox::KindToFlatVector<kind>::WrapperType;
  auto stream = cudf::get_default_stream();
  auto mr = cudf::get_current_device_resource_ref();
  const auto& type = vector->type();

  if constexpr (cudf::is_fixed_width<T>()) {
    auto constVector = vector->as<facebook::velox::SimpleVector<T>>();
    VELOX_CHECK_NOT_NULL(constVector, "ConstantVector is null");
    T value = constVector->valueAt(at_index);
    // check if decimal (unsupported by ast), if interval, if date
    if (type->isShortDecimal()) {
      VELOX_FAIL("Short decimal not supported");
      /* TODO: enable after rewriting using binary ops
      using CudfDecimalType = cudf::numeric::decimal64;
      using cudfScalarType = cudf::fixed_point_scalar<CudfDecimalType>;
      auto scalar = std::make_unique<cudfScalarType>(value,
                    type->scale(),
                     true,
                     stream,
                     mr);
      scalars.emplace_back(std::move(scalar));
      return cudf::ast::literal{
          *static_cast<cudfScalarType*>(scalars.back().get())};
      */
    } else if (type->isLongDecimal()) {
      VELOX_FAIL("Long decimal not supported");
      /* TODO: enable after rewriting using binary ops
      using CudfDecimalType = cudf::numeric::decimal128;
      using cudfScalarType = cudf::fixed_point_scalar<CudfDecimalType>;
      auto scalar = std::make_unique<cudfScalarType>(value,
                    type->scale(),
                     true,
                     stream,
                     mr);
      scalars.emplace_back(std::move(scalar));
      return cudf::ast::literal{
          *static_cast<cudfScalarType*>(scalars.back().get())};
      */
    } else if (type->isIntervalYearMonth()) {
      // no support for interval year month in cudf
      VELOX_FAIL("Interval year month not supported");
    } else if (type->isIntervalDayTime()) {
      using CudfDurationType = cudf::duration_ms;
      if constexpr (std::is_same_v<T, CudfDurationType::rep>) {
        using cudfScalarType = cudf::duration_scalar<CudfDurationType>;
        auto scalar = std::make_unique<cudfScalarType>(value, true, stream, mr);
        scalars.emplace_back(std::move(scalar));
        return cudf::ast::literal{
            *static_cast<cudfScalarType*>(scalars.back().get())};
      }
    } else if (type->isDate()) {
      using CudfDateType = cudf::timestamp_D;
      if constexpr (std::is_same_v<T, CudfDateType::rep>) {
        using cudfScalarType = cudf::timestamp_scalar<CudfDateType>;
        auto scalar = std::make_unique<cudfScalarType>(value, true, stream, mr);
        scalars.emplace_back(std::move(scalar));
        return cudf::ast::literal{
            *static_cast<cudfScalarType*>(scalars.back().get())};
      }
    } else {
      // store scalar and use its reference in the literal
      using cudfScalarType = cudf::numeric_scalar<T>;
      scalars.emplace_back(
          std::make_unique<cudfScalarType>(value, true, stream, mr));
      return cudf::ast::literal{
          *static_cast<cudfScalarType*>(scalars.back().get())};
    }
    VELOX_FAIL("Unsupported base type for literal");
  } else if (kind == TypeKind::VARCHAR) {
    auto constVector = vector->as<facebook::velox::SimpleVector<StringView>>();
    auto value = constVector->valueAt(at_index);
    std::string_view stringValue = static_cast<std::string_view>(value);
    scalars.emplace_back(
        std::make_unique<cudf::string_scalar>(stringValue, true, stream, mr));
    return cudf::ast::literal{
        *static_cast<cudf::string_scalar*>(scalars.back().get())};
  } else {
    // TODO for non-numeric types too.
    VELOX_NYI(
        "Non-numeric types not yet implemented for kind " +
        mapTypeKindToName(kind));
  }
}

cudf::ast::literal createLiteral(
    const VectorPtr& vector,
    std::vector<std::unique_ptr<cudf::scalar>>& scalars,
    size_t at_index = 0) {
  const auto kind = vector->typeKind();
  return VELOX_DYNAMIC_TYPE_DISPATCH_ALL(
      make_scalar_and_literal, kind, std::move(vector), scalars, at_index);
}

// Helper function to extract literals from array elements based on type
void extractArrayLiterals(
    const ArrayVector* arrayVector,
    std::vector<cudf::ast::literal>& literals,
    std::vector<std::unique_ptr<cudf::scalar>>& scalars,
    vector_size_t offset,
    vector_size_t size) {
  auto elements = arrayVector->elements();

  for (auto i = offset; i < offset + size; ++i) {
    if (elements->isNullAt(i)) {
      // Skip null values for IN expressions
      continue;
    } else {
      literals.emplace_back(createLiteral(elements, scalars, i));
    }
  }
}

// Function to create literals from an array vector
std::vector<cudf::ast::literal> createLiteralsFromArray(
    const VectorPtr& vector,
    std::vector<std::unique_ptr<cudf::scalar>>& scalars) {
  std::vector<cudf::ast::literal> literals;

  // Check if it's a constant vector containing an array
  if (vector->isConstantEncoding()) {
    auto constantVector = vector->asUnchecked<ConstantVector<ComplexType>>();
    if (constantVector->isNullAt(0)) {
      // Return empty vector for null array
      return literals;
    }

    auto valueVector = constantVector->valueVector();
    if (valueVector->encoding() == VectorEncoding::Simple::ARRAY) {
      auto arrayVector = valueVector->as<ArrayVector>();
      auto index = constantVector->index();
      auto size = arrayVector->sizeAt(index);
      if (size == 0) {
        // Return empty vector for empty array
        return literals;
      }

      auto offset = arrayVector->offsetAt(index);
      auto elements = arrayVector->elements();

      // Handle different element types
      if (elements->isScalar()) {
        literals.reserve(size);
        extractArrayLiterals(arrayVector, literals, scalars, offset, size);
      } else if (elements->typeKind() == TypeKind::ARRAY) {
        // Nested arrays not supported in IN expressions
        VELOX_FAIL("Nested arrays not supported in IN expressions");
      } else {
        VELOX_FAIL(
            "Unsupported element type in array: {}",
            elements->type()->toString());
      }
    } else {
<<<<<<< HEAD
      VELOX_FAIL("Expected ARRAY encoding but got: {}");
      // vector->encoding());
=======
      VELOX_FAIL("Expected ARRAY encoding");
>>>>>>> 2eb238d1
    }
  } else {
    VELOX_FAIL("Expected constant vector for IN list");
  }

  return literals;
}
} // namespace

using op = cudf::ast::ast_operator;
const std::map<std::string, op> binary_ops = {
    {"plus", op::ADD},
    {"minus", op::SUB},
    {"multiply", op::MUL},
    {"divide", op::DIV},
    {"eq", op::EQUAL},
    {"neq", op::NOT_EQUAL},
    {"lt", op::LESS},
    {"gt", op::GREATER},
    {"lte", op::LESS_EQUAL},
    {"gte", op::GREATER_EQUAL},
    {"and", op::NULL_LOGICAL_AND},
    {"or", op::NULL_LOGICAL_OR}};

const std::map<std::string, op> unary_ops = {{"not", op::NOT}};

const std::unordered_set<std::string> supported_ops = {
    "literal",
    "between",
    "in",
    "cast",
    "switch",
    "year",
    "length",
    "substr",
    "like"};

namespace detail {

bool can_be_evaluated(const std::shared_ptr<velox::exec::Expr>& expr) {
  const auto& name = expr->name();
  if (supported_ops.count(name) || binary_ops.count(name) ||
      unary_ops.count(name)) {
    return std::all_of(
        expr->inputs().begin(), expr->inputs().end(), can_be_evaluated);
  }
  return std::dynamic_pointer_cast<velox::exec::FieldReference>(expr) !=
      nullptr;
}

} // namespace detail

struct AstContext {
  // All members are references
  cudf::ast::tree& tree;
  std::vector<std::unique_ptr<cudf::scalar>>& scalars;
<<<<<<< HEAD
  cudf::ast::expression const& multiple_inputs_to_pair_wise(
      const std::shared_ptr<velox::exec::Expr>& expr);
  const std::vector<std::reference_wrapper<const RowTypePtr>> inputRowSchema;
  const std::vector<std::reference_wrapper<std::vector<PrecomputeInstruction>>>
      precompute_instructions;
  cudf::ast::expression const& push_expr_to_tree(
      const std::shared_ptr<velox::exec::Expr>& expr);
  cudf::ast::expression const& add_precompute_instruction(
      std::string const& name,
      std::string const& instruction);
=======
  const RowTypePtr& inputRowSchema;
  std::vector<PrecomputeInstruction>& precompute_instructions;

  cudf::ast::expression const& push_expr_to_tree(
      const std::shared_ptr<velox::exec::Expr>& expr);
  cudf::ast::expression const& multiple_inputs_to_pair_wise(
      const std::shared_ptr<velox::exec::Expr>& expr);
  static bool can_be_evaluated(const std::shared_ptr<velox::exec::Expr>& expr);
>>>>>>> 2eb238d1
};

// Create tree from Expr
// and collect precompute instructions for non-ast operations
cudf::ast::expression const& create_ast_tree(
    const std::shared_ptr<velox::exec::Expr>& expr,
    cudf::ast::tree& tree,
    std::vector<std::unique_ptr<cudf::scalar>>& scalars,
    const RowTypePtr& inputRowSchema,
    std::vector<PrecomputeInstruction>& precompute_instructions) {
  AstContext context{
      tree, scalars, {inputRowSchema}, {precompute_instructions}};
  return context.push_expr_to_tree(expr);
}

cudf::ast::expression const& create_ast_tree(
    const std::shared_ptr<velox::exec::Expr>& expr,
    cudf::ast::tree& tree,
    std::vector<std::unique_ptr<cudf::scalar>>& scalars,
    const RowTypePtr& leftRowSchema,
    const RowTypePtr& rightRowSchema,
    std::vector<PrecomputeInstruction>& left_precompute_instructions,
    std::vector<PrecomputeInstruction>& right_precompute_instructions) {
  AstContext context{
      tree,
      scalars,
      {leftRowSchema, rightRowSchema},
      {left_precompute_instructions, right_precompute_instructions}};
  return context.push_expr_to_tree(expr);
}

cudf::ast::expression const& AstContext::add_precompute_instruction(
    std::string const& name,
    std::string const& instruction) {
  for (size_t side_idx = 0; side_idx < inputRowSchema.size(); ++side_idx) {
    if (inputRowSchema[side_idx].get()->containsChild(name)) {
      auto column_index = inputRowSchema[side_idx].get()->getChildIdx(name);
      auto new_column_index = inputRowSchema[side_idx].get()->size() +
          precompute_instructions[side_idx].get().size();
      // This custom op should be added to input columns.
      precompute_instructions[side_idx].get().emplace_back(
          column_index, instruction, new_column_index);
      auto side = static_cast<cudf::ast::table_reference>(side_idx);
      return tree.push(cudf::ast::column_reference(new_column_index, side));
    }
  }
  VELOX_FAIL("Field not found, " + name);
}

// and/or could have more than 2 inputs,
// convert to pair wise and/or in this function
cudf::ast::expression const& AstContext::multiple_inputs_to_pair_wise(
    const std::shared_ptr<velox::exec::Expr>& expr) {
  using operation = cudf::ast::operation;

  const auto& name = expr->name();
  auto len = expr->inputs().size();
  // Create a simple chain of operations
  auto result = &push_expr_to_tree(expr->inputs()[0]);

  // Chain the rest of the inputs sequentially
  for (size_t i = 1; i < len; i++) {
    auto const& next_input = push_expr_to_tree(expr->inputs()[i]);
    result = &tree.push(operation{binary_ops.at(name), *result, next_input});
  }
  return *result;
}

// and/or could have more than 2 inputs,
// convert to pair wise and/or in this function
cudf::ast::expression const& AstContext::multiple_inputs_to_pair_wise(
    const std::shared_ptr<velox::exec::Expr>& expr) {
  using operation = cudf::ast::operation;

  const auto& name = expr->name();
  auto len = expr->inputs().size();
  // Create a simple chain of operations
  auto result = &push_expr_to_tree(expr->inputs()[0]);

  // Chain the rest of the inputs sequentially
  for (size_t i = 1; i < len; i++) {
    auto const& next_input = push_expr_to_tree(expr->inputs()[i]);
    result = &tree.push(operation{binary_ops.at(name), *result, next_input});
  }
  return *result;
}

cudf::ast::expression const& AstContext::push_expr_to_tree(
    const std::shared_ptr<velox::exec::Expr>& expr) {
  using op = cudf::ast::ast_operator;
  using operation = cudf::ast::operation;
  using velox::exec::ConstantExpr;
  using velox::exec::FieldReference;

  auto& name = expr->name();
  auto len = expr->inputs().size();

  if (name == "literal") {
    auto c = dynamic_cast<ConstantExpr*>(expr.get());
    VELOX_CHECK_NOT_NULL(c, "literal expression should be ConstantExpr");
    auto value = c->value();
    VELOX_CHECK(value->isConstantEncoding());
    // convert to cudf scalar
    return tree.push(createLiteral(value, scalars));
  } else if (binary_ops.find(name) != binary_ops.end()) {
    if (len > 2 and (name == "and" or name == "or")) {
      return multiple_inputs_to_pair_wise(expr);
    }
    VELOX_CHECK_EQ(len, 2);
    auto const& op1 = push_expr_to_tree(expr->inputs()[0]);
    auto const& op2 = push_expr_to_tree(expr->inputs()[1]);
    return tree.push(operation{binary_ops.at(name), op1, op2});
  } else if (unary_ops.find(name) != unary_ops.end()) {
    VELOX_CHECK_EQ(len, 1);
    auto const& op1 = push_expr_to_tree(expr->inputs()[0]);
    return tree.push(operation{unary_ops.at(name), op1});
  } else if (name == "between") {
    VELOX_CHECK_EQ(len, 3);
    auto const& value = push_expr_to_tree(expr->inputs()[0]);
    auto const& lower = push_expr_to_tree(expr->inputs()[1]);
    auto const& upper = push_expr_to_tree(expr->inputs()[2]);
    // construct between(op2, op3) using >= and <=
    auto const& ge_lower =
        tree.push(operation{op::GREATER_EQUAL, value, lower});
    auto const& le_upper = tree.push(operation{op::LESS_EQUAL, value, upper});
    return tree.push(operation{op::NULL_LOGICAL_AND, ge_lower, le_upper});
  } else if (name == "in") {
    // number of inputs is variable. >=2
    VELOX_CHECK_EQ(len, 2);
    // actually len is 2, second input is ARRAY
    auto const& op1 = push_expr_to_tree(expr->inputs()[0]);
    auto c = dynamic_cast<ConstantExpr*>(expr->inputs()[1].get());
    VELOX_CHECK_NOT_NULL(c, "literal expression should be ConstantExpr");
    auto value = c->value();
    VELOX_CHECK_NOT_NULL(value, "ConstantExpr value is null");

    // Use the new createLiteralsFromArray function to get literals
    auto literals = createLiteralsFromArray(value, scalars);

    // Create equality expressions for each literal and OR them together
    std::vector<const cudf::ast::expression*> expr_vec;
    for (auto& literal : literals) {
      auto const& opi = tree.push(std::move(literal));
      auto const& logical_node = tree.push(operation{op::EQUAL, op1, opi});
      expr_vec.push_back(&logical_node);
    }

    // Handle empty IN list case
    if (expr_vec.empty()) {
      // FAIL
      VELOX_FAIL("Empty IN list");
      // Return FALSE for empty IN list
      // auto falseValue = std::make_shared<ConstantVector<bool>>(
      //     value->pool(), 1, false, TypeKind::BOOLEAN, false);
      // return tree.push(createLiteral(falseValue, scalars));
    }

    // OR all logical nodes
    auto* result = expr_vec[0];
    for (size_t i = 1; i < expr_vec.size(); i++) {
      auto const& tree_node =
          tree.push(operation{op::NULL_LOGICAL_OR, *result, *expr_vec[i]});
      result = &tree_node;
    }
    return *result;
  } else if (name == "cast") {
    VELOX_CHECK_EQ(len, 1);
    auto const& op1 = push_expr_to_tree(expr->inputs()[0]);
    if (expr->type()->kind() == TypeKind::INTEGER) {
      // No int32 cast in cudf ast
      return tree.push(operation{op::CAST_TO_INT64, op1});
    } else if (expr->type()->kind() == TypeKind::BIGINT) {
      return tree.push(operation{op::CAST_TO_INT64, op1});
    } else if (expr->type()->kind() == TypeKind::DOUBLE) {
      return tree.push(operation{op::CAST_TO_FLOAT64, op1});
    } else {
      VELOX_FAIL("Unsupported type for cast operation");
    }
  } else if (name == "switch") {
    VELOX_CHECK_EQ(len, 3);
    // check if input[1], input[2] are literals 1 and 0.
    // then simplify as typecast bool to int
    auto c1 = dynamic_cast<ConstantExpr*>(expr->inputs()[1].get());
    auto c2 = dynamic_cast<ConstantExpr*>(expr->inputs()[2].get());
    if (c1 and c1->toString() == "1:BIGINT" and c2 and
        c2->toString() == "0:BIGINT") {
      auto const& op1 = push_expr_to_tree(expr->inputs()[0]);
      return tree.push(operation{op::CAST_TO_INT64, op1});
    } else if (c2 and c2->toString() == "0:DOUBLE") {
      auto const& op1 = push_expr_to_tree(expr->inputs()[0]);
      auto const& op1d = tree.push(operation{op::CAST_TO_FLOAT64, op1});
      auto const& op2 = push_expr_to_tree(expr->inputs()[1]);
      return tree.push(operation{op::MUL, op1d, op2});
    } else {
      VELOX_NYI("Unsupported switch complex operation " + expr->toString());
    }
  } else if (name == "year") {
    VELOX_CHECK_EQ(len, 1);
    // ensure expr->inputs()[0] is a field
    auto fieldExpr =
        std::dynamic_pointer_cast<FieldReference>(expr->inputs()[0]);
    VELOX_CHECK_NOT_NULL(fieldExpr, "Expression is not a field");

    auto const& col_ref = add_precompute_instruction(fieldExpr->name(), "year");

    // cast to big int
    return tree.push(operation{op::CAST_TO_INT64, col_ref});
  } else if (name == "length") {
    VELOX_CHECK_EQ(len, 1);
    // ensure expr->inputs()[0] is a field
    auto fieldExpr =
        std::dynamic_pointer_cast<FieldReference>(expr->inputs()[0]);
    VELOX_CHECK_NOT_NULL(fieldExpr, "Expression is not a field");

    auto const& col_ref =
        add_precompute_instruction(fieldExpr->name(), "length");

    return tree.push(operation{op::CAST_TO_INT64, col_ref});
  } else if (name == "substr") {
    // add precompute instruction, special handling col_ref during ast
    // evaluation
    VELOX_CHECK_EQ(len, 3);
    auto fieldExpr =
        std::dynamic_pointer_cast<FieldReference>(expr->inputs()[0]);
    VELOX_CHECK_NOT_NULL(fieldExpr, "Expression is not a field");

    auto c1 = dynamic_cast<ConstantExpr*>(expr->inputs()[1].get());
    auto c2 = dynamic_cast<ConstantExpr*>(expr->inputs()[2].get());
    std::string substr_expr =
        "substr " + c1->value()->toString(0) + " " + c2->value()->toString(0);

    return add_precompute_instruction(fieldExpr->name(), substr_expr);
  } else if (name == "like") {
    VELOX_CHECK_EQ(len, 2);

    auto fieldExpr =
        std::dynamic_pointer_cast<FieldReference>(expr->inputs()[0]);
    VELOX_CHECK_NOT_NULL(fieldExpr, "Expression is not a field");
    auto literalExpr =
        std::dynamic_pointer_cast<ConstantExpr>(expr->inputs()[1]);
    VELOX_CHECK_NOT_NULL(literalExpr, "Expression is not a literal");

    createLiteral(literalExpr->value(), scalars);

    std::string like_expr = "like " + std::to_string(scalars.size() - 1);

    return add_precompute_instruction(fieldExpr->name(), like_expr);
  } else if (auto fieldExpr = std::dynamic_pointer_cast<FieldReference>(expr)) {
    // Refer to the appropriate side
    for (size_t side_idx = 0; side_idx < inputRowSchema.size(); ++side_idx) {
      auto& schema = inputRowSchema[side_idx];
      if (schema.get()->containsChild(name)) {
        auto column_index = schema.get()->getChildIdx(name);
        auto side = static_cast<cudf::ast::table_reference>(side_idx);
        return tree.push(cudf::ast::column_reference(column_index, side));
      }
    }
    VELOX_FAIL("Field not found, " + name);
  } else {
    std::cerr << "Unsupported expression: " << expr->toString() << std::endl;
    VELOX_FAIL("Unsupported expression: " + name);
  }
}

void addPrecomputedColumns(
    std::vector<std::unique_ptr<cudf::column>>& input_table_columns,
    const std::vector<PrecomputeInstruction>& precompute_instructions,
    const std::vector<std::unique_ptr<cudf::scalar>>& scalars,
    rmm::cuda_stream_view stream) {
  for (const auto& instruction : precompute_instructions) {
    auto [dependent_column_index, ins_name, new_column_index] = instruction;
    if (ins_name == "year") {
      auto new_column = cudf::datetime::extract_datetime_component(
          input_table_columns[dependent_column_index]->view(),
          cudf::datetime::datetime_component::YEAR,
          stream,
          cudf::get_current_device_resource_ref());
      input_table_columns.emplace_back(std::move(new_column));
    } else if (ins_name == "length") {
      auto new_column = cudf::strings::count_characters(
          input_table_columns[dependent_column_index]->view(),
          stream,
          cudf::get_current_device_resource_ref());
      input_table_columns.emplace_back(std::move(new_column));
    } else if (ins_name.rfind("substr", 0) == 0) {
      std::istringstream iss(ins_name.substr(6));
      int begin_value, length;
      iss >> begin_value >> length;
      auto begin_scalar = cudf::numeric_scalar<cudf::size_type>(
          begin_value - 1,
          true,
          stream,
          cudf::get_current_device_resource_ref());
      auto end_scalar = cudf::numeric_scalar<cudf::size_type>(
          begin_value - 1 + length,
          true,
          stream,
          cudf::get_current_device_resource_ref());
      auto step_scalar = cudf::numeric_scalar<cudf::size_type>(
          1, true, stream, cudf::get_current_device_resource_ref());
      auto new_column = cudf::strings::slice_strings(
          input_table_columns[dependent_column_index]->view(),
          begin_scalar,
          end_scalar,
          step_scalar,
          stream,
          cudf::get_current_device_resource_ref());
      input_table_columns.emplace_back(std::move(new_column));
    } else if (ins_name.rfind("like", 0) == 0) {
      auto scalar_index = std::stoi(ins_name.substr(4));
      auto new_column = cudf::strings::like(
          input_table_columns[dependent_column_index]->view(),
          *static_cast<cudf::string_scalar*>(scalars[scalar_index].get()),
          cudf::string_scalar(
              "", true, stream, cudf::get_current_device_resource_ref()),
          stream,
          cudf::get_current_device_resource_ref());
      input_table_columns.emplace_back(std::move(new_column));
    } else {
      VELOX_FAIL("Unsupported precompute operation " + ins_name);
    }
  }
}

ExpressionEvaluator::ExpressionEvaluator(
    const std::vector<std::shared_ptr<velox::exec::Expr>>& exprs,
    const RowTypePtr& inputRowSchema) {
  exprAst_.reserve(exprs.size());
  for (const auto& expr : exprs) {
    cudf::ast::tree tree;
    create_ast_tree(
        expr, tree, scalars_, inputRowSchema, precompute_instructions_);
    exprAst_.emplace_back(std::move(tree));
  }
}

void ExpressionEvaluator::close() {
  exprAst_.clear();
  scalars_.clear();
  precompute_instructions_.clear();
}

std::vector<std::unique_ptr<cudf::column>> ExpressionEvaluator::compute(
    std::vector<std::unique_ptr<cudf::column>>& input_table_columns,
    rmm::cuda_stream_view stream,
    rmm::device_async_resource_ref mr) {
  auto num_columns = input_table_columns.size();
  addPrecomputedColumns(
      input_table_columns, precompute_instructions_, scalars_, stream);
  auto ast_input_table =
      std::make_unique<cudf::table>(std::move(input_table_columns));
  auto ast_input_table_view = ast_input_table->view();
  std::vector<std::unique_ptr<cudf::column>> columns;
  for (auto& tree : exprAst_) {
    if (auto col_ref_ptr =
            dynamic_cast<cudf::ast::column_reference const*>(&tree.back())) {
      auto col = std::make_unique<cudf::column>(
          ast_input_table_view.column(col_ref_ptr->get_column_index()),
          stream,
          mr);
      columns.emplace_back(std::move(col));
    } else {
      auto col =
          cudf::compute_column(ast_input_table_view, tree.back(), stream, mr);
      columns.emplace_back(std::move(col));
    }
  }
  input_table_columns = ast_input_table->release();
  input_table_columns.resize(num_columns);
  return columns;
}

bool ExpressionEvaluator::can_be_evaluated(
    const std::vector<std::shared_ptr<velox::exec::Expr>>& exprs) {
  return std::all_of(exprs.begin(), exprs.end(), detail::can_be_evaluated);
}
} // namespace facebook::velox::cudf_velox<|MERGE_RESOLUTION|>--- conflicted
+++ resolved
@@ -191,12 +191,7 @@
             elements->type()->toString());
       }
     } else {
-<<<<<<< HEAD
-      VELOX_FAIL("Expected ARRAY encoding but got: {}");
-      // vector->encoding());
-=======
       VELOX_FAIL("Expected ARRAY encoding");
->>>>>>> 2eb238d1
     }
   } else {
     VELOX_FAIL("Expected constant vector for IN list");
@@ -253,7 +248,6 @@
   // All members are references
   cudf::ast::tree& tree;
   std::vector<std::unique_ptr<cudf::scalar>>& scalars;
-<<<<<<< HEAD
   cudf::ast::expression const& multiple_inputs_to_pair_wise(
       const std::shared_ptr<velox::exec::Expr>& expr);
   const std::vector<std::reference_wrapper<const RowTypePtr>> inputRowSchema;
@@ -264,16 +258,6 @@
   cudf::ast::expression const& add_precompute_instruction(
       std::string const& name,
       std::string const& instruction);
-=======
-  const RowTypePtr& inputRowSchema;
-  std::vector<PrecomputeInstruction>& precompute_instructions;
-
-  cudf::ast::expression const& push_expr_to_tree(
-      const std::shared_ptr<velox::exec::Expr>& expr);
-  cudf::ast::expression const& multiple_inputs_to_pair_wise(
-      const std::shared_ptr<velox::exec::Expr>& expr);
-  static bool can_be_evaluated(const std::shared_ptr<velox::exec::Expr>& expr);
->>>>>>> 2eb238d1
 };
 
 // Create tree from Expr
@@ -321,25 +305,6 @@
     }
   }
   VELOX_FAIL("Field not found, " + name);
-}
-
-// and/or could have more than 2 inputs,
-// convert to pair wise and/or in this function
-cudf::ast::expression const& AstContext::multiple_inputs_to_pair_wise(
-    const std::shared_ptr<velox::exec::Expr>& expr) {
-  using operation = cudf::ast::operation;
-
-  const auto& name = expr->name();
-  auto len = expr->inputs().size();
-  // Create a simple chain of operations
-  auto result = &push_expr_to_tree(expr->inputs()[0]);
-
-  // Chain the rest of the inputs sequentially
-  for (size_t i = 1; i < len; i++) {
-    auto const& next_input = push_expr_to_tree(expr->inputs()[i]);
-    result = &tree.push(operation{binary_ops.at(name), *result, next_input});
-  }
-  return *result;
 }
 
 // and/or could have more than 2 inputs,
