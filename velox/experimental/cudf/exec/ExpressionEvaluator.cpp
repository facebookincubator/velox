/*
 * Copyright (c) Facebook, Inc. and its affiliates.
 *
 * Licensed under the Apache License, Version 2.0 (the "License");
 * you may not use this file except in compliance with the License.
 * You may obtain a copy of the License at
 *
 *     http://www.apache.org/licenses/LICENSE-2.0
 *
 * Unless required by applicable law or agreed to in writing, software
 * distributed under the License is distributed on an "AS IS" BASIS,
 * WITHOUT WARRANTIES OR CONDITIONS OF ANY KIND, either express or implied.
 * See the License for the specific language governing permissions and
 * limitations under the License.
 */
#include "velox/experimental/cudf/exec/ExpressionEvaluator.h"
#include "velox/experimental/cudf/exec/Utilities.h"
#include "velox/expression/ConstantExpr.h"
#include "velox/expression/FieldReference.h"
#include "velox/type/Type.h"
#include "velox/vector/BaseVector.h"
#include "velox/vector/ComplexVector.h"
#include "velox/vector/ConstantVector.h"
#include "velox/vector/VectorTypeUtils.h"

#include <cudf/datetime.hpp>
#include <cudf/strings/attributes.hpp>
#include <cudf/strings/contains.hpp>
#include <cudf/strings/slice.hpp>
#include <cudf/table/table.hpp>
#include <cudf/transform.hpp>

#include <sstream>

namespace facebook::velox::cudf_velox {
namespace {
template <TypeKind kind>
cudf::ast::literal make_scalar_and_literal(
    const VectorPtr& vector,
    std::vector<std::unique_ptr<cudf::scalar>>& scalars,
    size_t at_index = 0) {
  using T = typename facebook::velox::KindToFlatVector<kind>::WrapperType;
  auto stream = cudf::get_default_stream();
  auto mr = cudf::get_current_device_resource_ref();
  const auto& type = vector->type();

  if constexpr (cudf::is_fixed_width<T>()) {
    auto constVector = vector->as<facebook::velox::SimpleVector<T>>();
    VELOX_CHECK_NOT_NULL(constVector, "ConstantVector is null");
    T value = constVector->valueAt(at_index);
    // check if decimal (unsupported by ast), if interval, if date
    if (type->isShortDecimal()) {
      VELOX_FAIL("Short decimal not supported");
      /* TODO: enable after rewriting using binary ops
      using CudfDecimalType = cudf::numeric::decimal64;
      using cudfScalarType = cudf::fixed_point_scalar<CudfDecimalType>;
      auto scalar = std::make_unique<cudfScalarType>(value,
                    type->scale(),
                     true,
                     stream,
                     mr);
      scalars.emplace_back(std::move(scalar));
      return cudf::ast::literal{
          *static_cast<cudfScalarType*>(scalars.back().get())};
      */
    } else if (type->isLongDecimal()) {
      VELOX_FAIL("Long decimal not supported");
      /* TODO: enable after rewriting using binary ops
      using CudfDecimalType = cudf::numeric::decimal128;
      using cudfScalarType = cudf::fixed_point_scalar<CudfDecimalType>;
      auto scalar = std::make_unique<cudfScalarType>(value,
                    type->scale(),
                     true,
                     stream,
                     mr);
      scalars.emplace_back(std::move(scalar));
      return cudf::ast::literal{
          *static_cast<cudfScalarType*>(scalars.back().get())};
      */
    } else if (type->isIntervalYearMonth()) {
      // no support for interval year month in cudf
      VELOX_FAIL("Interval year month not supported");
    } else if (type->isIntervalDayTime()) {
      using CudfDurationType = cudf::duration_ms;
      if constexpr (std::is_same_v<T, CudfDurationType::rep>) {
        using cudfScalarType = cudf::duration_scalar<CudfDurationType>;
        auto scalar = std::make_unique<cudfScalarType>(value, true, stream, mr);
        scalars.emplace_back(std::move(scalar));
        return cudf::ast::literal{
            *static_cast<cudfScalarType*>(scalars.back().get())};
      }
    } else if (type->isDate()) {
      using CudfDateType = cudf::timestamp_D;
      if constexpr (std::is_same_v<T, CudfDateType::rep>) {
        using cudfScalarType = cudf::timestamp_scalar<CudfDateType>;
        auto scalar = std::make_unique<cudfScalarType>(value, true, stream, mr);
        scalars.emplace_back(std::move(scalar));
        return cudf::ast::literal{
            *static_cast<cudfScalarType*>(scalars.back().get())};
      }
    } else {
      // store scalar and use its reference in the literal
      using cudfScalarType = cudf::numeric_scalar<T>;
      scalars.emplace_back(
          std::make_unique<cudfScalarType>(value, true, stream, mr));
      return cudf::ast::literal{
          *static_cast<cudfScalarType*>(scalars.back().get())};
    }
    VELOX_FAIL("Unsupported base type for literal");
  } else if (kind == TypeKind::VARCHAR) {
    auto constVector = vector->as<facebook::velox::SimpleVector<StringView>>();
    auto value = constVector->valueAt(at_index);
    std::string_view stringValue = static_cast<std::string_view>(value);
    scalars.emplace_back(
        std::make_unique<cudf::string_scalar>(stringValue, true, stream, mr));
    return cudf::ast::literal{
        *static_cast<cudf::string_scalar*>(scalars.back().get())};
  } else {
    // TODO for non-numeric types too.
    VELOX_NYI(
        "Non-numeric types not yet implemented for kind " +
        mapTypeKindToName(kind));
  }
}

cudf::ast::literal createLiteral(
    const VectorPtr& vector,
    std::vector<std::unique_ptr<cudf::scalar>>& scalars,
    size_t at_index = 0) {
  const auto kind = vector->typeKind();
  return VELOX_DYNAMIC_TYPE_DISPATCH_ALL(
      make_scalar_and_literal, kind, std::move(vector), scalars, at_index);
}

// Helper function to extract literals from array elements based on type
void extractArrayLiterals(
    const ArrayVector* arrayVector,
    std::vector<cudf::ast::literal>& literals,
    std::vector<std::unique_ptr<cudf::scalar>>& scalars,
    vector_size_t offset,
    vector_size_t size) {
  auto elements = arrayVector->elements();

  for (auto i = offset; i < offset + size; ++i) {
    if (elements->isNullAt(i)) {
      // Skip null values for IN expressions
      continue;
    } else {
      literals.emplace_back(createLiteral(elements, scalars, i));
    }
  }
}

// Function to create literals from an array vector
std::vector<cudf::ast::literal> createLiteralsFromArray(
    const VectorPtr& vector,
    std::vector<std::unique_ptr<cudf::scalar>>& scalars) {
  std::vector<cudf::ast::literal> literals;

  // Check if it's a constant vector containing an array
  if (vector->isConstantEncoding()) {
    auto constantVector = vector->asUnchecked<ConstantVector<ComplexType>>();
    if (constantVector->isNullAt(0)) {
      // Return empty vector for null array
      return literals;
    }

    auto valueVector = constantVector->valueVector();
    if (valueVector->encoding() == VectorEncoding::Simple::ARRAY) {
      auto arrayVector = valueVector->as<ArrayVector>();
      auto index = constantVector->index();
      auto size = arrayVector->sizeAt(index);
      if (size == 0) {
        // Return empty vector for empty array
        return literals;
      }

      auto offset = arrayVector->offsetAt(index);
      auto elements = arrayVector->elements();

      // Handle different element types
      if (elements->isScalar()) {
        literals.reserve(size);
        extractArrayLiterals(arrayVector, literals, scalars, offset, size);
      } else if (elements->typeKind() == TypeKind::ARRAY) {
        // Nested arrays not supported in IN expressions
        VELOX_FAIL("Nested arrays not supported in IN expressions");
      } else {
        VELOX_FAIL(
            "Unsupported element type in array: {}",
            elements->type()->toString());
      }
    } else {
      VELOX_FAIL("Expected ARRAY encoding");
    }
  } else {
    VELOX_FAIL("Expected constant vector for IN list");
  }

  return literals;
}
} // namespace

using op = cudf::ast::ast_operator;
const std::map<std::string, op> binary_ops = {
    {"plus", op::ADD},
    {"minus", op::SUB},
    {"multiply", op::MUL},
    {"divide", op::DIV},
    {"eq", op::EQUAL},
    {"neq", op::NOT_EQUAL},
    {"lt", op::LESS},
    {"gt", op::GREATER},
    {"lte", op::LESS_EQUAL},
    {"gte", op::GREATER_EQUAL},
    {"and", op::NULL_LOGICAL_AND},
    {"or", op::NULL_LOGICAL_OR}};

const std::map<std::string, op> unary_ops = {{"not", op::NOT}};

const std::unordered_set<std::string> supported_ops = {
    "literal",
    "between",
    "in",
    "cast",
    "switch",
    "year",
    "length",
    "substr",
    "like"};

namespace detail {

bool can_be_evaluated(const std::shared_ptr<velox::exec::Expr>& expr) {
  const auto& name = expr->name();
  if (supported_ops.count(name) || binary_ops.count(name) ||
      unary_ops.count(name)) {
    return std::all_of(
        expr->inputs().begin(), expr->inputs().end(), can_be_evaluated);
  }
  return std::dynamic_pointer_cast<velox::exec::FieldReference>(expr) !=
      nullptr;
}

} // namespace detail

struct AstContext {
  cudf::ast::tree& tree;
  std::vector<std::unique_ptr<cudf::scalar>>& scalars;
<<<<<<< HEAD
  const std::vector<RowTypePtr> inputRowSchema;
  const std::vector<std::reference_wrapper<std::vector<PrecomputeInstruction>>>
      precompute_instructions;
  cudf::ast::expression const& push_expr_to_tree(
      const std::shared_ptr<velox::exec::Expr>& expr);
  cudf::ast::expression const& add_precompute_instruction(
      std::string const& name,
      std::string const& instruction);
=======
  const RowTypePtr& inputRowSchema;
  std::vector<PrecomputeInstruction>& precompute_instructions;

  cudf::ast::expression const& push_expr_to_tree(
      const std::shared_ptr<velox::exec::Expr>& expr);
  cudf::ast::expression const& multiple_inputs_to_pair_wise(
      const std::shared_ptr<velox::exec::Expr>& expr);
  static bool can_be_evaluated(const std::shared_ptr<velox::exec::Expr>& expr);
>>>>>>> 4bc9e284
};

// Create tree from Expr
// and collect precompute instructions for non-ast operations
cudf::ast::expression const& create_ast_tree(
    const std::shared_ptr<velox::exec::Expr>& expr,
    cudf::ast::tree& tree,
    std::vector<std::unique_ptr<cudf::scalar>>& scalars,
    const RowTypePtr& inputRowSchema,
    std::vector<PrecomputeInstruction>& precompute_instructions) {
  AstContext context{
      tree, scalars, {inputRowSchema}, {precompute_instructions}};
  return context.push_expr_to_tree(expr);
}

cudf::ast::expression const& create_ast_tree(
    const std::shared_ptr<velox::exec::Expr>& expr,
    cudf::ast::tree& tree,
    std::vector<std::unique_ptr<cudf::scalar>>& scalars,
    const RowTypePtr& leftRowSchema,
    const RowTypePtr& rightRowSchema,
    std::vector<PrecomputeInstruction>& left_precompute_instructions,
    std::vector<PrecomputeInstruction>& right_precompute_instructions) {
  AstContext context{
      tree,
      scalars,
      {leftRowSchema, rightRowSchema},
      {left_precompute_instructions, right_precompute_instructions}};
  return context.push_expr_to_tree(expr);
}

cudf::ast::expression const& AstContext::add_precompute_instruction(
    std::string const& name,
    std::string const& instruction) {
  for (size_t side_idx = 0; side_idx < inputRowSchema.size(); ++side_idx) {
    if (inputRowSchema[side_idx].get()->containsChild(name)) {
      auto column_index = inputRowSchema[side_idx].get()->getChildIdx(name);
      auto new_column_index = inputRowSchema[side_idx].get()->size() +
          precompute_instructions[side_idx].get().size();
      // This custom op should be added to input columns.
      precompute_instructions[side_idx].get().emplace_back(
          column_index, instruction, new_column_index);
      auto side = static_cast<cudf::ast::table_reference>(side_idx);
      return tree.push(cudf::ast::column_reference(new_column_index, side));
    }
  }
  VELOX_FAIL("Field not found, " + name);
}

// and/or could have more than 2 inputs,
// convert to pair wise and/or in this function
cudf::ast::expression const& AstContext::multiple_inputs_to_pair_wise(
    const std::shared_ptr<velox::exec::Expr>& expr) {
  using operation = cudf::ast::operation;

  const auto& name = expr->name();
  auto len = expr->inputs().size();
  // Create a simple chain of operations
  auto result = &push_expr_to_tree(expr->inputs()[0]);

  // Chain the rest of the inputs sequentially
  for (size_t i = 1; i < len; i++) {
    auto const& next_input = push_expr_to_tree(expr->inputs()[i]);
    result = &tree.push(operation{binary_ops.at(name), *result, next_input});
  }
  return *result;
}

cudf::ast::expression const& AstContext::push_expr_to_tree(
    const std::shared_ptr<velox::exec::Expr>& expr) {
  using op = cudf::ast::ast_operator;
  using operation = cudf::ast::operation;
  using velox::exec::ConstantExpr;
  using velox::exec::FieldReference;

  auto& name = expr->name();
  auto len = expr->inputs().size();

  if (name == "literal") {
    auto c = dynamic_cast<ConstantExpr*>(expr.get());
    VELOX_CHECK_NOT_NULL(c, "literal expression should be ConstantExpr");
    auto value = c->value();
    VELOX_CHECK(value->isConstantEncoding());
    // convert to cudf scalar
    return tree.push(createLiteral(value, scalars));
  } else if (binary_ops.find(name) != binary_ops.end()) {
    if (len > 2 and (name == "and" or name == "or")) {
      return multiple_inputs_to_pair_wise(expr);
    }
    VELOX_CHECK_EQ(len, 2);
    auto const& op1 = push_expr_to_tree(expr->inputs()[0]);
    auto const& op2 = push_expr_to_tree(expr->inputs()[1]);
    return tree.push(operation{binary_ops.at(name), op1, op2});
  } else if (unary_ops.find(name) != unary_ops.end()) {
    VELOX_CHECK_EQ(len, 1);
    auto const& op1 = push_expr_to_tree(expr->inputs()[0]);
    return tree.push(operation{unary_ops.at(name), op1});
  } else if (name == "between") {
    VELOX_CHECK_EQ(len, 3);
    auto const& value = push_expr_to_tree(expr->inputs()[0]);
    auto const& lower = push_expr_to_tree(expr->inputs()[1]);
    auto const& upper = push_expr_to_tree(expr->inputs()[2]);
    // construct between(op2, op3) using >= and <=
    auto const& ge_lower =
        tree.push(operation{op::GREATER_EQUAL, value, lower});
    auto const& le_upper = tree.push(operation{op::LESS_EQUAL, value, upper});
    return tree.push(operation{op::NULL_LOGICAL_AND, ge_lower, le_upper});
  } else if (name == "in") {
    // number of inputs is variable. >=2
    VELOX_CHECK_EQ(len, 2);
    // actually len is 2, second input is ARRAY
    auto const& op1 = push_expr_to_tree(expr->inputs()[0]);
    auto c = dynamic_cast<ConstantExpr*>(expr->inputs()[1].get());
    VELOX_CHECK_NOT_NULL(c, "literal expression should be ConstantExpr");
    auto value = c->value();
    VELOX_CHECK_NOT_NULL(value, "ConstantExpr value is null");

    // Use the new createLiteralsFromArray function to get literals
    auto literals = createLiteralsFromArray(value, scalars);

    // Create equality expressions for each literal and OR them together
    std::vector<const cudf::ast::expression*> expr_vec;
    for (auto& literal : literals) {
      auto const& opi = tree.push(std::move(literal));
      auto const& logical_node = tree.push(operation{op::EQUAL, op1, opi});
      expr_vec.push_back(&logical_node);
    }

    // Handle empty IN list case
    if (expr_vec.empty()) {
      // FAIL
      VELOX_FAIL("Empty IN list");
      // Return FALSE for empty IN list
      // auto falseValue = std::make_shared<ConstantVector<bool>>(
      //     value->pool(), 1, false, TypeKind::BOOLEAN, false);
      // return tree.push(createLiteral(falseValue, scalars));
    }

    // OR all logical nodes
    auto* result = expr_vec[0];
    for (size_t i = 1; i < expr_vec.size(); i++) {
      auto const& tree_node =
          tree.push(operation{op::NULL_LOGICAL_OR, *result, *expr_vec[i]});
      result = &tree_node;
    }
    return *result;
  } else if (name == "cast") {
    VELOX_CHECK_EQ(len, 1);
    auto const& op1 = push_expr_to_tree(expr->inputs()[0]);
    if (expr->type()->kind() == TypeKind::INTEGER) {
      // No int32 cast in cudf ast
      return tree.push(operation{op::CAST_TO_INT64, op1});
    } else if (expr->type()->kind() == TypeKind::BIGINT) {
      return tree.push(operation{op::CAST_TO_INT64, op1});
    } else if (expr->type()->kind() == TypeKind::DOUBLE) {
      return tree.push(operation{op::CAST_TO_FLOAT64, op1});
    } else {
      VELOX_FAIL("Unsupported type for cast operation");
    }
  } else if (name == "switch") {
    VELOX_CHECK_EQ(len, 3);
    // check if input[1], input[2] are literals 1 and 0.
    // then simplify as typecast bool to int
    auto c1 = dynamic_cast<ConstantExpr*>(expr->inputs()[1].get());
    auto c2 = dynamic_cast<ConstantExpr*>(expr->inputs()[2].get());
    if (c1 and c1->toString() == "1:BIGINT" and c2 and
        c2->toString() == "0:BIGINT") {
      auto const& op1 = push_expr_to_tree(expr->inputs()[0]);
      return tree.push(operation{op::CAST_TO_INT64, op1});
    } else if (c2 and c2->toString() == "0:DOUBLE") {
      auto const& op1 = push_expr_to_tree(expr->inputs()[0]);
      auto const& op1d = tree.push(operation{op::CAST_TO_FLOAT64, op1});
      auto const& op2 = push_expr_to_tree(expr->inputs()[1]);
      return tree.push(operation{op::MUL, op1d, op2});
    } else {
      VELOX_NYI("Unsupported switch complex operation " + expr->toString());
    }
  } else if (name == "year") {
    VELOX_CHECK_EQ(len, 1);
    // ensure expr->inputs()[0] is a field
    auto fieldExpr =
        std::dynamic_pointer_cast<FieldReference>(expr->inputs()[0]);
    VELOX_CHECK_NOT_NULL(fieldExpr, "Expression is not a field");

    auto const& col_ref = add_precompute_instruction(fieldExpr->name(), "year");

    // cast to big int
    return tree.push(operation{op::CAST_TO_INT64, col_ref});
  } else if (name == "length") {
    VELOX_CHECK_EQ(len, 1);
    // ensure expr->inputs()[0] is a field
    auto fieldExpr =
        std::dynamic_pointer_cast<FieldReference>(expr->inputs()[0]);
    VELOX_CHECK_NOT_NULL(fieldExpr, "Expression is not a field");

    auto const& col_ref =
        add_precompute_instruction(fieldExpr->name(), "length");

    return tree.push(operation{op::CAST_TO_INT64, col_ref});
  } else if (name == "substr") {
    // add precompute instruction, special handling col_ref during ast
    // evaluation
    VELOX_CHECK_EQ(len, 3);
    auto fieldExpr =
        std::dynamic_pointer_cast<FieldReference>(expr->inputs()[0]);
    VELOX_CHECK_NOT_NULL(fieldExpr, "Expression is not a field");

    auto c1 = dynamic_cast<ConstantExpr*>(expr->inputs()[1].get());
    auto c2 = dynamic_cast<ConstantExpr*>(expr->inputs()[2].get());
    std::string substr_expr =
        "substr " + c1->value()->toString(0) + " " + c2->value()->toString(0);

    return add_precompute_instruction(fieldExpr->name(), substr_expr);
  } else if (name == "like") {
    VELOX_CHECK_EQ(len, 2);

    auto fieldExpr =
        std::dynamic_pointer_cast<FieldReference>(expr->inputs()[0]);
    VELOX_CHECK_NOT_NULL(fieldExpr, "Expression is not a field");
    auto literalExpr =
        std::dynamic_pointer_cast<ConstantExpr>(expr->inputs()[1]);
    VELOX_CHECK_NOT_NULL(literalExpr, "Expression is not a literal");

    createLiteral(literalExpr->value(), scalars);

    std::string like_expr = "like " + std::to_string(scalars.size() - 1);

    return add_precompute_instruction(fieldExpr->name(), like_expr);
  } else if (auto fieldExpr = std::dynamic_pointer_cast<FieldReference>(expr)) {
    // Refer to the appropriate side
    for (size_t side_idx = 0; side_idx < inputRowSchema.size(); ++side_idx) {
      auto& schema = inputRowSchema[side_idx];
      if (schema.get()->containsChild(name)) {
        auto column_index = schema.get()->getChildIdx(name);
        auto side = static_cast<cudf::ast::table_reference>(side_idx);
        return tree.push(cudf::ast::column_reference(column_index, side));
      }
    }
    VELOX_FAIL("Field not found, " + name);
  } else {
    std::cerr << "Unsupported expression: " << expr->toString() << std::endl;
    VELOX_FAIL("Unsupported expression: " + name);
  }
}

void addPrecomputedColumns(
    std::vector<std::unique_ptr<cudf::column>>& input_table_columns,
    const std::vector<PrecomputeInstruction>& precompute_instructions,
    const std::vector<std::unique_ptr<cudf::scalar>>& scalars,
    rmm::cuda_stream_view stream) {
  for (const auto& instruction : precompute_instructions) {
    auto [dependent_column_index, ins_name, new_column_index] = instruction;
    if (ins_name == "year") {
      auto new_column = cudf::datetime::extract_datetime_component(
          input_table_columns[dependent_column_index]->view(),
          cudf::datetime::datetime_component::YEAR,
          stream,
          cudf::get_current_device_resource_ref());
      input_table_columns.emplace_back(std::move(new_column));
    } else if (ins_name == "length") {
      auto new_column = cudf::strings::count_characters(
          input_table_columns[dependent_column_index]->view(),
          stream,
          cudf::get_current_device_resource_ref());
      input_table_columns.emplace_back(std::move(new_column));
    } else if (ins_name.rfind("substr", 0) == 0) {
      std::istringstream iss(ins_name.substr(6));
      int begin_value, length;
      iss >> begin_value >> length;
      auto begin_scalar = cudf::numeric_scalar<cudf::size_type>(
          begin_value - 1,
          true,
          stream,
          cudf::get_current_device_resource_ref());
      auto end_scalar = cudf::numeric_scalar<cudf::size_type>(
          begin_value - 1 + length,
          true,
          stream,
          cudf::get_current_device_resource_ref());
      auto step_scalar = cudf::numeric_scalar<cudf::size_type>(
          1, true, stream, cudf::get_current_device_resource_ref());
      auto new_column = cudf::strings::slice_strings(
          input_table_columns[dependent_column_index]->view(),
          begin_scalar,
          end_scalar,
          step_scalar,
          stream,
          cudf::get_current_device_resource_ref());
      input_table_columns.emplace_back(std::move(new_column));
    } else if (ins_name.rfind("like", 0) == 0) {
      auto scalar_index = std::stoi(ins_name.substr(4));
      auto new_column = cudf::strings::like(
          input_table_columns[dependent_column_index]->view(),
          *static_cast<cudf::string_scalar*>(scalars[scalar_index].get()),
          cudf::string_scalar(
              "", true, stream, cudf::get_current_device_resource_ref()),
          stream,
          cudf::get_current_device_resource_ref());
      input_table_columns.emplace_back(std::move(new_column));
    } else {
      VELOX_FAIL("Unsupported precompute operation " + ins_name);
    }
  }
}

ExpressionEvaluator::ExpressionEvaluator(
    const std::vector<std::shared_ptr<velox::exec::Expr>>& exprs,
    const RowTypePtr& inputRowSchema) {
  exprAst_.reserve(exprs.size());
  for (const auto& expr : exprs) {
    cudf::ast::tree tree;
    create_ast_tree(
        expr, tree, scalars_, inputRowSchema, precompute_instructions_);
    exprAst_.emplace_back(std::move(tree));
  }
}

void ExpressionEvaluator::close() {
  exprAst_.clear();
  scalars_.clear();
  precompute_instructions_.clear();
}

std::vector<std::unique_ptr<cudf::column>> ExpressionEvaluator::compute(
    std::vector<std::unique_ptr<cudf::column>>& input_table_columns,
    rmm::cuda_stream_view stream,
    rmm::device_async_resource_ref mr) {
  auto num_columns = input_table_columns.size();
  addPrecomputedColumns(
      input_table_columns, precompute_instructions_, scalars_, stream);
  auto ast_input_table =
      std::make_unique<cudf::table>(std::move(input_table_columns));
  auto ast_input_table_view = ast_input_table->view();
  std::vector<std::unique_ptr<cudf::column>> columns;
  for (auto& tree : exprAst_) {
    if (auto col_ref_ptr =
            dynamic_cast<cudf::ast::column_reference const*>(&tree.back())) {
      auto col = std::make_unique<cudf::column>(
          ast_input_table_view.column(col_ref_ptr->get_column_index()),
          stream,
          mr);
      columns.emplace_back(std::move(col));
    } else {
      auto col =
          cudf::compute_column(ast_input_table_view, tree.back(), stream, mr);
      columns.emplace_back(std::move(col));
    }
  }
  input_table_columns = ast_input_table->release();
  input_table_columns.resize(num_columns);
  return columns;
}

bool ExpressionEvaluator::can_be_evaluated(
    const std::vector<std::shared_ptr<velox::exec::Expr>>& exprs) {
  return std::all_of(exprs.begin(), exprs.end(), detail::can_be_evaluated);
}
} // namespace facebook::velox::cudf_velox<|MERGE_RESOLUTION|>--- conflicted
+++ resolved
@@ -247,7 +247,6 @@
 struct AstContext {
   cudf::ast::tree& tree;
   std::vector<std::unique_ptr<cudf::scalar>>& scalars;
-<<<<<<< HEAD
   const std::vector<RowTypePtr> inputRowSchema;
   const std::vector<std::reference_wrapper<std::vector<PrecomputeInstruction>>>
       precompute_instructions;
@@ -256,16 +255,9 @@
   cudf::ast::expression const& add_precompute_instruction(
       std::string const& name,
       std::string const& instruction);
-=======
-  const RowTypePtr& inputRowSchema;
-  std::vector<PrecomputeInstruction>& precompute_instructions;
-
-  cudf::ast::expression const& push_expr_to_tree(
-      const std::shared_ptr<velox::exec::Expr>& expr);
   cudf::ast::expression const& multiple_inputs_to_pair_wise(
       const std::shared_ptr<velox::exec::Expr>& expr);
   static bool can_be_evaluated(const std::shared_ptr<velox::exec::Expr>& expr);
->>>>>>> 4bc9e284
 };
 
 // Create tree from Expr
