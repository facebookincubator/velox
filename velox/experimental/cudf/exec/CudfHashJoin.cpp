/*
 * Copyright (c) Facebook, Inc. and its affiliates.
 *
 * Licensed under the Apache License, Version 2.0 (the "License");
 * you may not use this file except in compliance with the License.
 * You may obtain a copy of the License at
 *
 *     http://www.apache.org/licenses/LICENSE-2.0
 *
 * Unless required by applicable law or agreed to in writing, software
 * distributed under the License is distributed on an "AS IS" BASIS,
 * WITHOUT WARRANTIES OR CONDITIONS OF ANY KIND, either express or implied.
 * See the License for the specific language governing permissions and
 * limitations under the License.
 */

#include "velox/experimental/cudf/exec/CudfHashJoin.h"
#include "velox/experimental/cudf/exec/ExpressionEvaluator.h"
#include "velox/experimental/cudf/exec/ToCudf.h"
#include "velox/experimental/cudf/exec/Utilities.h"
#include "velox/experimental/cudf/exec/VeloxCudfInterop.h"

#include "velox/exec/Task.h"

#include <cudf/copying.hpp>
<<<<<<< HEAD
#include <cudf/join/join.hpp>
#include <cudf/join/mixed_join.hpp>
=======
>>>>>>> 17580eb3
#include <cudf/null_mask.hpp>
#include <cudf/stream_compaction.hpp>

#include <nvtx3/nvtx3.hpp>

namespace facebook::velox::cudf_velox {

void CudfHashJoinBridge::setHashTable(
    std::optional<CudfHashJoinBridge::hash_type> hashObject) {
  if (cudfDebugEnabled()) {
    std::cout << "Calling CudfHashJoinBridge::setHashTable" << std::endl;
  }
  std::vector<ContinuePromise> promises;
  {
    std::lock_guard<std::mutex> l(mutex_);
    VELOX_CHECK(
        !hashObject_.has_value(),
        "CudfHashJoinBridge already has a hash table");
    hashObject_ = std::move(hashObject);
    promises = std::move(promises_);
  }
  notify(std::move(promises));
}

std::optional<CudfHashJoinBridge::hash_type> CudfHashJoinBridge::hashOrFuture(
    ContinueFuture* future) {
  if (cudfDebugEnabled()) {
    std::cout << "Calling CudfHashJoinBridge::hashOrFuture" << std::endl;
  }
  std::lock_guard<std::mutex> l(mutex_);
  if (hashObject_.has_value()) {
    return hashObject_;
  }
  if (cudfDebugEnabled()) {
    std::cout << "Calling CudfHashJoinBridge::hashOrFuture constructing promise"
              << std::endl;
  }
  promises_.emplace_back("CudfHashJoinBridge::hashOrFuture");
  if (cudfDebugEnabled()) {
    std::cout << "Calling CudfHashJoinBridge::hashOrFuture getSemiFuture"
              << std::endl;
  }
  *future = promises_.back().getSemiFuture();
  if (cudfDebugEnabled()) {
    std::cout << "Calling CudfHashJoinBridge::hashOrFuture returning nullopt"
              << std::endl;
  }
  return std::nullopt;
}

CudfHashJoinBuild::CudfHashJoinBuild(
    int32_t operatorId,
    exec::DriverCtx* driverCtx,
    std::shared_ptr<const core::HashJoinNode> joinNode)
    // TODO check outputType should be set or not?
    : exec::Operator(
          driverCtx,
          nullptr, // joinNode->sources(),
          operatorId,
          joinNode->id(),
          "CudfHashJoinBuild"),
      NvtxHelper(
          nvtx3::rgb{65, 105, 225}, // Royal Blue
          operatorId,
          fmt::format("[{}]", joinNode->id())),
      joinNode_(joinNode) {
  if (cudfDebugEnabled()) {
    std::cout << "CudfHashJoinBuild constructor" << std::endl;
  }
}

void CudfHashJoinBuild::addInput(RowVectorPtr input) {
  if (cudfDebugEnabled()) {
    std::cout << "Calling CudfHashJoinBuild::addInput" << std::endl;
  }
  // Queue inputs, process all at once.
  if (input->size() > 0) {
    auto cudfInput = std::dynamic_pointer_cast<CudfVector>(input);
    VELOX_CHECK_NOT_NULL(cudfInput);
    // Count nulls in join key columns
<<<<<<< HEAD
    cudf::size_type null_count{};
    std::tie(std::ignore, null_count) = cudf::bitmask_and(
=======
    auto [_, null_count] = cudf::bitmask_and(
>>>>>>> 17580eb3
        cudfInput->getTableView(),
        cudfInput->stream(),
        cudf::get_current_device_resource_ref());
    {
      // Update statistics for null keys in join operator.
      auto lockedStats = stats_.wlock();
      lockedStats->numNullKeys += null_count;
    }
    inputs_.push_back(std::move(cudfInput));
  }
}

bool CudfHashJoinBuild::needsInput() const {
  if (cudfDebugEnabled()) {
    std::cout << "Calling CudfHashJoinBuild::needsInput" << std::endl;
  }
  return !noMoreInput_;
}

RowVectorPtr CudfHashJoinBuild::getOutput() {
  return nullptr;
}

void CudfHashJoinBuild::noMoreInput() {
  if (cudfDebugEnabled()) {
    std::cout << "Calling CudfHashJoinBuild::noMoreInput" << std::endl;
  }
  VELOX_NVTX_OPERATOR_FUNC_RANGE();
  Operator::noMoreInput();
  std::vector<ContinuePromise> promises;
  std::vector<std::shared_ptr<exec::Driver>> peers;
  // Only last driver collects all answers
  if (!operatorCtx_->task()->allPeersFinished(
          planNodeId(), operatorCtx_->driver(), &future_, promises, peers)) {
    return;
  }
  // Collect results from peers
  for (auto& peer : peers) {
    auto op = peer->findOperator(planNodeId());
    auto* build = dynamic_cast<CudfHashJoinBuild*>(op);
    VELOX_CHECK_NOT_NULL(build);
    inputs_.insert(inputs_.end(), build->inputs_.begin(), build->inputs_.end());
  }

  SCOPE_EXIT {
    // Realize the promises so that the other Drivers (which were not
    // the last to finish) can continue from the barrier and finish.
    peers.clear();
    for (auto& promise : promises) {
      promise.setValue();
    }
  };

  auto stream = cudfGlobalStreamPool().get_stream();
  std::unique_ptr<cudf::table> tbl;
  if (inputs_.size() == 0) {
    auto emptyRowVector = RowVector::createEmpty(
        joinNode_->sources()[1]->outputType(), operatorCtx_->pool());
    tbl = facebook::velox::cudf_velox::with_arrow::toCudfTable(
        emptyRowVector, operatorCtx_->pool(), stream);
  } else {
    tbl = getConcatenatedTable(inputs_, stream);
  }

  // Release input data after synchronizing
  stream.synchronize();
  inputs_.clear();

  VELOX_CHECK_NOT_NULL(tbl);
  if (cudfDebugEnabled()) {
    std::cout << "Build table number of columns: " << tbl->num_columns()
              << std::endl;
    std::cout << "Build table number of rows: " << tbl->num_rows() << std::endl;
  }

  auto buildType = joinNode_->sources()[1]->outputType();
  auto rightKeys = joinNode_->rightKeys();

  auto buildKeyIndices = std::vector<cudf::size_type>(rightKeys.size());
  for (size_t i = 0; i < buildKeyIndices.size(); i++) {
    buildKeyIndices[i] = static_cast<cudf::size_type>(
        buildType->getChildIdx(rightKeys[i]->name()));
  }

  // Only need to construct hash_join object if it's an inner join or left join
  // and doesn't have a filter. All other cases use a standalone function in
  // cudf
  bool buildHashJoin = (joinNode_->isInnerJoin() || joinNode_->isLeftJoin()) &&
      !joinNode_->filter();
  auto hashObject = (buildHashJoin) ? std::make_shared<cudf::hash_join>(
                                          tbl->view().select(buildKeyIndices),
                                          cudf::null_equality::UNEQUAL,
                                          stream)
                                    : nullptr;
  if (buildHashJoin) {
    VELOX_CHECK_NOT_NULL(hashObject);
  }

  if (cudfDebugEnabled()) {
    if (hashObject != nullptr) {
      printf("hashObject is not nullptr %p\n", hashObject.get());
    } else {
      printf("hashObject is *** nullptr\n");
    }
  }

  // set hash table to CudfHashJoinBridge
  auto joinBridge = operatorCtx_->task()->getCustomJoinBridge(
      operatorCtx_->driverCtx()->splitGroupId, planNodeId());
  auto cudfHashJoinBridge =
      std::dynamic_pointer_cast<CudfHashJoinBridge>(joinBridge);
  cudfHashJoinBridge->setHashTable(std::make_optional(
      std::make_pair(std::shared_ptr(std::move(tbl)), std::move(hashObject))));
}

exec::BlockingReason CudfHashJoinBuild::isBlocked(ContinueFuture* future) {
  if (!future_.valid()) {
    return exec::BlockingReason::kNotBlocked;
  }
  *future = std::move(future_);
  return exec::BlockingReason::kWaitForJoinBuild;
}

bool CudfHashJoinBuild::isFinished() {
  return !future_.valid() && noMoreInput_;
}

CudfHashJoinProbe::CudfHashJoinProbe(
    int32_t operatorId,
    exec::DriverCtx* driverCtx,
    std::shared_ptr<const core::HashJoinNode> joinNode)
    : exec::Operator(
          driverCtx,
          joinNode->outputType(),
          operatorId,
          joinNode->id(),
          "CudfHashJoinProbe"),
      NvtxHelper(
          nvtx3::rgb{0, 128, 128}, // Teal
          operatorId,
          fmt::format("[{}]", joinNode->id())),
      joinNode_(joinNode) {
  if (cudfDebugEnabled()) {
    std::cout << "CudfHashJoinProbe constructor" << std::endl;
  }
  auto probeType = joinNode_->sources()[0]->outputType();
  auto buildType = joinNode_->sources()[1]->outputType();
  auto const& leftKeys = joinNode_->leftKeys(); // probe keys
  auto const& rightKeys = joinNode_->rightKeys(); // build keys

  if (cudfDebugEnabled()) {
    for (int i = 0; i < probeType->names().size(); i++) {
      std::cout << "Left column " << i << ": " << probeType->names()[i]
                << std::endl;
    }

    for (int i = 0; i < buildType->names().size(); i++) {
      std::cout << "Right column " << i << ": " << buildType->names()[i]
                << std::endl;
    }

    for (int i = 0; i < leftKeys.size(); i++) {
      std::cout << "Left key " << i << ": " << leftKeys[i]->name() << " "
                << leftKeys[i]->type()->kind() << std::endl;
    }

    for (int i = 0; i < rightKeys.size(); i++) {
      std::cout << "Right key " << i << ": " << rightKeys[i]->name() << " "
                << rightKeys[i]->type()->kind() << std::endl;
    }
  }

  auto const probeTableNumColumns = probeType->size();
  leftKeyIndices_ = std::vector<cudf::size_type>(leftKeys.size());
  for (size_t i = 0; i < leftKeyIndices_.size(); i++) {
    leftKeyIndices_[i] = static_cast<cudf::size_type>(
        probeType->getChildIdx(leftKeys[i]->name()));
    VELOX_CHECK_LT(leftKeyIndices_[i], probeTableNumColumns);
  }
  auto const buildTableNumColumns = buildType->size();
  rightKeyIndices_ = std::vector<cudf::size_type>(rightKeys.size());
  for (size_t i = 0; i < rightKeyIndices_.size(); i++) {
    rightKeyIndices_[i] = static_cast<cudf::size_type>(
        buildType->getChildIdx(rightKeys[i]->name()));
    VELOX_CHECK_LT(rightKeyIndices_[i], buildTableNumColumns);
  }

  auto outputType = joinNode_->outputType();
  leftColumnIndicesToGather_ = std::vector<cudf::size_type>();
  rightColumnIndicesToGather_ = std::vector<cudf::size_type>();
  leftColumnOutputIndices_ = std::vector<size_t>();
  rightColumnOutputIndices_ = std::vector<size_t>();
  for (int i = 0; i < outputType->names().size(); i++) {
    auto const outputName = outputType->names()[i];
    if (cudfDebugEnabled()) {
      std::cout << "Output column " << i << ": " << outputName << std::endl;
    }
    auto channel = probeType->getChildIdxIfExists(outputName);
    if (channel.has_value()) {
      leftColumnIndicesToGather_.push_back(
          static_cast<cudf::size_type>(channel.value()));
      leftColumnOutputIndices_.push_back(i);
      continue;
    }
    channel = buildType->getChildIdxIfExists(outputName);
    if (channel.has_value()) {
      rightColumnIndicesToGather_.push_back(
          static_cast<cudf::size_type>(channel.value()));
      rightColumnOutputIndices_.push_back(i);
      continue;
    }
    VELOX_FAIL(
        "Join field {} not in probe or build input", outputType->children()[i]);
  }

  if (cudfDebugEnabled()) {
    for (int i = 0; i < leftColumnIndicesToGather_.size(); i++) {
      std::cout << "Left index to gather " << i << ": "
                << leftColumnIndicesToGather_[i] << std::endl;
    }

    for (int i = 0; i < rightColumnIndicesToGather_.size(); i++) {
      std::cout << "Right index to gather " << i << ": "
                << rightColumnIndicesToGather_[i] << std::endl;
    }
  }

  // Setup filter in case it exists
  if (joinNode_->filter()) {
    // simplify expression
    exec::ExprSet exprs({joinNode_->filter()}, operatorCtx_->execCtx());
    VELOX_CHECK_EQ(exprs.exprs().size(), 1);

    // We don't need to get tables that contain conditional comparison columns
    // We'll pass the entire table. The ast will handle finding the required
    // columns. This is required because we build the ast with whole row schema
    // and the column locations in that schema translate to column locations
    // in whole tables

    // create ast tree
    std::vector<PrecomputeInstruction> rightPrecomputeInstructions;
    std::vector<PrecomputeInstruction> leftPrecomputeInstructions;
    if (joinNode_->isRightJoin() || joinNode_->isRightSemiFilterJoin()) {
      createAstTree(
          exprs.exprs()[0],
          tree_,
          scalars_,
          buildType,
          probeType,
          rightPrecomputeInstructions,
          leftPrecomputeInstructions);
    } else {
      createAstTree(
          exprs.exprs()[0],
          tree_,
          scalars_,
          probeType,
          buildType,
          leftPrecomputeInstructions,
          rightPrecomputeInstructions);
    }
    if (leftPrecomputeInstructions.size() > 0 ||
        rightPrecomputeInstructions.size() > 0) {
      VELOX_NYI("Filters that require precomputation are not yet supported");
    }
  }
}

bool CudfHashJoinProbe::needsInput() const {
  if (cudfDebugEnabled()) {
    std::cout << "Calling CudfHashJoinProbe::needsInput" << std::endl;
  }
  if (joinNode_->isRightJoin()) {
    return !noMoreInput_;
  }
  return !noMoreInput_ && !finished_ && input_ == nullptr;
}

void CudfHashJoinProbe::addInput(RowVectorPtr input) {
  if (skipInput_) {
    VELOX_CHECK_NULL(input_);
    return;
  }
  auto cudfInput = std::dynamic_pointer_cast<CudfVector>(input);
  VELOX_CHECK_NOT_NULL(cudfInput);
  // Count nulls in join key columns
<<<<<<< HEAD
  cudf::size_type null_count{};
  std::tie(std::ignore, null_count) = cudf::bitmask_and(
=======
  auto [_, null_count] = cudf::bitmask_and(
>>>>>>> 17580eb3
      cudfInput->getTableView(),
      cudfInput->stream(),
      cudf::get_current_device_resource_ref());
  {
    // Update statistics for null keys in join operator.
    auto lockedStats = stats_.wlock();
    lockedStats->numNullKeys += null_count;
  }
<<<<<<< HEAD
  if (!joinNode_->isRightJoin()) {
    input_ = std::move(input);
    return;
  }

  // Queue inputs and process all at once
  if (input->size() > 0) {
    inputs_.push_back(std::move(cudfInput));
  }
}

void CudfHashJoinProbe::noMoreInput() {
  if (cudfDebugEnabled()) {
    std::cout << "Calling CudfHashJoinProbe::noMoreInput" << std::endl;
  }
  VELOX_NVTX_OPERATOR_FUNC_RANGE();
  Operator::noMoreInput();
  if (!joinNode_->isRightJoin()) {
    return;
  }
  std::vector<ContinuePromise> promises;
  std::vector<std::shared_ptr<exec::Driver>> peers;
  // Only last driver collects all answers
  if (!operatorCtx_->task()->allPeersFinished(
          planNodeId(), operatorCtx_->driver(), &future_, promises, peers)) {
    return;
  }
  // Collect results from peers
  for (auto& peer : peers) {
    auto op = peer->findOperator(planNodeId());
    auto* probe = dynamic_cast<CudfHashJoinProbe*>(op);
    VELOX_CHECK_NOT_NULL(probe);
    inputs_.insert(inputs_.end(), probe->inputs_.begin(), probe->inputs_.end());
  }

  SCOPE_EXIT {
    // Realize the promises so that the other Drivers (which were not
    // the last to finish) can continue from the barrier and finish.
    peers.clear();
    for (auto& promise : promises) {
      promise.setValue();
    }
  };

  auto stream = cudfGlobalStreamPool().get_stream();
  std::unique_ptr<cudf::table> tbl;
  if (inputs_.size() == 0) {
    auto emptyRowVector = RowVector::createEmpty(
        joinNode_->sources()[1]->outputType(), operatorCtx_->pool());
    tbl = facebook::velox::cudf_velox::with_arrow::toCudfTable(
        emptyRowVector, operatorCtx_->pool(), stream);
  } else {
    tbl = getConcatenatedTable(inputs_, stream);
  }

  // Release input data after synchronizing
  stream.synchronize();

  VELOX_CHECK_NOT_NULL(tbl);

  if (cudfDebugEnabled()) {
    std::cout << "Probe table number of columns: " << tbl->num_columns()
              << std::endl;
    std::cout << "Probe table number of rows: " << tbl->num_rows() << std::endl;
  }

  // Store the concatenated table in input_
  input_ = std::make_shared<CudfVector>(
      operatorCtx_->pool(),
      joinNode_->outputType(),
      tbl->num_rows(),
      std::move(tbl),
      stream);

  inputs_.clear();
=======
  input_ = std::move(input);
>>>>>>> 17580eb3
}

RowVectorPtr CudfHashJoinProbe::getOutput() {
  if (cudfDebugEnabled()) {
    std::cout << "Calling CudfHashJoinProbe::getOutput" << std::endl;
  }
  VELOX_NVTX_OPERATOR_FUNC_RANGE();

  if (finished_ or !hashObject_.has_value()) {
    return nullptr;
  }

  if (!input_) {
    return nullptr;
  }
  auto cudfInput = std::dynamic_pointer_cast<CudfVector>(input_);
  VELOX_CHECK_NOT_NULL(cudfInput);
  auto stream = cudfInput->stream();
  auto leftTable = cudfInput->release(); // probe table
  if (cudfDebugEnabled()) {
    std::cout << "Probe table number of columns: " << leftTable->num_columns()
              << std::endl;
    std::cout << "Probe table number of rows: " << leftTable->num_rows()
              << std::endl;
  }

  // TODO pass the input pool !!!
  // TODO: We should probably subset columns before calling to_cudf_table?
  // Maybe that isn't a problem if we fuse operators together.
  auto& rightTable = hashObject_.value().first;
  auto& hb = hashObject_.value().second;
  VELOX_CHECK_NOT_NULL(rightTable);
  if (cudfDebugEnabled()) {
    if (rightTable != nullptr)
      printf(
          "right_table is not nullptr %p hasValue(%d)\n",
          rightTable.get(),
          hashObject_.has_value());
    if (hb != nullptr)
      printf(
          "hb is not nullptr %p hasValue(%d)\n",
          hb.get(),
          hashObject_.has_value());
  }

  // Special case for null-aware anti join where
  // build table is not empty, no nulls, and probe table has nulls
  if (joinNode_->isNullAware() and !joinNode_->filter()) {
    auto const rightTableHasNulls =
        cudf::has_nulls(rightTable->view().select(rightKeyIndices_));
    auto const leftTableHasNulls =
        cudf::has_nulls(leftTable->view().select(leftKeyIndices_));
    if (rightTable->num_rows() > 0 and !rightTableHasNulls and
        leftTableHasNulls) {
      // drop nulls on probe table
      leftTable = cudf::drop_nulls(
          leftTable->view(),
          leftKeyIndices_,
          stream,
          cudf::get_current_device_resource_ref());
    }
  }

  std::unique_ptr<rmm::device_uvector<cudf::size_type>> leftJoinIndices;
  std::unique_ptr<rmm::device_uvector<cudf::size_type>> rightJoinIndices;

  auto leftTableView = leftTable->view();
  auto rightTableView = rightTable->view();

  if (joinNode_->isInnerJoin()) {
    // left = probe, right = build
    if (joinNode_->filter()) {
      std::tie(leftJoinIndices, rightJoinIndices) = cudf::mixed_inner_join(
          leftTableView.select(leftKeyIndices_),
          rightTableView.select(rightKeyIndices_),
          leftTableView,
          rightTableView,
          tree_.back(),
          cudf::null_equality::UNEQUAL,
          std::nullopt,
          stream);
    } else {
      VELOX_CHECK_NOT_NULL(hb);
      std::tie(leftJoinIndices, rightJoinIndices) = hb->inner_join(
          leftTableView.select(leftKeyIndices_), std::nullopt, stream);
    }
  } else if (joinNode_->isLeftJoin()) {
    if (joinNode_->filter()) {
      std::tie(leftJoinIndices, rightJoinIndices) = cudf::mixed_left_join(
          leftTableView.select(leftKeyIndices_),
          rightTableView.select(rightKeyIndices_),
          leftTableView,
          rightTableView,
          tree_.back(),
          cudf::null_equality::UNEQUAL,
          std::nullopt,
          stream);
    } else {
      VELOX_CHECK_NOT_NULL(hb);
      std::tie(leftJoinIndices, rightJoinIndices) = hb->left_join(
          leftTableView.select(leftKeyIndices_), std::nullopt, stream);
    }
  } else if (joinNode_->isRightJoin()) {
    if (joinNode_->filter()) {
      std::tie(rightJoinIndices, leftJoinIndices) = cudf::mixed_left_join(
          rightTableView.select(rightKeyIndices_),
          leftTableView.select(leftKeyIndices_),
          rightTableView,
          leftTableView,
          tree_.back(),
          cudf::null_equality::UNEQUAL,
          std::nullopt,
          stream);
    } else {
      std::tie(rightJoinIndices, leftJoinIndices) = cudf::left_join(
          rightTableView.select(rightKeyIndices_),
          leftTableView.select(leftKeyIndices_),
          cudf::null_equality::UNEQUAL,
          stream,
          cudf::get_current_device_resource_ref());
    }
  } else if (joinNode_->isAntiJoin()) {
    if (joinNode_->filter()) {
      leftJoinIndices = cudf::mixed_left_anti_join(
          leftTableView.select(leftKeyIndices_),
          rightTableView.select(rightKeyIndices_),
          leftTableView,
          rightTableView,
          tree_.back(),
          cudf::null_equality::UNEQUAL,
          stream,
          cudf::get_current_device_resource_ref());
    } else {
      auto const rightTableHasNulls =
          cudf::has_nulls(rightTableView.select(rightKeyIndices_));
      if (joinNode_->isNullAware() and rightTableHasNulls) {
        // empty result
        leftJoinIndices =
            std::make_unique<rmm::device_uvector<cudf::size_type>>(
                0, stream, cudf::get_current_device_resource_ref());
      } else {
        leftJoinIndices = cudf::left_anti_join(
            leftTableView.select(leftKeyIndices_),
            rightTableView.select(rightKeyIndices_),
            cudf::null_equality::UNEQUAL,
            stream,
            cudf::get_current_device_resource_ref());
      }
    }
  } else if (joinNode_->isLeftSemiFilterJoin()) {
    if (joinNode_->filter()) {
      leftJoinIndices = cudf::mixed_left_semi_join(
          leftTableView.select(leftKeyIndices_),
          rightTableView.select(rightKeyIndices_),
          leftTableView,
          rightTableView,
          tree_.back(),
          cudf::null_equality::UNEQUAL,
          stream,
          cudf::get_current_device_resource_ref());
    } else {
      leftJoinIndices = cudf::left_semi_join(
          leftTableView.select(leftKeyIndices_),
          rightTableView.select(rightKeyIndices_),
          cudf::null_equality::UNEQUAL,
          stream,
          cudf::get_current_device_resource_ref());
    }
  } else if (joinNode_->isRightSemiFilterJoin()) {
    if (joinNode_->filter()) {
      rightJoinIndices = cudf::mixed_left_semi_join(
          rightTableView.select(rightKeyIndices_),
          leftTableView.select(leftKeyIndices_),
          rightTableView,
          leftTableView,
          tree_.back(),
          cudf::null_equality::UNEQUAL,
          stream,
          cudf::get_current_device_resource_ref());
    } else {
      rightJoinIndices = cudf::left_semi_join(
          rightTableView.select(rightKeyIndices_),
          leftTableView.select(leftKeyIndices_),
          cudf::null_equality::UNEQUAL,
          stream,
          cudf::get_current_device_resource_ref());
    }
  } else {
    VELOX_FAIL("Unsupported join type: ", joinNode_->joinType());
  }
  auto leftIndicesSpan = leftJoinIndices
      ? cudf::device_span<cudf::size_type const>{*leftJoinIndices}
      : cudf::device_span<cudf::size_type const>{};
  auto rightIndicesSpan = rightJoinIndices
      ? cudf::device_span<cudf::size_type const>{*rightJoinIndices}
      : cudf::device_span<cudf::size_type const>{};

  auto leftInput = leftTableView.select(leftColumnIndicesToGather_);
  auto rightInput = rightTableView.select(rightColumnIndicesToGather_);

  auto leftIndicesCol = cudf::column_view{leftIndicesSpan};
  auto rightIndicesCol = cudf::column_view{rightIndicesSpan};
  auto constexpr oobPolicy = cudf::out_of_bounds_policy::NULLIFY;
  auto leftResult = cudf::gather(leftInput, leftIndicesCol, oobPolicy, stream);
  auto rightResult =
      cudf::gather(rightInput, rightIndicesCol, oobPolicy, stream);

  if (cudfDebugEnabled()) {
    std::cout << "Left result number of columns: " << leftResult->num_columns()
              << std::endl;
    std::cout << "Right result number of columns: "
              << rightResult->num_columns() << std::endl;
  }

  auto leftCols = leftResult->release();
  auto rightCols = rightResult->release();
  auto joinedCols =
      std::vector<std::unique_ptr<cudf::column>>(outputType_->names().size());
  for (int i = 0; i < leftColumnOutputIndices_.size(); i++) {
    joinedCols[leftColumnOutputIndices_[i]] = std::move(leftCols[i]);
  }
  for (int i = 0; i < rightColumnOutputIndices_.size(); i++) {
    joinedCols[rightColumnOutputIndices_[i]] = std::move(rightCols[i]);
  }
  auto cudfOutput = std::make_unique<cudf::table>(std::move(joinedCols));
  stream.synchronize();

  input_.reset();
  finished_ = noMoreInput_;

  auto const size = cudfOutput->num_rows();
  if (cudfOutput->num_columns() == 0 or size == 0) {
    return nullptr;
  }
  return std::make_shared<CudfVector>(
      pool(), outputType_, size, std::move(cudfOutput), stream);
}

bool CudfHashJoinProbe::skipProbeOnEmptyBuild() const {
  auto const joinType = joinNode_->joinType();
  return isInnerJoin(joinType) || isLeftSemiFilterJoin(joinType) ||
      isRightJoin(joinType) || isRightSemiFilterJoin(joinType) ||
      isRightSemiProjectJoin(joinType);
}

exec::BlockingReason CudfHashJoinProbe::isBlocked(ContinueFuture* future) {
  if (joinNode_->isRightJoin() && hashObject_.has_value()) {
    if (!future_.valid()) {
      return exec::BlockingReason::kNotBlocked;
    }
    *future = std::move(future_);
    return exec::BlockingReason::kWaitForJoinProbe;
  }

  if (hashObject_.has_value()) {
    return exec::BlockingReason::kNotBlocked;
  }

  auto joinBridge = operatorCtx_->task()->getCustomJoinBridge(
      operatorCtx_->driverCtx()->splitGroupId, planNodeId());
  auto cudfJoinBridge =
      std::dynamic_pointer_cast<CudfHashJoinBridge>(joinBridge);
  VELOX_CHECK_NOT_NULL(cudfJoinBridge);
  VELOX_CHECK_NOT_NULL(future);
  auto hashObject = cudfJoinBridge->hashOrFuture(future);

  if (!hashObject.has_value()) {
    if (cudfDebugEnabled()) {
      std::cout << "CudfHashJoinProbe is blocked, waiting for join build"
                << std::endl;
    }
    return exec::BlockingReason::kWaitForJoinBuild;
  }
  hashObject_ = std::move(hashObject);

  auto& rightTable = hashObject_.value().first;
  // should be rightTable->numDistinct() but it needs compute,
  // so we use num_rows()
  if (rightTable->num_rows() == 0) {
    if (skipProbeOnEmptyBuild()) {
      if (operatorCtx_->driverCtx()
              ->queryConfig()
              .hashProbeFinishEarlyOnEmptyBuild()) {
        noMoreInput();
      } else {
        skipInput_ = true;
      }
    }
  }
<<<<<<< HEAD
  if (joinNode_->isRightJoin() && future_.valid()) {
    *future = std::move(future_);
    return exec::BlockingReason::kWaitForJoinProbe;
  }
=======
>>>>>>> 17580eb3
  return exec::BlockingReason::kNotBlocked;
}

bool CudfHashJoinProbe::isFinished() {
  auto const isFinished = finished_ || (noMoreInput_ && input_ == nullptr);

  // Release hashObject_ if finished
  if (isFinished) {
    hashObject_.reset();
  }
  return isFinished;
}

std::unique_ptr<exec::Operator> CudfHashJoinBridgeTranslator::toOperator(
    exec::DriverCtx* ctx,
    int32_t id,
    const core::PlanNodePtr& node) {
  if (cudfDebugEnabled()) {
    std::cout << "Calling CudfHashJoinBridgeTranslator::toOperator"
              << std::endl;
  }
  if (auto joinNode =
          std::dynamic_pointer_cast<const core::HashJoinNode>(node)) {
    return std::make_unique<CudfHashJoinProbe>(id, ctx, joinNode);
  }
  return nullptr;
}

std::unique_ptr<exec::JoinBridge> CudfHashJoinBridgeTranslator::toJoinBridge(
    const core::PlanNodePtr& node) {
  if (cudfDebugEnabled()) {
    std::cout << "Calling CudfHashJoinBridgeTranslator::toJoinBridge"
              << std::endl;
  }
  if (auto joinNode =
          std::dynamic_pointer_cast<const core::HashJoinNode>(node)) {
    auto joinBridge = std::make_unique<CudfHashJoinBridge>();
    return joinBridge;
  }
  return nullptr;
}

exec::OperatorSupplier CudfHashJoinBridgeTranslator::toOperatorSupplier(
    const core::PlanNodePtr& node) {
  if (cudfDebugEnabled()) {
    std::cout << "Calling CudfHashJoinBridgeTranslator::toOperatorSupplier"
              << std::endl;
  }
  if (auto joinNode =
          std::dynamic_pointer_cast<const core::HashJoinNode>(node)) {
    return [joinNode](int32_t operatorId, exec::DriverCtx* ctx) {
      return std::make_unique<CudfHashJoinBuild>(operatorId, ctx, joinNode);
    };
  }
  return nullptr;
}

} // namespace facebook::velox::cudf_velox<|MERGE_RESOLUTION|>--- conflicted
+++ resolved
@@ -23,11 +23,8 @@
 #include "velox/exec/Task.h"
 
 #include <cudf/copying.hpp>
-<<<<<<< HEAD
 #include <cudf/join/join.hpp>
 #include <cudf/join/mixed_join.hpp>
-=======
->>>>>>> 17580eb3
 #include <cudf/null_mask.hpp>
 #include <cudf/stream_compaction.hpp>
 
@@ -108,12 +105,7 @@
     auto cudfInput = std::dynamic_pointer_cast<CudfVector>(input);
     VELOX_CHECK_NOT_NULL(cudfInput);
     // Count nulls in join key columns
-<<<<<<< HEAD
-    cudf::size_type null_count{};
-    std::tie(std::ignore, null_count) = cudf::bitmask_and(
-=======
     auto [_, null_count] = cudf::bitmask_and(
->>>>>>> 17580eb3
         cudfInput->getTableView(),
         cudfInput->stream(),
         cudf::get_current_device_resource_ref());
@@ -400,12 +392,7 @@
   auto cudfInput = std::dynamic_pointer_cast<CudfVector>(input);
   VELOX_CHECK_NOT_NULL(cudfInput);
   // Count nulls in join key columns
-<<<<<<< HEAD
-  cudf::size_type null_count{};
-  std::tie(std::ignore, null_count) = cudf::bitmask_and(
-=======
   auto [_, null_count] = cudf::bitmask_and(
->>>>>>> 17580eb3
       cudfInput->getTableView(),
       cudfInput->stream(),
       cudf::get_current_device_resource_ref());
@@ -414,7 +401,6 @@
     auto lockedStats = stats_.wlock();
     lockedStats->numNullKeys += null_count;
   }
-<<<<<<< HEAD
   if (!joinNode_->isRightJoin()) {
     input_ = std::move(input);
     return;
@@ -490,9 +476,6 @@
       stream);
 
   inputs_.clear();
-=======
-  input_ = std::move(input);
->>>>>>> 17580eb3
 }
 
 RowVectorPtr CudfHashJoinProbe::getOutput() {
@@ -782,13 +765,10 @@
       }
     }
   }
-<<<<<<< HEAD
   if (joinNode_->isRightJoin() && future_.valid()) {
     *future = std::move(future_);
     return exec::BlockingReason::kWaitForJoinProbe;
   }
-=======
->>>>>>> 17580eb3
   return exec::BlockingReason::kNotBlocked;
 }
 
