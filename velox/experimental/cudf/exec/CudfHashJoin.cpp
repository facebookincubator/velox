--- conflicted
+++ resolved
@@ -151,32 +151,23 @@
   };
 
   auto cudf_tables = std::vector<std::unique_ptr<cudf::table>>(inputs_.size());
-<<<<<<< HEAD
-  auto cudf_table_views = std::vector<cudf::table_view>(inputs_.size());
   auto input_streams = std::vector<rmm::cuda_stream_view>(inputs_.size());
-=======
->>>>>>> 97cb06e0
   for (int i = 0; i < inputs_.size(); i++) {
     VELOX_CHECK_NOT_NULL(inputs_[i]);
     input_streams[i] = inputs_[i]->stream();
     cudf_tables[i] = inputs_[i]->release();
   }
-<<<<<<< HEAD
   auto stream = cudfGlobalStreamPool().get_stream();
   cudf::detail::join_streams(input_streams, stream);
-  auto tbl = cudf::concatenate(cudf_table_views, stream);
+  auto tbl = concatenateTables(std::move(cudf_tables), stream);
 
   // Release input data after synchronizing
   stream.synchronize();
   input_streams.clear();
   cudf_table_views.clear();
   cudf_tables.clear();
-=======
-  auto tbl = concatenateTables(std::move(cudf_tables));
 
   // Release input data
-  cudf::get_default_stream().synchronize();
->>>>>>> 97cb06e0
   inputs_.clear();
 
   VELOX_CHECK_NOT_NULL(tbl);
