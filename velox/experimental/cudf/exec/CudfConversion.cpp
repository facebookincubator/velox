/*
 * Copyright (c) Facebook, Inc. and its affiliates.
 *
 * Licensed under the Apache License, Version 2.0 (the "License");
 * you may not use this file except in compliance with the License.
 * You may obtain a copy of the License at
 *
 *     http://www.apache.org/licenses/LICENSE-2.0
 *
 * Unless required by applicable law or agreed to in writing, software
 * distributed under the License is distributed on an "AS IS" BASIS,
 * WITHOUT WARRANTIES OR CONDITIONS OF ANY KIND, either express or implied.
 * See the License for the specific language governing permissions and
 * limitations under the License.
 */

#include "velox/experimental/cudf/exec/CudfConversion.h"
#include "velox/experimental/cudf/exec/NvtxHelper.h"
#include "velox/experimental/cudf/exec/ToCudf.h"
#include "velox/experimental/cudf/exec/Utilities.h"
#include "velox/experimental/cudf/exec/VeloxCudfInterop.h"
#include "velox/experimental/cudf/vector/CudfVector.h"

#include "velox/exec/Driver.h"
#include "velox/exec/Operator.h"
#include "velox/vector/ComplexVector.h"

#include <cudf/table/table.hpp>
#include <cudf/utilities/default_stream.hpp>

namespace facebook::velox::cudf_velox {

namespace {
// Concatenate multiple RowVectors into a single RowVector.
// Copied from AggregationFuzzer.cpp.
RowVectorPtr mergeRowVectors(
    const std::vector<RowVectorPtr>& results,
    velox::memory::MemoryPool* pool) {
  VELOX_NVTX_FUNC_RANGE();
  vector_size_t totalCount = 0;
  for (const auto& result : results) {
    totalCount += result->size();
  }
  auto copy =
      BaseVector::create<RowVector>(results[0]->type(), totalCount, pool);
  auto copyCount = 0;
  for (const auto& result : results) {
    copy->copy(result.get(), copyCount, 0, result->size());
    copyCount += result->size();
  }
  return copy;
}

cudf::size_type preferredGpuBatchSizeRows(
    const facebook::velox::core::QueryConfig& queryConfig) {
  constexpr cudf::size_type kDefaultGpuBatchSizeRows = 100000;
  const auto batchSize = queryConfig.get<int32_t>(
      CudfFromVelox::kGpuBatchSizeRows, kDefaultGpuBatchSizeRows);
<<<<<<< HEAD
  VELOX_CHECK_GT(batchSize, 0, "cudf_gpu_batch_size_rows must be > 0");
  VELOX_CHECK_LE(
      batchSize,
      std::numeric_limits<vector_size_t>::max(),
      "cudf_gpu_batch_size_rows must be <= max(vector_size_t)");
=======
  VELOX_CHECK_GT(batchSize, 0, "velox.cudf.gpu_batch_size_rows must be > 0");
  VELOX_CHECK_LE(
      batchSize,
      std::numeric_limits<vector_size_t>::max(),
      "velox.cudf.gpu_batch_size_rows must be <= max(vector_size_t)");
>>>>>>> d196cb94
  return batchSize;
}
} // namespace

CudfFromVelox::CudfFromVelox(
    int32_t operatorId,
    RowTypePtr outputType,
    exec::DriverCtx* driverCtx,
    std::string planNodeId)
    : exec::Operator(
          driverCtx,
          outputType,
          operatorId,
          planNodeId,
          "CudfFromVelox"),
      NvtxHelper(
          nvtx3::rgb{255, 140, 0}, // Orange
          operatorId,
          fmt::format("[{}]", planNodeId)) {}

void CudfFromVelox::addInput(RowVectorPtr input) {
  VELOX_NVTX_OPERATOR_FUNC_RANGE();
  if (input->size() > 0) {
    // Materialize lazy vectors
    for (auto& child : input->children()) {
      child->loadedVector();
    }
    input->loadedVector();

    // Accumulate inputs
    inputs_.push_back(input);
    currentOutputSize_ += input->size();
  }
}

RowVectorPtr CudfFromVelox::getOutput() {
  VELOX_NVTX_OPERATOR_FUNC_RANGE();
  const auto targetOutputSize =
      preferredGpuBatchSizeRows(operatorCtx_->driverCtx()->queryConfig());

  finished_ = noMoreInput_ && inputs_.empty();

  if (finished_ or
      (currentOutputSize_ < targetOutputSize and not noMoreInput_) or
      inputs_.empty()) {
    return nullptr;
  }

  // Select inputs that don't exceed the max vector size limit
  std::vector<RowVectorPtr> selectedInputs;
  vector_size_t totalSize = 0;
  auto const maxVectorSize = std::numeric_limits<vector_size_t>::max();

  for (const auto& input : inputs_) {
    if (totalSize + input->size() <= maxVectorSize) {
      selectedInputs.push_back(input);
      totalSize += input->size();
    } else {
      break;
    }
  }

  // Combine selected RowVectors into a single RowVector
  auto input = mergeRowVectors(selectedInputs, inputs_[0]->pool());

  // Remove processed inputs
  inputs_.erase(inputs_.begin(), inputs_.begin() + selectedInputs.size());
  currentOutputSize_ -= totalSize;

  // Early return if no input
  if (input->size() == 0) {
    return nullptr;
  }

  // Get a stream from the global stream pool
  auto stream = cudfGlobalStreamPool().get_stream();

  // Convert RowVector to cudf table
  auto tbl = with_arrow::toCudfTable(input, input->pool(), stream);

  stream.synchronize();

  VELOX_CHECK_NOT_NULL(tbl);

  // Return a CudfVector that owns the cudf table
  const auto size = tbl->num_rows();
  return std::make_shared<CudfVector>(
      input->pool(), outputType_, size, std::move(tbl), stream);
}

void CudfFromVelox::close() {
  cudf::get_default_stream().synchronize();
  exec::Operator::close();
  inputs_.clear();
}

CudfToVelox::CudfToVelox(
    int32_t operatorId,
    RowTypePtr outputType,
    exec::DriverCtx* driverCtx,
    std::string planNodeId)
    : exec::Operator(
          driverCtx,
          outputType,
          operatorId,
          planNodeId,
          "CudfToVelox"),
      NvtxHelper(
          nvtx3::rgb{148, 0, 211}, // Purple
          operatorId,
          fmt::format("[{}]", planNodeId)) {}

void CudfToVelox::addInput(RowVectorPtr input) {
  // Accumulate inputs
  if (input->size() > 0) {
    auto cudfInput = std::dynamic_pointer_cast<CudfVector>(input);
    VELOX_CHECK_NOT_NULL(cudfInput);
    inputs_.push_back(std::move(cudfInput));
  }
}

RowVectorPtr CudfToVelox::getOutput() {
  VELOX_NVTX_OPERATOR_FUNC_RANGE();
  if (finished_ || inputs_.empty()) {
    finished_ = noMoreInput_ && inputs_.empty();
    return nullptr;
  }

  auto stream = inputs_.front()->stream();
  std::unique_ptr<cudf::table> tbl = inputs_.front()->release();
  inputs_.pop_front();

  VELOX_CHECK_NOT_NULL(tbl);
  if (tbl->num_rows() == 0) {
    return nullptr;
  }
  RowVectorPtr output =
      with_arrow::toVeloxColumn(tbl->view(), pool(), "", stream);
  stream.synchronize();
  finished_ = noMoreInput_ && inputs_.empty();
  output->setType(outputType_);
  return output;
}

void CudfToVelox::close() {
  exec::Operator::close();
  inputs_.clear();
}

} // namespace facebook::velox::cudf_velox<|MERGE_RESOLUTION|>--- conflicted
+++ resolved
@@ -56,19 +56,11 @@
   constexpr cudf::size_type kDefaultGpuBatchSizeRows = 100000;
   const auto batchSize = queryConfig.get<int32_t>(
       CudfFromVelox::kGpuBatchSizeRows, kDefaultGpuBatchSizeRows);
-<<<<<<< HEAD
-  VELOX_CHECK_GT(batchSize, 0, "cudf_gpu_batch_size_rows must be > 0");
-  VELOX_CHECK_LE(
-      batchSize,
-      std::numeric_limits<vector_size_t>::max(),
-      "cudf_gpu_batch_size_rows must be <= max(vector_size_t)");
-=======
   VELOX_CHECK_GT(batchSize, 0, "velox.cudf.gpu_batch_size_rows must be > 0");
   VELOX_CHECK_LE(
       batchSize,
       std::numeric_limits<vector_size_t>::max(),
       "velox.cudf.gpu_batch_size_rows must be <= max(vector_size_t)");
->>>>>>> d196cb94
   return batchSize;
 }
 } // namespace
