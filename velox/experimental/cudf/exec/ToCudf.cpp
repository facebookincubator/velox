--- conflicted
+++ resolved
@@ -88,45 +88,36 @@
         !((filter_project_op->exprsAndProjection().hasFilter));
   };
 
-<<<<<<< HEAD
+  auto is_join_supported = [get_plan_node](const exec::Operator* op) {
+    if (!is_any_of<exec::HashBuild, exec::HashProbe>(op)) {
+      return false;
+    }
+    auto plan_node = std::dynamic_pointer_cast<const core::HashJoinNode>(
+        get_plan_node(op->planNodeId()));
+    if (!plan_node) {
+      return false;
+    }
+    if (!plan_node->isInnerJoin()) {
+      return false;
+    }
+    if (plan_node->filter() != nullptr) {
+      return false;
+    }
+    return true;
+  };
+
   // TODO (dm): The logic to figure out whether to put a conversion before or
   // after the replced operators needs a second go over after adding local
   // exchange.
   auto is_supported_gpu_operator =
-      [is_filter_project_supported](const exec::Operator* op) {
-        return is_any_of<
-                   exec::HashBuild,
-                   exec::HashProbe,
-                   exec::OrderBy,
-                    exec::HashAggregation,
-                    exec::LocalPartition,
-                    exec::LocalExchange>(op) ||
-            is_filter_project_supported(op);
-=======
-  auto is_join_supported = [get_plan_node](const exec::Operator* op) {
-    if (!is_any_of<exec::HashBuild, exec::HashProbe>(op)) {
-      return false;
-    }
-    auto plan_node = std::dynamic_pointer_cast<const core::HashJoinNode>(
-        get_plan_node(op->planNodeId()));
-    if (!plan_node) {
-      return false;
-    }
-    if (!plan_node->isInnerJoin()) {
-      return false;
-    }
-    if (plan_node->filter() != nullptr) {
-      return false;
-    }
-    return true;
-  };
-
-  auto is_supported_gpu_operator =
       [is_filter_project_supported,
        is_join_supported](const exec::Operator* op) {
-        return is_any_of<exec::OrderBy, exec::HashAggregation>(op) ||
+        return is_any_of<
+                   exec::OrderBy,
+                   exec::HashAggregation,
+                   exec::LocalPartition,
+                   exec::LocalExchange>(op) ||
             is_filter_project_supported(op) || is_join_supported(op);
->>>>>>> 64230b48
       };
 
   std::vector<bool> is_supported_gpu_operators(operators.size());
@@ -135,37 +126,21 @@
       operators.end(),
       is_supported_gpu_operators.begin(),
       is_supported_gpu_operator);
-<<<<<<< HEAD
-  auto accepts_gpu_input =
-      [is_filter_project_supported](const exec::Operator* op) {
-        return is_any_of<
-                   exec::HashBuild,
-                   exec::HashProbe,
-                   exec::OrderBy,
-                   exec::HashAggregation,
-                  exec::LocalPartition>(op) ||
-            is_filter_project_supported(op);
-      };
-  auto produces_gpu_output =
-      [is_filter_project_supported](const exec::Operator* op) {
-        return is_any_of<exec::HashProbe, exec::OrderBy, exec::HashAggregation,
-        exec::LocalExchange>(
-                   op) ||
-            is_filter_project_supported(op);
-      };
-=======
   auto accepts_gpu_input = [is_filter_project_supported,
                             is_join_supported](const exec::Operator* op) {
-    return is_any_of<exec::OrderBy, exec::HashAggregation>(op) ||
+    return is_any_of<
+               exec::OrderBy,
+               exec::HashAggregation,
+               exec::LocalPartition>(op) ||
         is_filter_project_supported(op) || is_join_supported(op);
   };
   auto produces_gpu_output = [is_filter_project_supported,
                               is_join_supported](const exec::Operator* op) {
-    return is_any_of<exec::OrderBy, exec::HashAggregation>(op) ||
+    return is_any_of<exec::OrderBy, exec::HashAggregation, exec::LocalExchange>(
+               op) ||
         is_filter_project_supported(op) ||
         (is_any_of<exec::HashProbe>(op) && is_join_supported(op));
   };
->>>>>>> 64230b48
 
   int32_t operatorsOffset = 0;
   for (int32_t operatorIndex = 0; operatorIndex < operators.size();
