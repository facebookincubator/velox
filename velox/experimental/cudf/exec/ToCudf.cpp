--- conflicted
+++ resolved
@@ -121,25 +121,16 @@
   };
 
   auto is_supported_gpu_operator =
-<<<<<<< HEAD
       [is_filter_project_supported, is_join_supported, is_table_scan_supported](
           const exec::Operator* op) {
-=======
-      [is_filter_project_supported,
-       is_join_supported](const exec::Operator* op) {
->>>>>>> 1ef3c507
         return is_any_of<
                    exec::OrderBy,
                    exec::HashAggregation,
                    exec::Limit,
                    exec::LocalPartition,
                    exec::LocalExchange>(op) ||
-<<<<<<< HEAD
             is_filter_project_supported(op) || is_join_supported(op) ||
             is_table_scan_supported(op);
-=======
-            is_filter_project_supported(op) || is_join_supported(op);
->>>>>>> 1ef3c507
       };
 
   std::vector<bool> is_supported_gpu_operators(operators.size());
@@ -157,7 +148,6 @@
                exec::LocalPartition>(op) ||
         is_filter_project_supported(op) || is_join_supported(op);
   };
-<<<<<<< HEAD
   auto produces_gpu_output =
       [is_filter_project_supported, is_join_supported, is_table_scan_supported](
           const exec::Operator* op) {
@@ -170,18 +160,6 @@
             (is_any_of<exec::HashProbe>(op) && is_join_supported(op)) ||
             is_table_scan_supported(op);
       };
-=======
-  auto produces_gpu_output = [is_filter_project_supported,
-                              is_join_supported](const exec::Operator* op) {
-    return is_any_of<
-               exec::OrderBy,
-               exec::HashAggregation,
-               exec::Limit,
-               exec::LocalExchange>(op) ||
-        is_filter_project_supported(op) ||
-        (is_any_of<exec::HashProbe>(op) && is_join_supported(op));
-  };
->>>>>>> 1ef3c507
 
   int32_t operatorsOffset = 0;
   for (int32_t operatorIndex = 0; operatorIndex < operators.size();
@@ -265,21 +243,6 @@
       replace_op.push_back(std::make_unique<CudfFilterProject>(
           id, ctx, info, id_projections, filter_plan_node, project_plan_node));
       replace_op.back()->initialize();
-    } else if (
-        auto localPartitionOp = dynamic_cast<exec::LocalPartition*>(oper)) {
-      auto plan_node =
-          std::dynamic_pointer_cast<const core::LocalPartitionNode>(
-              get_plan_node(localPartitionOp->planNodeId()));
-      VELOX_CHECK(plan_node != nullptr);
-      replace_op.push_back(
-          std::make_unique<CudfLocalPartition>(id, ctx, plan_node));
-      replace_op.back()->initialize();
-    } else if (auto limitOp = dynamic_cast<exec::Limit*>(oper)) {
-      auto plan_node = std::dynamic_pointer_cast<const core::LimitNode>(
-          get_plan_node(limitOp->planNodeId()));
-      VELOX_CHECK(plan_node != nullptr);
-      replace_op.push_back(std::make_unique<CudfLimit>(id, ctx, plan_node));
-      replace_op.back()->initialize();
     } else if (auto limitOp = dynamic_cast<exec::Limit*>(oper)) {
       auto plan_node = std::dynamic_pointer_cast<const core::LimitNode>(
           get_plan_node(limitOp->planNodeId()));
