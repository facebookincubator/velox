/*
 * Copyright (c) Facebook, Inc. and its affiliates.
 *
 * Licensed under the Apache License, Version 2.0 (the "License");
 * you may not use this file except in compliance with the License.
 * You may obtain a copy of the License at
 *
 *     http://www.apache.org/licenses/LICENSE-2.0
 *
 * Unless required by applicable law or agreed to in writing, software
 * distributed under the License is distributed on an "AS IS" BASIS,
 * WITHOUT WARRANTIES OR CONDITIONS OF ANY KIND, either express or implied.
 * See the License for the specific language governing permissions and
 * limitations under the License.
 */

#include "velox/experimental/cudf/CudfConfig.h"
#include "velox/experimental/cudf/connectors/hive/CudfHiveConnector.h"
#include "velox/experimental/cudf/connectors/hive/CudfHiveDataSource.h"
#include "velox/experimental/cudf/exec/CudfAssignUniqueId.h"
#include "velox/experimental/cudf/exec/CudfConversion.h"
#include "velox/experimental/cudf/exec/CudfFilterProject.h"
#include "velox/experimental/cudf/exec/CudfHashAggregation.h"
#include "velox/experimental/cudf/exec/CudfHashJoin.h"
#include "velox/experimental/cudf/exec/CudfLimit.h"
#include "velox/experimental/cudf/exec/CudfLocalPartition.h"
#include "velox/experimental/cudf/exec/CudfOrderBy.h"
#include "velox/experimental/cudf/exec/CudfTopN.h"
#include "velox/experimental/cudf/exec/ToCudf.h"
#include "velox/experimental/cudf/exec/Utilities.h"
#include "velox/experimental/cudf/expression/AstExpression.h"
#include "velox/experimental/cudf/expression/ExpressionEvaluator.h"

#include "folly/Conv.h"
#include "velox/exec/AssignUniqueId.h"
#include "velox/exec/CallbackSink.h"
#include "velox/exec/Driver.h"
#include "velox/exec/FilterProject.h"
#include "velox/exec/HashAggregation.h"
#include "velox/exec/HashBuild.h"
#include "velox/exec/HashProbe.h"
#include "velox/exec/Limit.h"
#include "velox/exec/Operator.h"
#include "velox/exec/OrderBy.h"
#include "velox/exec/StreamingAggregation.h"
#include "velox/exec/TableScan.h"
#include "velox/exec/TopN.h"
#include "velox/exec/Values.h"

#include <cudf/detail/nvtx/ranges.hpp>

#include <cuda.h>

#include <iostream>

static const std::string kCudfAdapterName = "cuDF";

namespace facebook::velox::cudf_velox {

namespace {

template <class... Deriveds, class Base>
bool isAnyOf(const Base* p) {
  return ((dynamic_cast<const Deriveds*>(p) != nullptr) || ...);
}

} // namespace

bool CompileState::compile(bool allowCpuFallback) {
  auto operators = driver_.operators();

  if (CudfConfig::getInstance().debugEnabled) {
    LOG(INFO) << "Operators before adapting for cuDF: count ["
              << operators.size() << "]" << std::endl;
    for (auto& op : operators) {
      LOG(INFO) << "  Operator: ID " << op->operatorId() << ": "
                << op->toString() << std::endl;
    }
    LOG(INFO) << "allowCpuFallback = " << allowCpuFallback << std::endl;
  }

  bool replacementsMade = false;
  auto ctx = driver_.driverCtx();

  // Get plan node by id lookup.
  auto getPlanNode = [&](const core::PlanNodeId& id) {
    auto& nodes = driverFactory_.planNodes;
    auto it =
        std::find_if(nodes.cbegin(), nodes.cend(), [&id](const auto& node) {
          return node->id() == id;
        });
    if (it != nodes.end()) {
      return *it;
    }
    VELOX_CHECK(driverFactory_.consumerNode->id() == id);
    return driverFactory_.consumerNode;
  };

  auto isTableScanSupported = [getPlanNode](const exec::Operator* op) {
    if (!isAnyOf<exec::TableScan>(op)) {
      return false;
    }
    auto tableScanNode = std::dynamic_pointer_cast<const core::TableScanNode>(
        getPlanNode(op->planNodeId()));
    VELOX_CHECK(tableScanNode != nullptr);
    auto const& connector = velox::connector::getConnector(
        tableScanNode->tableHandle()->connectorId());
    auto cudfHiveConnector = std::dynamic_pointer_cast<
        facebook::velox::cudf_velox::connector::hive::CudfHiveConnector>(
        connector);
    if (!cudfHiveConnector) {
      return false;
    }
    // TODO (dm): we need to ask CudfHiveConnector whether this table handle is
    // supported by it. It may choose to produce a HiveDatasource.
    return true;
  };

  auto isFilterProjectSupported = [getPlanNode](const exec::Operator* op) {
    if (auto filterProjectOp = dynamic_cast<const exec::FilterProject*>(op)) {
      auto projectPlanNode = std::dynamic_pointer_cast<const core::ProjectNode>(
          getPlanNode(filterProjectOp->planNodeId()));
      auto filterNode = filterProjectOp->filterNode();
      bool canBeEvaluated = true;
      if (projectPlanNode &&
          !canBeEvaluatedByCudf(projectPlanNode->projections())) {
        canBeEvaluated = false;
      }
      if (canBeEvaluated && filterNode &&
          !canBeEvaluatedByCudf({filterNode->filter()})) {
        canBeEvaluated = false;
      }
      return canBeEvaluated;
    }
    return false;
  };

  auto isJoinSupported = [getPlanNode](const exec::Operator* op) {
    if (!isAnyOf<exec::HashBuild, exec::HashProbe>(op)) {
      return false;
    }
    auto planNode = std::dynamic_pointer_cast<const core::HashJoinNode>(
        getPlanNode(op->planNodeId()));
    if (!planNode) {
      return false;
    }
    if (!CudfHashJoinProbe::isSupportedJoinType(planNode->joinType())) {
      return false;
    }
    // disabling null-aware anti join with filter until we implement it right
    if (planNode->joinType() == core::JoinType::kAnti and
        planNode->isNullAware() and planNode->filter()) {
      return false;
    }
    return true;
  };

  auto isSupportedGpuOperator =
      [isFilterProjectSupported, isJoinSupported, isTableScanSupported](
          const exec::Operator* op) {
        return isAnyOf<
                   exec::OrderBy,
                   exec::TopN,
                   exec::HashAggregation,
                   exec::StreamingAggregation,
                   exec::Limit,
                   exec::LocalPartition,
                   exec::LocalExchange,
                   exec::AssignUniqueId>(op) ||
            isFilterProjectSupported(op) || isJoinSupported(op) ||
            isTableScanSupported(op);
      };

  std::vector<bool> isSupportedGpuOperators(operators.size());
  std::transform(
      operators.begin(),
      operators.end(),
      isSupportedGpuOperators.begin(),
      isSupportedGpuOperator);
  auto acceptsGpuInput = [isFilterProjectSupported,
                          isJoinSupported](const exec::Operator* op) {
    return isAnyOf<
               exec::OrderBy,
               exec::TopN,
               exec::HashAggregation,
               exec::StreamingAggregation,
               exec::Limit,
               exec::LocalPartition,
               exec::AssignUniqueId>(op) ||
        isFilterProjectSupported(op) || isJoinSupported(op);
  };
  auto producesGpuOutput = [isFilterProjectSupported,
                            isJoinSupported,
                            isTableScanSupported](const exec::Operator* op) {
    return isAnyOf<
               exec::OrderBy,
               exec::TopN,
               exec::HashAggregation,
               exec::StreamingAggregation,
               exec::Limit,
               exec::LocalExchange,
               exec::AssignUniqueId>(op) ||
        isFilterProjectSupported(op) ||
        (isAnyOf<exec::HashProbe>(op) && isJoinSupported(op)) ||
        (isTableScanSupported(op));
  };

  int32_t operatorsOffset = 0;
  for (int32_t operatorIndex = 0; operatorIndex < operators.size();
       ++operatorIndex) {
    std::vector<std::unique_ptr<exec::Operator>> replaceOp;

    exec::Operator* oper = operators[operatorIndex];
    auto replacingOperatorIndex = operatorIndex + operatorsOffset;
    VELOX_CHECK(oper);

    const bool previousOperatorIsNotGpu =
        (operatorIndex > 0 and !isSupportedGpuOperators[operatorIndex - 1]);
    const bool nextOperatorIsNotGpu =
        (operatorIndex < operators.size() - 1 and
         !isSupportedGpuOperators[operatorIndex + 1]);
    const bool isLastOperatorOfTask =
        driverFactory_.outputDriver and operatorIndex == operators.size() - 1;

    auto id = oper->operatorId();
    if (previousOperatorIsNotGpu and acceptsGpuInput(oper)) {
      auto planNode = getPlanNode(oper->planNodeId());
      replaceOp.push_back(
          std::make_unique<CudfFromVelox>(
              id, planNode->outputType(), ctx, planNode->id() + "-from-velox"));
    }
    if (not replaceOp.empty()) {
      // from-velox only, because need to inserted before current operator.
      operatorsOffset += replaceOp.size();
      [[maybe_unused]] auto replaced = driverFactory_.replaceOperators(
          driver_,
          replacingOperatorIndex,
          replacingOperatorIndex,
          std::move(replaceOp));
      replacingOperatorIndex = operatorIndex + operatorsOffset;
      replaceOp.clear();
      replacementsMade = true;
    }

    // This is used to denote if the current operator is kept or replaced.
    auto keepOperator = 0;
    // TableScan
    if (isTableScanSupported(oper)) {
      auto planNode = std::dynamic_pointer_cast<const core::TableScanNode>(
          getPlanNode(oper->planNodeId()));
      VELOX_CHECK(planNode != nullptr);
      keepOperator = 1;
    } else if (isJoinSupported(oper)) {
      if (auto joinBuildOp = dynamic_cast<exec::HashBuild*>(oper)) {
        auto planNode = std::dynamic_pointer_cast<const core::HashJoinNode>(
            getPlanNode(joinBuildOp->planNodeId()));
        VELOX_CHECK(planNode != nullptr);
        // From-Velox (optional)
        replaceOp.push_back(
            std::make_unique<CudfHashJoinBuild>(id, ctx, planNode));
      } else if (auto joinProbeOp = dynamic_cast<exec::HashProbe*>(oper)) {
        auto planNode = std::dynamic_pointer_cast<const core::HashJoinNode>(
            getPlanNode(joinProbeOp->planNodeId()));
        VELOX_CHECK(planNode != nullptr);
        // From-Velox (optional)
        replaceOp.push_back(
            std::make_unique<CudfHashJoinProbe>(id, ctx, planNode));
        // To-Velox (optional)
      }
    } else if (auto orderByOp = dynamic_cast<exec::OrderBy*>(oper)) {
      auto id = orderByOp->operatorId();
      auto planNode = std::dynamic_pointer_cast<const core::OrderByNode>(
          getPlanNode(orderByOp->planNodeId()));
      VELOX_CHECK(planNode != nullptr);
      replaceOp.push_back(std::make_unique<CudfOrderBy>(id, ctx, planNode));
<<<<<<< HEAD
    } else if (
        dynamic_cast<exec::HashAggregation*>(oper) or
        dynamic_cast<exec::StreamingAggregation*>(oper)) {
=======
    } else if (auto topNOp = dynamic_cast<exec::TopN*>(oper)) {
      auto planNode = std::dynamic_pointer_cast<const core::TopNNode>(
          getPlanNode(topNOp->planNodeId()));
      VELOX_CHECK(planNode != nullptr);
      replaceOp.push_back(std::make_unique<CudfTopN>(id, ctx, planNode));
    } else if (auto hashAggOp = dynamic_cast<exec::HashAggregation*>(oper)) {
>>>>>>> 6bb53990
      auto planNode = std::dynamic_pointer_cast<const core::AggregationNode>(
          getPlanNode(oper->planNodeId()));
      VELOX_CHECK(planNode != nullptr);
      replaceOp.push_back(
          std::make_unique<CudfHashAggregation>(id, ctx, planNode));
    } else if (isFilterProjectSupported(oper)) {
      auto filterProjectOp = dynamic_cast<exec::FilterProject*>(oper);
      auto projectPlanNode = std::dynamic_pointer_cast<const core::ProjectNode>(
          getPlanNode(filterProjectOp->planNodeId()));
      // When filter and project both exist, the FilterProject planNodeId id is
      // project node id, so we need FilterProject to report the FilterNode.
      auto filterPlanNode = filterProjectOp->filterNode();
      VELOX_CHECK(projectPlanNode != nullptr or filterPlanNode != nullptr);
      replaceOp.push_back(
          std::make_unique<CudfFilterProject>(
              id, ctx, filterPlanNode, projectPlanNode));
    } else if (auto limitOp = dynamic_cast<exec::Limit*>(oper)) {
      auto planNode = std::dynamic_pointer_cast<const core::LimitNode>(
          getPlanNode(limitOp->planNodeId()));
      VELOX_CHECK(planNode != nullptr);
      replaceOp.push_back(std::make_unique<CudfLimit>(id, ctx, planNode));
    } else if (
        auto localPartitionOp = dynamic_cast<exec::LocalPartition*>(oper)) {
      auto planNode = std::dynamic_pointer_cast<const core::LocalPartitionNode>(
          getPlanNode(localPartitionOp->planNodeId()));
      VELOX_CHECK(planNode != nullptr);
      if (CudfLocalPartition::shouldReplace(planNode)) {
        replaceOp.push_back(
            std::make_unique<CudfLocalPartition>(id, ctx, planNode));
      } else {
        // Round Robin batch-wise Partitioning is supported by CPU operator with
        // GPU Vector.
        keepOperator = 1;
      }
    } else if (
        auto localExchangeOp = dynamic_cast<exec::LocalExchange*>(oper)) {
      keepOperator = 1;
    } else if (
        auto assignUniqueIdOp = dynamic_cast<exec::AssignUniqueId*>(oper)) {
      auto planNode = std::dynamic_pointer_cast<const core::AssignUniqueIdNode>(
          getPlanNode(assignUniqueIdOp->planNodeId()));
      VELOX_CHECK(planNode != nullptr);
      replaceOp.push_back(
          std::make_unique<CudfAssignUniqueId>(
              id,
              ctx,
              planNode,
              planNode->taskUniqueId(),
              planNode->uniqueIdCounter()));
    } else {
      keepOperator = 1;
    }

    if (producesGpuOutput(oper) and
        (nextOperatorIsNotGpu or isLastOperatorOfTask)) {
      auto planNode = getPlanNode(oper->planNodeId());
      replaceOp.push_back(
          std::make_unique<CudfToVelox>(
              id, planNode->outputType(), ctx, planNode->id() + "-to-velox"));
    }

    if (CudfConfig::getInstance().debugEnabled) {
      LOG(INFO) << "Operator: ID " << oper->operatorId() << ": "
                << oper->toString().c_str()
                << ", keepOperator = " << keepOperator
                << ", replaceOp.size() = " << replaceOp.size() << "\n";
    }
    auto GpuReplacedOperator = [](const exec::Operator* op) {
      return isAnyOf<
          exec::OrderBy,
          exec::TopN,
          exec::HashAggregation,
          exec::HashProbe,
          exec::HashBuild,
          exec::StreamingAggregation,
          exec::Limit,
          exec::LocalPartition,
          exec::LocalExchange,
          exec::FilterProject,
          exec::AssignUniqueId>(op);
    };
    auto GpuRetainedOperator =
        [isTableScanSupported](const exec::Operator* op) {
          return isAnyOf<exec::Values, exec::LocalExchange, exec::CallbackSink>(
                     op) ||
              (isAnyOf<exec::TableScan>(op) && isTableScanSupported(op));
        };
    // If GPU operator is supported, then replaceOp should be non-empty and
    // the operator should not be retained Else the velox operator is retained
    // as-is
    auto condition = (GpuReplacedOperator(oper) && !replaceOp.empty() &&
                      keepOperator == 0) ||
        (GpuRetainedOperator(oper) && replaceOp.empty() && keepOperator == 1);
    if (CudfConfig::getInstance().debugEnabled) {
      LOG(INFO) << "GpuReplacedOperator = " << GpuReplacedOperator(oper)
                << ", GpuRetainedOperator = " << GpuRetainedOperator(oper)
                << std::endl;
      LOG(INFO) << "GPU operator condition = " << condition << std::endl;
    }
    if (!allowCpuFallback) {
      VELOX_CHECK(condition, "Replacement with cuDF operator failed");
    } else if (!condition) {
      LOG(WARNING)
          << "Replacement with cuDF operator failed. Falling back to CPU execution";
    }

    if (not replaceOp.empty()) {
      // ReplaceOp, to-velox.
      operatorsOffset += replaceOp.size() - 1 + keepOperator;
      [[maybe_unused]] auto replaced = driverFactory_.replaceOperators(
          driver_,
          replacingOperatorIndex + keepOperator,
          replacingOperatorIndex + 1,
          std::move(replaceOp));
      replacementsMade = true;
    }
  }

  if (CudfConfig::getInstance().debugEnabled) {
    operators = driver_.operators();
    LOG(INFO) << "Operators after adapting for cuDF: count ["
              << operators.size() << "]" << std::endl;
    for (auto& op : operators) {
      LOG(INFO) << "  Operator: ID " << op->operatorId() << ": "
                << op->toString() << std::endl;
    }
  }

  return replacementsMade;
}

std::shared_ptr<rmm::mr::device_memory_resource> mr_;

struct CudfDriverAdapter {
  CudfDriverAdapter(bool allowCpuFallback)
      : allowCpuFallback_{allowCpuFallback} {}

  // Call operator needed by DriverAdapter
  bool operator()(const exec::DriverFactory& factory, exec::Driver& driver) {
    if (!driver.driverCtx()->queryConfig().get<bool>(
            CudfConfig::kCudfEnabled, CudfConfig::getInstance().enabled) &&
        allowCpuFallback_) {
      return false;
    }
    auto state = CompileState(factory, driver);
    auto res = state.compile(allowCpuFallback_);
    return res;
  }

 private:
  bool allowCpuFallback_;
};

static bool isCudfRegistered = false;

bool cudfIsRegistered() {
  return isCudfRegistered;
}

void registerCudf() {
  if (cudfIsRegistered()) {
    return;
  }

  registerBuiltinFunctions(CudfConfig::getInstance().functionNamePrefix);

  CUDF_FUNC_RANGE();
  cudaFree(nullptr); // Initialize CUDA context at startup

  const std::string mrMode = CudfConfig::getInstance().memoryResource;
  auto mr = cudf_velox::createMemoryResource(
      mrMode, CudfConfig::getInstance().memoryPercent);
  cudf::set_current_device_resource(mr.get());
  mr_ = mr;

  exec::Operator::registerOperator(
      std::make_unique<CudfHashJoinBridgeTranslator>());
  CudfDriverAdapter cda{CudfConfig::getInstance().allowCpuFallback};
  exec::DriverAdapter cudfAdapter{kCudfAdapterName, {}, cda};
  exec::DriverFactory::registerAdapter(cudfAdapter);

  if (CudfConfig::getInstance().astExpressionEnabled) {
    registerAstEvaluator(CudfConfig::getInstance().astExpressionPriority);
  }

  isCudfRegistered = true;
}

void unregisterCudf() {
  mr_ = nullptr;
  exec::DriverFactory::adapters.erase(
      std::remove_if(
          exec::DriverFactory::adapters.begin(),
          exec::DriverFactory::adapters.end(),
          [](const exec::DriverAdapter& adapter) {
            return adapter.label == kCudfAdapterName;
          }),
      exec::DriverFactory::adapters.end());

  isCudfRegistered = false;
}

CudfConfig& CudfConfig::getInstance() {
  static CudfConfig instance;
  return instance;
}

void CudfConfig::initialize(
    std::unordered_map<std::string, std::string>&& config) {
  if (config.find(kCudfEnabled) != config.end()) {
    enabled = folly::to<bool>(config[kCudfEnabled]);
  }
  if (config.find(kCudfDebugEnabled) != config.end()) {
    debugEnabled = folly::to<bool>(config[kCudfDebugEnabled]);
  }
  if (config.find(kCudfMemoryResource) != config.end()) {
    memoryResource = config[kCudfMemoryResource];
  }
  if (config.find(kCudfMemoryPercent) != config.end()) {
    memoryPercent = folly::to<int32_t>(config[kCudfMemoryPercent]);
  }
  if (config.find(kCudfFunctionNamePrefix) != config.end()) {
    functionNamePrefix = config[kCudfFunctionNamePrefix];
  }
  if (config.find(kCudfAstExpressionEnabled) != config.end()) {
    astExpressionEnabled = folly::to<bool>(config[kCudfAstExpressionEnabled]);
  }
  if (config.find(kCudfAstExpressionPriority) != config.end()) {
    astExpressionPriority =
        folly::to<int32_t>(config[kCudfAstExpressionPriority]);
  }
  if (config.find(kCudfAllowCpuFallback) != config.end()) {
    allowCpuFallback = folly::to<bool>(config[kCudfAllowCpuFallback]);
  }
  if (config.find(kCudfLogFallback) != config.end()) {
    logFallback = folly::to<bool>(config[kCudfLogFallback]);
  }
}

} // namespace facebook::velox::cudf_velox<|MERGE_RESOLUTION|>--- conflicted
+++ resolved
@@ -273,18 +273,14 @@
           getPlanNode(orderByOp->planNodeId()));
       VELOX_CHECK(planNode != nullptr);
       replaceOp.push_back(std::make_unique<CudfOrderBy>(id, ctx, planNode));
-<<<<<<< HEAD
+    } else if (auto topNOp = dynamic_cast<exec::TopN*>(oper)) {
+      auto planNode = std::dynamic_pointer_cast<const core::TopNNode>(
+          getPlanNode(topNOp->planNodeId()));
+      VELOX_CHECK(planNode != nullptr);
+      replaceOp.push_back(std::make_unique<CudfTopN>(id, ctx, planNode));
     } else if (
         dynamic_cast<exec::HashAggregation*>(oper) or
         dynamic_cast<exec::StreamingAggregation*>(oper)) {
-=======
-    } else if (auto topNOp = dynamic_cast<exec::TopN*>(oper)) {
-      auto planNode = std::dynamic_pointer_cast<const core::TopNNode>(
-          getPlanNode(topNOp->planNodeId()));
-      VELOX_CHECK(planNode != nullptr);
-      replaceOp.push_back(std::make_unique<CudfTopN>(id, ctx, planNode));
-    } else if (auto hashAggOp = dynamic_cast<exec::HashAggregation*>(oper)) {
->>>>>>> 6bb53990
       auto planNode = std::dynamic_pointer_cast<const core::AggregationNode>(
           getPlanNode(oper->planNodeId()));
       VELOX_CHECK(planNode != nullptr);
