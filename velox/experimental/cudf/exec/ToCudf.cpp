/*
 * Copyright (c) Facebook, Inc. and its affiliates.
 *
 * Licensed under the Apache License, Version 2.0 (the "License");
 * you may not use this file except in compliance with the License.
 * You may obtain a copy of the License at
 *
 *     http://www.apache.org/licenses/LICENSE-2.0
 *
 * Unless required by applicable law or agreed to in writing, software
 * distributed under the License is distributed on an "AS IS" BASIS,
 * WITHOUT WARRANTIES OR CONDITIONS OF ANY KIND, either express or implied.
 * See the License for the specific language governing permissions and
 * limitations under the License.
 */

#include "velox/experimental/cudf/exec/CudfConversion.h"
#include "velox/experimental/cudf/exec/CudfFilterProject.h"
#include "velox/experimental/cudf/exec/CudfHashAggregation.h"
#include "velox/experimental/cudf/exec/CudfHashJoin.h"
#include "velox/experimental/cudf/exec/CudfLimit.h"
#include "velox/experimental/cudf/exec/CudfLocalPartition.h"
#include "velox/experimental/cudf/exec/CudfOrderBy.h"
#include "velox/experimental/cudf/exec/ExpressionEvaluator.h"
#include "velox/experimental/cudf/exec/ToCudf.h"
#include "velox/experimental/cudf/exec/Utilities.h"

#include "velox/exec/Driver.h"
#include "velox/exec/FilterProject.h"
#include "velox/exec/HashAggregation.h"
#include "velox/exec/HashBuild.h"
#include "velox/exec/HashProbe.h"
#include "velox/exec/Limit.h"
#include "velox/exec/Operator.h"
#include "velox/exec/OrderBy.h"
#include "velox/exec/TableScan.h"

#include <cudf/detail/nvtx/ranges.hpp>

#include <cuda.h>

#include <iostream>

DEFINE_bool(velox_cudf_enabled, true, "Enable cuDF-Velox acceleration");
DEFINE_string(velox_cudf_memory_resource, "async", "Memory resource for cuDF");
DEFINE_bool(velox_cudf_debug, false, "Enable debug printing");
DEFINE_bool(velox_cudf_table_scan, true, "Enable cuDF table scan");

namespace facebook::velox::cudf_velox {

namespace {

template <class... Deriveds, class Base>
bool isAnyOf(const Base* p) {
  return ((dynamic_cast<const Deriveds*>(p) != nullptr) || ...);
}

} // namespace

bool CompileState::compile() {
  if (cudfDebugEnabled()) {
    std::cout << "Calling CudfDriverAdapter" << std::endl;
  }

  auto operators = driver_.operators();

  if (cudfDebugEnabled()) {
    std::cout << "Number of plan nodes: " << nodes.size() << std::endl;
    for (auto& node : nodes) {
      std::cout << "  Plan node: ID " << node->id() << ": " << node->toString();
    }
    std::cout << "Operators before adapting for cuDF: count ["
              << operators.size() << "]" << std::endl;
    for (auto& op : operators) {
      std::cout << "  Operator: ID " << op->operatorId() << ": "
                << op->toString() << std::endl;
    }
  }

  // Make sure operator states are initialized.  We will need to inspect some of
  // them during the transformation.
  driver_.initializeOperators();

  bool replacementsMade = false;
  auto ctx = driver_.driverCtx();

  // Get plan node by id lookup.
  auto getPlanNode = [&](const core::PlanNodeId& id) {
    auto& nodes = driverFactory_.planNodes;
    auto it =
        std::find_if(nodes.cbegin(), nodes.cend(), [&id](const auto& node) {
          return node->id() == id;
        });
    if (it != nodes.end()) {
      return *it;
    }
    VELOX_CHECK(driverFactory_.consumerNode->id() == id);
    return driverFactory_.consumerNode;
  };

  const bool isParquetConnectorRegistered =
      facebook::velox::connector::getAllConnectors().count("test-parquet") > 0;
  auto isTableScanSupported =
      [isParquetConnectorRegistered](const exec::Operator* op) {
        return isAnyOf<exec::TableScan>(op) && isParquetConnectorRegistered &&
            cudfTableScanEnabled();
      };

  auto isFilterProjectSupported = [](const exec::Operator* op) {
    if (auto filterProjectOp = dynamic_cast<const exec::FilterProject*>(op)) {
      auto info = filterProjectOp->exprsAndProjection();
      return ExpressionEvaluator::can_be_evaluated(info.exprs->exprs());
    }
    return false;
  };

  auto isJoinSupported = [getPlanNode](const exec::Operator* op) {
    if (!isAnyOf<exec::HashBuild, exec::HashProbe>(op)) {
      return false;
    }
    auto planNode = std::dynamic_pointer_cast<const core::HashJoinNode>(
        getPlanNode(op->planNodeId()));
    if (!planNode) {
      return false;
    }
    if (!CudfHashJoinProbe::isSupportedJoinType(planNode->joinType())) {
      return false;
    }
    return true;
  };

  auto isSupportedGpuOperator =
      [isFilterProjectSupported, isJoinSupported, isTableScanSupported](
          const exec::Operator* op) {
        return isAnyOf<
                   exec::OrderBy,
                   exec::HashAggregation,
                   exec::Limit,
                   exec::LocalPartition,
                   exec::LocalExchange>(op) ||
            isFilterProjectSupported(op) || isJoinSupported(op) ||
            isTableScanSupported(op);
      };

  std::vector<bool> isSupportedGpuOperators(operators.size());
  std::transform(
      operators.begin(),
      operators.end(),
      isSupportedGpuOperators.begin(),
      isSupportedGpuOperator);
  auto acceptsGpuInput = [isFilterProjectSupported,
                          isJoinSupported](const exec::Operator* op) {
    return isAnyOf<
               exec::OrderBy,
               exec::HashAggregation,
               exec::Limit,
               exec::LocalPartition>(op) ||
        isFilterProjectSupported(op) || isJoinSupported(op);
  };
  auto producesGpuOutput = [isFilterProjectSupported,
                            isJoinSupported,
                            isTableScanSupported](const exec::Operator* op) {
    return isAnyOf<
               exec::OrderBy,
               exec::HashAggregation,
               exec::Limit,
               exec::LocalExchange>(op) ||
        isFilterProjectSupported(op) ||
        (isAnyOf<exec::HashProbe>(op) && isJoinSupported(op)) ||
        (isTableScanSupported(op));
  };

  int32_t operatorsOffset = 0;
  for (int32_t operatorIndex = 0; operatorIndex < operators.size();
       ++operatorIndex) {
    std::vector<std::unique_ptr<exec::Operator>> replaceOp;

    exec::Operator* oper = operators[operatorIndex];
    auto replacingOperatorIndex = operatorIndex + operatorsOffset;
    VELOX_CHECK(oper);

    const bool previousOperatorIsNotGpu =
        (operatorIndex > 0 and !isSupportedGpuOperators[operatorIndex - 1]);
    const bool nextOperatorIsNotGpu =
        (operatorIndex < operators.size() - 1 and
         !isSupportedGpuOperators[operatorIndex + 1]);
    const bool isLastOperatorOfTask =
        driverFactory_.outputDriver and operatorIndex == operators.size() - 1;

    auto id = oper->operatorId();
    if (previousOperatorIsNotGpu and acceptsGpuInput(oper)) {
      auto planNode = getPlanNode(oper->planNodeId());
      replaceOp.push_back(std::make_unique<CudfFromVelox>(
          id, planNode->outputType(), ctx, planNode->id() + "-from-velox"));
      replaceOp.back()->initialize();
    }

    // This is used to denote if the current operator is kept or replaced.
    auto keepOperator = 0;
    // TableScan
    if (isTableScanSupported(oper)) {
      auto planNode = std::dynamic_pointer_cast<const core::TableScanNode>(
          getPlanNode(oper->planNodeId()));
      VELOX_CHECK(planNode != nullptr);
      keepOperator = 1;
    } else if (isJoinSupported(oper)) {
      if (auto joinBuildOp = dynamic_cast<exec::HashBuild*>(oper)) {
        auto planNode = std::dynamic_pointer_cast<const core::HashJoinNode>(
            getPlanNode(joinBuildOp->planNodeId()));
        VELOX_CHECK(planNode != nullptr);
        // From-Velox (optional)
        replaceOp.push_back(
            std::make_unique<CudfHashJoinBuild>(id, ctx, planNode));
        replaceOp.back()->initialize();
      } else if (auto joinProbeOp = dynamic_cast<exec::HashProbe*>(oper)) {
        auto planNode = std::dynamic_pointer_cast<const core::HashJoinNode>(
            getPlanNode(joinProbeOp->planNodeId()));
        VELOX_CHECK(planNode != nullptr);
        // From-Velox (optional)
        replaceOp.push_back(
            std::make_unique<CudfHashJoinProbe>(id, ctx, planNode));
        replaceOp.back()->initialize();
        // To-Velox (optional)
      }
    } else if (auto orderByOp = dynamic_cast<exec::OrderBy*>(oper)) {
      auto id = orderByOp->operatorId();
      auto planNode = std::dynamic_pointer_cast<const core::OrderByNode>(
          getPlanNode(orderByOp->planNodeId()));
      VELOX_CHECK(planNode != nullptr);
      // From-velox (optional)
      replaceOp.push_back(std::make_unique<CudfOrderBy>(id, ctx, planNode));
      replaceOp.back()->initialize();
      // To-velox (optional)
    } else if (auto hashAggOp = dynamic_cast<exec::HashAggregation*>(oper)) {
      auto planNode = std::dynamic_pointer_cast<const core::AggregationNode>(
          getPlanNode(hashAggOp->planNodeId()));
      VELOX_CHECK(planNode != nullptr);
      replaceOp.push_back(
          std::make_unique<CudfHashAggregation>(id, ctx, planNode));
      replaceOp.back()->initialize();
    } else if (isFilterProjectSupported(oper)) {
      auto filterProjectOp = dynamic_cast<exec::FilterProject*>(oper);
      auto info = filterProjectOp->exprsAndProjection();
      auto& idProjections = filterProjectOp->identityProjections();
      auto projectPlanNode = std::dynamic_pointer_cast<const core::ProjectNode>(
          getPlanNode(filterProjectOp->planNodeId()));
      auto filterPlanNode = std::dynamic_pointer_cast<const core::FilterNode>(
          getPlanNode(filterProjectOp->planNodeId()));
      // If filter only, filter node only exists.
      // If project only, or filter and project, project node only exists.
      VELOX_CHECK(projectPlanNode != nullptr or filterPlanNode != nullptr);
      replaceOp.push_back(std::make_unique<CudfFilterProject>(
          id, ctx, info, idProjections, filterPlanNode, projectPlanNode));
      replaceOp.back()->initialize();
    } else if (auto limitOp = dynamic_cast<exec::Limit*>(oper)) {
      auto planNode = std::dynamic_pointer_cast<const core::LimitNode>(
          getPlanNode(limitOp->planNodeId()));
      VELOX_CHECK(planNode != nullptr);
      replaceOp.push_back(std::make_unique<CudfLimit>(id, ctx, planNode));
      replaceOp.back()->initialize();
    } else if (
        auto localPartitionOp = dynamic_cast<exec::LocalPartition*>(oper)) {
      auto planNode = std::dynamic_pointer_cast<const core::LocalPartitionNode>(
          getPlanNode(localPartitionOp->planNodeId()));
      VELOX_CHECK(planNode != nullptr);
      replaceOp.push_back(
          std::make_unique<CudfLocalPartition>(id, ctx, planNode));
      replaceOp.back()->initialize();
    }

    if (producesGpuOutput(oper) and
        (nextOperatorIsNotGpu or isLastOperatorOfTask)) {
      auto planNode = getPlanNode(oper->planNodeId());
      replaceOp.push_back(std::make_unique<CudfToVelox>(
          id, planNode->outputType(), ctx, planNode->id() + "-to-velox"));
      replaceOp.back()->initialize();
    }

    if (not replaceOp.empty()) {
      operatorsOffset +=
          replaceOp.size() - 1 + keepOperator; // Check this "- 1"
      [[maybe_unused]] auto replaced = driverFactory_.replaceOperators(
          driver_,
          replacingOperatorIndex + keepOperator,
          replacingOperatorIndex + 1,
          std::move(replaceOp));
      replacementsMade = true;
    }
  }

  if (cudfDebugEnabled()) {
    operators = driver_.operators();
    std::cout << "Operators after adapting for cuDF: count ["
              << operators.size() << "]" << std::endl;
    for (auto& op : operators) {
      std::cout << "  Operator: ID " << op->operatorId() << ": "
                << op->toString() << std::endl;
    }
  }

  return replacementsMade;
}

struct CudfDriverAdapter {
  std::shared_ptr<rmm::mr::device_memory_resource> mr_;

  CudfDriverAdapter(std::shared_ptr<rmm::mr::device_memory_resource> mr)
<<<<<<< HEAD
      : mr_(mr) {
    if (cudfDebugEnabled()) {
      std::cout << "CudfDriverAdapter constructor" << std::endl;
    }
    planNodes_ = std::make_shared<std::vector<core::PlanNodePtr>>();
  }
=======
      : mr_(mr) {}
>>>>>>> a6c99ffb

  ~CudfDriverAdapter() {
    if (cudfDebugEnabled()) {
      std::cout << "CudfDriverAdapter destructor" << std::endl;
      printf(
          "cached planNodes_ %p, %ld\n",
          planNodes_.get(),
          planNodes_.use_count());
    }
  }

  // Call operator needed by DriverAdapter
  bool operator()(const exec::DriverFactory& factory, exec::Driver& driver) {
    auto state = CompileState(factory, driver);
    auto res = state.compile();
    return res;
  }
<<<<<<< HEAD

  // Iterate recursively and store them in the planNodes_.
  void storePlanNodes(const core::PlanNodePtr& planNode) {
    const auto& sources = planNode->sources();
    for (int32_t i = 0; i < sources.size(); ++i) {
      storePlanNodes(sources[i]);
    }
    planNodes_->push_back(planNode);
  }

  // Call operator needed by plan inspection
  void operator()(const core::PlanFragment& planFragment) {
    // signature: std::function<void(const core::PlanFragment&)> inspect;
    // call: adapter.inspect(planFragment);
    planNodes_->clear();
    if (cudfDebugEnabled()) {
      std::cout << "Inspecting PlanFragment" << std::endl;
    }
    if (planNodes_) {
      storePlanNodes(planFragment.planNode);
    }
  }
=======
>>>>>>> a6c99ffb
};

static bool isCudfRegistered = false;

void registerCudf(const CudfOptions& options) {
  if (cudfIsRegistered()) {
    return;
  }
  if (!options.cudfEnabled) {
    return;
  }

  CUDF_FUNC_RANGE();
  cudaFree(nullptr); // Initialize CUDA context at startup

  const std::string mrMode = options.cudfMemoryResource;
  if (cudfDebugEnabled()) {
    std::cout << "Setting cuDF memory resource to " << mrMode << std::endl;
  }
  auto mr = cudf_velox::createMemoryResource(mrMode);
  cudf::set_current_device_resource(mr.get());

  if (cudfDebugEnabled()) {
    std::cout << "Registering CudfHashJoinBridgeTranslator" << std::endl;
  }
  exec::Operator::registerOperator(
      std::make_unique<CudfHashJoinBridgeTranslator>());

  if (cudfDebugEnabled()) {
    std::cout << "Registering CudfDriverAdapter" << std::endl;
  }
  CudfDriverAdapter cda{mr};
  exec::DriverAdapter cudfAdapter{kCudfAdapterName, {}, cda};
  exec::DriverFactory::registerAdapter(cudfAdapter);
  isCudfRegistered = true;
}

void unregisterCudf() {
  if (cudfDebugEnabled()) {
    std::cout << "Unregistering CudfDriverAdapter" << std::endl;
  }
  exec::DriverFactory::adapters.erase(
      std::remove_if(
          exec::DriverFactory::adapters.begin(),
          exec::DriverFactory::adapters.end(),
          [](const exec::DriverAdapter& adapter) {
            return adapter.label == kCudfAdapterName;
          }),
      exec::DriverFactory::adapters.end());

  isCudfRegistered = false;
}

bool cudfIsRegistered() {
  return isCudfRegistered;
}

bool cudfDebugEnabled() {
  return FLAGS_velox_cudf_debug;
}

bool cudfTableScanEnabled() {
  return FLAGS_velox_cudf_table_scan;
}

} // namespace facebook::velox::cudf_velox<|MERGE_RESOLUTION|>--- conflicted
+++ resolved
@@ -305,26 +305,7 @@
   std::shared_ptr<rmm::mr::device_memory_resource> mr_;
 
   CudfDriverAdapter(std::shared_ptr<rmm::mr::device_memory_resource> mr)
-<<<<<<< HEAD
-      : mr_(mr) {
-    if (cudfDebugEnabled()) {
-      std::cout << "CudfDriverAdapter constructor" << std::endl;
-    }
-    planNodes_ = std::make_shared<std::vector<core::PlanNodePtr>>();
-  }
-=======
       : mr_(mr) {}
->>>>>>> a6c99ffb
-
-  ~CudfDriverAdapter() {
-    if (cudfDebugEnabled()) {
-      std::cout << "CudfDriverAdapter destructor" << std::endl;
-      printf(
-          "cached planNodes_ %p, %ld\n",
-          planNodes_.get(),
-          planNodes_.use_count());
-    }
-  }
 
   // Call operator needed by DriverAdapter
   bool operator()(const exec::DriverFactory& factory, exec::Driver& driver) {
@@ -332,31 +313,6 @@
     auto res = state.compile();
     return res;
   }
-<<<<<<< HEAD
-
-  // Iterate recursively and store them in the planNodes_.
-  void storePlanNodes(const core::PlanNodePtr& planNode) {
-    const auto& sources = planNode->sources();
-    for (int32_t i = 0; i < sources.size(); ++i) {
-      storePlanNodes(sources[i]);
-    }
-    planNodes_->push_back(planNode);
-  }
-
-  // Call operator needed by plan inspection
-  void operator()(const core::PlanFragment& planFragment) {
-    // signature: std::function<void(const core::PlanFragment&)> inspect;
-    // call: adapter.inspect(planFragment);
-    planNodes_->clear();
-    if (cudfDebugEnabled()) {
-      std::cout << "Inspecting PlanFragment" << std::endl;
-    }
-    if (planNodes_) {
-      storePlanNodes(planFragment.planNode);
-    }
-  }
-=======
->>>>>>> a6c99ffb
 };
 
 static bool isCudfRegistered = false;
