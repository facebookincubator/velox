--- conflicted
+++ resolved
@@ -326,14 +326,6 @@
       auto planNode = std::dynamic_pointer_cast<const core::AssignUniqueIdNode>(
           getPlanNode(assignUniqueIdOp->planNodeId()));
       VELOX_CHECK(planNode != nullptr);
-<<<<<<< HEAD
-      replaceOp.push_back(std::make_unique<CudfAssignUniqueId>(
-          id,
-          ctx,
-          planNode,
-          planNode->taskUniqueId(),
-          planNode->uniqueIdCounter()));
-=======
       replaceOp.push_back(
           std::make_unique<CudfAssignUniqueId>(
               id,
@@ -341,8 +333,6 @@
               planNode,
               planNode->taskUniqueId(),
               planNode->uniqueIdCounter()));
-      replaceOp.back()->initialize();
->>>>>>> 6c9d9cca
     }
 
     if (producesGpuOutput(oper) and
