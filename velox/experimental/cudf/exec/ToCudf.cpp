/*
 * Copyright (c) Facebook, Inc. and its affiliates.
 *
 * Licensed under the Apache License, Version 2.0 (the "License");
 * you may not use this file except in compliance with the License.
 * You may obtain a copy of the License at
 *
 *     http://www.apache.org/licenses/LICENSE-2.0
 *
 * Unless required by applicable law or agreed to in writing, software
 * distributed under the License is distributed on an "AS IS" BASIS,
 * WITHOUT WARRANTIES OR CONDITIONS OF ANY KIND, either express or implied.
 * See the License for the specific language governing permissions and
 * limitations under the License.
 */

#include "velox/experimental/cudf/CudfConfig.h"
#include "velox/experimental/cudf/connectors/hive/CudfHiveConnector.h"
#include "velox/experimental/cudf/connectors/hive/CudfHiveDataSource.h"
#include "velox/experimental/cudf/exec/CudfConversion.h"
#include "velox/experimental/cudf/exec/CudfFilterProject.h"
#include "velox/experimental/cudf/exec/CudfHashAggregation.h"
#include "velox/experimental/cudf/exec/CudfHashJoin.h"
#include "velox/experimental/cudf/exec/CudfLimit.h"
#include "velox/experimental/cudf/exec/CudfLocalPartition.h"
#include "velox/experimental/cudf/exec/CudfOrderBy.h"
#include "velox/experimental/cudf/exec/ToCudf.h"
#include "velox/experimental/cudf/exec/Utilities.h"
#include "velox/experimental/cudf/expression/AstExpression.h"
#include "velox/experimental/cudf/expression/ExpressionEvaluator.h"

#include "folly/Conv.h"
#include "velox/connectors/hive/HiveConnector.h"
#include "velox/connectors/hive/TableHandle.h"
#include "velox/exec/Driver.h"
#include "velox/exec/FilterProject.h"
#include "velox/exec/HashAggregation.h"
#include "velox/exec/HashBuild.h"
#include "velox/exec/HashProbe.h"
#include "velox/exec/Limit.h"
#include "velox/exec/Operator.h"
#include "velox/exec/OrderBy.h"
#include "velox/exec/TableScan.h"

#include <cudf/detail/nvtx/ranges.hpp>

#include <cuda.h>

#include <iostream>

static const std::string kCudfAdapterName = "cuDF";

namespace facebook::velox::cudf_velox {

namespace {

template <class... Deriveds, class Base>
bool isAnyOf(const Base* p) {
  return ((dynamic_cast<const Deriveds*>(p) != nullptr) || ...);
}

} // namespace

bool CompileState::compile(bool force_replace) {
  auto operators = driver_.operators();

  if (CudfConfig::getInstance().debugEnabled) {
    std::cout << "Operators before adapting for cuDF: count ["
              << operators.size() << "]" << std::endl;
    for (auto& op : operators) {
      std::cout << "  Operator: ID " << op->operatorId() << ": "
                << op->toString() << std::endl;
    }
  }

  bool replacementsMade = false;
  auto ctx = driver_.driverCtx();

  // Get plan node by id lookup.
  auto getPlanNode = [&](const core::PlanNodeId& id) {
    auto& nodes = driverFactory_.planNodes;
    auto it =
        std::find_if(nodes.cbegin(), nodes.cend(), [&id](const auto& node) {
          return node->id() == id;
        });
    if (it != nodes.end()) {
      return *it;
    }
    VELOX_CHECK(driverFactory_.consumerNode->id() == id);
    return driverFactory_.consumerNode;
  };

  auto isTableScanSupported = [getPlanNode](const exec::Operator* op) {
    if (!isAnyOf<exec::TableScan>(op)) {
      return false;
    }
    auto tableScanNode = std::dynamic_pointer_cast<const core::TableScanNode>(
        getPlanNode(op->planNodeId()));
    VELOX_CHECK(tableScanNode != nullptr);
    auto const& connector = velox::connector::getConnector(
        tableScanNode->tableHandle()->connectorId());
    auto cudfHiveConnector = std::dynamic_pointer_cast<
        facebook::velox::cudf_velox::connector::hive::CudfHiveConnector>(
        connector);
    if (!cudfHiveConnector) {
      return false;
    }
    // TODO (dm): we need to ask CudfHiveConnector whether this table handle is
    // supported by it. It may choose to produce a HiveDatasource.
    return true;
  };

  auto isFilterProjectSupported = [getPlanNode](const exec::Operator* op) {
    if (auto filterProjectOp = dynamic_cast<const exec::FilterProject*>(op)) {
<<<<<<< HEAD
      auto info = filterProjectOp->exprsAndProjection();
      return std::all_of(
          info.exprs->exprs().begin(),
          info.exprs->exprs().end(),
          [](const auto& expr) { return canBeEvaluatedByCudf(expr); });
=======
      auto projectPlanNode = std::dynamic_pointer_cast<const core::ProjectNode>(
          getPlanNode(filterProjectOp->planNodeId()));
      auto filterNode = filterProjectOp->filterNode();
      bool canBeEvaluated = true;
      if (projectPlanNode &&
          !ExpressionEvaluator::canBeEvaluated(
              projectPlanNode->projections())) {
        canBeEvaluated = false;
      }
      if (canBeEvaluated && filterNode &&
          !ExpressionEvaluator::canBeEvaluated({filterNode->filter()})) {
        canBeEvaluated = false;
      }
      return canBeEvaluated;
>>>>>>> 68ce43be
    }
    return false;
  };

  auto isJoinSupported = [getPlanNode](const exec::Operator* op) {
    if (!isAnyOf<exec::HashBuild, exec::HashProbe>(op)) {
      return false;
    }
    auto planNode = std::dynamic_pointer_cast<const core::HashJoinNode>(
        getPlanNode(op->planNodeId()));
    if (!planNode) {
      return false;
    }
    if (!CudfHashJoinProbe::isSupportedJoinType(planNode->joinType())) {
      return false;
    }
    // disabling null-aware anti join with filter until we implement it right
    if (planNode->joinType() == core::JoinType::kAnti and
        planNode->isNullAware() and planNode->filter()) {
      return false;
    }
    return true;
  };

  auto isSupportedGpuOperator =
      [isFilterProjectSupported, isJoinSupported, isTableScanSupported](
          const exec::Operator* op) {
        return isAnyOf<
                   exec::OrderBy,
                   exec::HashAggregation,
                   exec::Limit,
                   exec::LocalPartition,
                   exec::LocalExchange>(op) ||
            isFilterProjectSupported(op) || isJoinSupported(op) ||
            isTableScanSupported(op);
      };

  std::vector<bool> isSupportedGpuOperators(operators.size());
  std::transform(
      operators.begin(),
      operators.end(),
      isSupportedGpuOperators.begin(),
      isSupportedGpuOperator);
  auto acceptsGpuInput = [isFilterProjectSupported,
                          isJoinSupported](const exec::Operator* op) {
    return isAnyOf<
               exec::OrderBy,
               exec::HashAggregation,
               exec::Limit,
               exec::LocalPartition>(op) ||
        isFilterProjectSupported(op) || isJoinSupported(op);
  };
  auto producesGpuOutput = [isFilterProjectSupported,
                            isJoinSupported,
                            isTableScanSupported](const exec::Operator* op) {
    return isAnyOf<
               exec::OrderBy,
               exec::HashAggregation,
               exec::Limit,
               exec::LocalExchange>(op) ||
        isFilterProjectSupported(op) ||
        (isAnyOf<exec::HashProbe>(op) && isJoinSupported(op)) ||
        (isTableScanSupported(op));
  };

  int32_t operatorsOffset = 0;
  for (int32_t operatorIndex = 0; operatorIndex < operators.size();
       ++operatorIndex) {
    std::vector<std::unique_ptr<exec::Operator>> replaceOp;

    exec::Operator* oper = operators[operatorIndex];
    auto replacingOperatorIndex = operatorIndex + operatorsOffset;
    VELOX_CHECK(oper);

    const bool previousOperatorIsNotGpu =
        (operatorIndex > 0 and !isSupportedGpuOperators[operatorIndex - 1]);
    const bool nextOperatorIsNotGpu =
        (operatorIndex < operators.size() - 1 and
         !isSupportedGpuOperators[operatorIndex + 1]);
    const bool isLastOperatorOfTask =
        driverFactory_.outputDriver and operatorIndex == operators.size() - 1;

    auto id = oper->operatorId();
    if (previousOperatorIsNotGpu and acceptsGpuInput(oper)) {
      auto planNode = getPlanNode(oper->planNodeId());
      replaceOp.push_back(std::make_unique<CudfFromVelox>(
          id, planNode->outputType(), ctx, planNode->id() + "-from-velox"));
    }
    if (not replaceOp.empty()) {
      // from-velox only, because need to inserted before current operator.
      operatorsOffset += replaceOp.size();
      [[maybe_unused]] auto replaced = driverFactory_.replaceOperators(
          driver_,
          replacingOperatorIndex,
          replacingOperatorIndex,
          std::move(replaceOp));
      replacingOperatorIndex = operatorIndex + operatorsOffset;
      replaceOp.clear();
      replacementsMade = true;
    }

    // This is used to denote if the current operator is kept or replaced.
    auto keepOperator = 0;
    // TableScan
    if (isTableScanSupported(oper)) {
      auto planNode = std::dynamic_pointer_cast<const core::TableScanNode>(
          getPlanNode(oper->planNodeId()));
      VELOX_CHECK(planNode != nullptr);
      keepOperator = 1;
    } else if (isJoinSupported(oper)) {
      if (auto joinBuildOp = dynamic_cast<exec::HashBuild*>(oper)) {
        auto planNode = std::dynamic_pointer_cast<const core::HashJoinNode>(
            getPlanNode(joinBuildOp->planNodeId()));
        VELOX_CHECK(planNode != nullptr);
        // From-Velox (optional)
        replaceOp.push_back(
            std::make_unique<CudfHashJoinBuild>(id, ctx, planNode));
      } else if (auto joinProbeOp = dynamic_cast<exec::HashProbe*>(oper)) {
        auto planNode = std::dynamic_pointer_cast<const core::HashJoinNode>(
            getPlanNode(joinProbeOp->planNodeId()));
        VELOX_CHECK(planNode != nullptr);
        // From-Velox (optional)
        replaceOp.push_back(
            std::make_unique<CudfHashJoinProbe>(id, ctx, planNode));
        // To-Velox (optional)
      }
    } else if (auto orderByOp = dynamic_cast<exec::OrderBy*>(oper)) {
      auto id = orderByOp->operatorId();
      auto planNode = std::dynamic_pointer_cast<const core::OrderByNode>(
          getPlanNode(orderByOp->planNodeId()));
      VELOX_CHECK(planNode != nullptr);
      replaceOp.push_back(std::make_unique<CudfOrderBy>(id, ctx, planNode));
    } else if (auto hashAggOp = dynamic_cast<exec::HashAggregation*>(oper)) {
      auto planNode = std::dynamic_pointer_cast<const core::AggregationNode>(
          getPlanNode(hashAggOp->planNodeId()));
      VELOX_CHECK(planNode != nullptr);
      replaceOp.push_back(
          std::make_unique<CudfHashAggregation>(id, ctx, planNode));
    } else if (isFilterProjectSupported(oper)) {
      auto filterProjectOp = dynamic_cast<exec::FilterProject*>(oper);
      auto projectPlanNode = std::dynamic_pointer_cast<const core::ProjectNode>(
          getPlanNode(filterProjectOp->planNodeId()));
      // When filter and project both exist, the FilterProject planNodeId id is
      // project node id, so we need FilterProject to report the FilterNode.
      auto filterPlanNode = filterProjectOp->filterNode();
      VELOX_CHECK(projectPlanNode != nullptr or filterPlanNode != nullptr);
      replaceOp.push_back(std::make_unique<CudfFilterProject>(
          id, ctx, filterPlanNode, projectPlanNode));
    } else if (auto limitOp = dynamic_cast<exec::Limit*>(oper)) {
      auto planNode = std::dynamic_pointer_cast<const core::LimitNode>(
          getPlanNode(limitOp->planNodeId()));
      VELOX_CHECK(planNode != nullptr);
      replaceOp.push_back(std::make_unique<CudfLimit>(id, ctx, planNode));
    } else if (
        auto localPartitionOp = dynamic_cast<exec::LocalPartition*>(oper)) {
      auto planNode = std::dynamic_pointer_cast<const core::LocalPartitionNode>(
          getPlanNode(localPartitionOp->planNodeId()));
      VELOX_CHECK(planNode != nullptr);
      if (CudfLocalPartition::shouldReplace(planNode)) {
        replaceOp.push_back(
            std::make_unique<CudfLocalPartition>(id, ctx, planNode));
        replaceOp.back()->initialize();
      } else {
        // Round Robin batch-wise Partitioning is supported by CPU operator with
        // GPU Vector.
        keepOperator = 1;
      }
    } else if (
        auto localExchangeOp = dynamic_cast<exec::LocalExchange*>(oper)) {
      keepOperator = 1;
    }

    if (producesGpuOutput(oper) and
        (nextOperatorIsNotGpu or isLastOperatorOfTask)) {
      auto planNode = getPlanNode(oper->planNodeId());
      replaceOp.push_back(std::make_unique<CudfToVelox>(
          id, planNode->outputType(), ctx, planNode->id() + "-to-velox"));
    }

    if (force_replace) {
      if (CudfConfig::getInstance().debugEnabled) {
        std::printf(
            "Operator: ID %d: %s, keepOperator = %d, replaceOp.size() = %ld\n",
            oper->operatorId(),
            oper->toString().c_str(),
            keepOperator,
            replaceOp.size());
      }
      auto shouldSupportGpuOperator =
          [isFilterProjectSupported,
           isTableScanSupported](const exec::Operator* op) {
            return isAnyOf<
                       exec::OrderBy,
                       exec::TableScan,
                       exec::HashAggregation,
                       exec::Limit,
                       exec::LocalPartition,
                       exec::LocalExchange,
                       exec::HashBuild,
                       exec::HashProbe>(op) ||
                isFilterProjectSupported(op);
          };
      VELOX_CHECK(
          !(keepOperator == 0 && shouldSupportGpuOperator(oper) &&
            replaceOp.empty()),
          "Replacement with cuDF operator failed");
    }

    if (not replaceOp.empty()) {
      // ReplaceOp, to-velox.
      operatorsOffset += replaceOp.size() - 1 + keepOperator;
      [[maybe_unused]] auto replaced = driverFactory_.replaceOperators(
          driver_,
          replacingOperatorIndex + keepOperator,
          replacingOperatorIndex + 1,
          std::move(replaceOp));
      replacementsMade = true;
    }
  }

  if (CudfConfig::getInstance().debugEnabled) {
    operators = driver_.operators();
    std::cout << "Operators after adapting for cuDF: count ["
              << operators.size() << "]" << std::endl;
    for (auto& op : operators) {
      std::cout << "  Operator: ID " << op->operatorId() << ": "
                << op->toString() << std::endl;
    }
  }

  return replacementsMade;
}

std::shared_ptr<rmm::mr::device_memory_resource> mr_;

struct CudfDriverAdapter {
  bool force_replace_;

  CudfDriverAdapter(bool force_replace) : force_replace_{force_replace} {}

  // Call operator needed by DriverAdapter
  bool operator()(const exec::DriverFactory& factory, exec::Driver& driver) {
    if (!driver.driverCtx()->queryConfig().get<bool>(
            CudfConfig::kCudfEnabled, CudfConfig::getInstance().enabled)) {
      return false;
    }
    auto state = CompileState(factory, driver);
    auto res = state.compile(force_replace_);
    return res;
  }
};

static bool isCudfRegistered = false;

bool cudfIsRegistered() {
  return isCudfRegistered;
}

void registerCudf() {
  if (cudfIsRegistered()) {
    return;
  }

  registerBuiltinFunctions(CudfConfig::getInstance().functionNamePrefix);

  CUDF_FUNC_RANGE();
  cudaFree(nullptr); // Initialize CUDA context at startup

  const std::string mrMode = CudfConfig::getInstance().memoryResource;
  auto mr = cudf_velox::createMemoryResource(
      mrMode, CudfConfig::getInstance().memoryPercent);
  cudf::set_current_device_resource(mr.get());
  mr_ = mr;

  exec::Operator::registerOperator(
      std::make_unique<CudfHashJoinBridgeTranslator>());
  CudfDriverAdapter cda{CudfConfig::getInstance().forceReplace};
  exec::DriverAdapter cudfAdapter{kCudfAdapterName, {}, cda};
  exec::DriverFactory::registerAdapter(cudfAdapter);

  if (CudfConfig::getInstance().astExpressionEnabled) {
    registerAstEvaluator(CudfConfig::getInstance().astExpressionPriority);
  }

  isCudfRegistered = true;
}

void unregisterCudf() {
  mr_ = nullptr;
  exec::DriverFactory::adapters.erase(
      std::remove_if(
          exec::DriverFactory::adapters.begin(),
          exec::DriverFactory::adapters.end(),
          [](const exec::DriverAdapter& adapter) {
            return adapter.label == kCudfAdapterName;
          }),
      exec::DriverFactory::adapters.end());

  isCudfRegistered = false;
}

CudfConfig& CudfConfig::getInstance() {
  static CudfConfig instance;
  return instance;
}

void CudfConfig::initialize(
    std::unordered_map<std::string, std::string>&& config) {
  if (config.find(kCudfEnabled) != config.end()) {
    enabled = folly::to<bool>(config[kCudfEnabled]);
  }
  if (config.find(kCudfDebugEnabled) != config.end()) {
    debugEnabled = folly::to<bool>(config[kCudfDebugEnabled]);
  }
  if (config.find(kCudfMemoryResource) != config.end()) {
    memoryResource = config[kCudfMemoryResource];
  }
  if (config.find(kCudfMemoryPercent) != config.end()) {
    memoryPercent = folly::to<int32_t>(config[kCudfMemoryPercent]);
  }
  if (config.find(kCudfFunctionNamePrefix) != config.end()) {
    functionNamePrefix = config[kCudfFunctionNamePrefix];
  }
  if (config.find(kCudfForceReplace) != config.end()) {
    forceReplace = folly::to<bool>(config[kCudfForceReplace]);
  }
}

} // namespace facebook::velox::cudf_velox<|MERGE_RESOLUTION|>--- conflicted
+++ resolved
@@ -16,7 +16,6 @@
 
 #include "velox/experimental/cudf/CudfConfig.h"
 #include "velox/experimental/cudf/connectors/hive/CudfHiveConnector.h"
-#include "velox/experimental/cudf/connectors/hive/CudfHiveDataSource.h"
 #include "velox/experimental/cudf/exec/CudfConversion.h"
 #include "velox/experimental/cudf/exec/CudfFilterProject.h"
 #include "velox/experimental/cudf/exec/CudfHashAggregation.h"
@@ -30,8 +29,6 @@
 #include "velox/experimental/cudf/expression/ExpressionEvaluator.h"
 
 #include "folly/Conv.h"
-#include "velox/connectors/hive/HiveConnector.h"
-#include "velox/connectors/hive/TableHandle.h"
 #include "velox/exec/Driver.h"
 #include "velox/exec/FilterProject.h"
 #include "velox/exec/HashAggregation.h"
@@ -112,28 +109,19 @@
 
   auto isFilterProjectSupported = [getPlanNode](const exec::Operator* op) {
     if (auto filterProjectOp = dynamic_cast<const exec::FilterProject*>(op)) {
-<<<<<<< HEAD
-      auto info = filterProjectOp->exprsAndProjection();
-      return std::all_of(
-          info.exprs->exprs().begin(),
-          info.exprs->exprs().end(),
-          [](const auto& expr) { return canBeEvaluatedByCudf(expr); });
-=======
       auto projectPlanNode = std::dynamic_pointer_cast<const core::ProjectNode>(
           getPlanNode(filterProjectOp->planNodeId()));
       auto filterNode = filterProjectOp->filterNode();
       bool canBeEvaluated = true;
       if (projectPlanNode &&
-          !ExpressionEvaluator::canBeEvaluated(
-              projectPlanNode->projections())) {
+          !canBeEvaluatedByCudf(projectPlanNode->projections())) {
         canBeEvaluated = false;
       }
       if (canBeEvaluated && filterNode &&
-          !ExpressionEvaluator::canBeEvaluated({filterNode->filter()})) {
+          !canBeEvaluatedByCudf({filterNode->filter()})) {
         canBeEvaluated = false;
       }
       return canBeEvaluated;
->>>>>>> 68ce43be
     }
     return false;
   };
