--- conflicted
+++ resolved
@@ -110,9 +110,6 @@
     return true;
   };
 
-  // TODO (dm): The logic to figure out whether to put a conversion before or
-  // after the replced operators needs a second go over after adding local
-  // exchange.
   auto is_supported_gpu_operator =
       [is_filter_project_supported,
        is_join_supported](const exec::Operator* op) {
@@ -142,13 +139,8 @@
                               is_join_supported](const exec::Operator* op) {
     return is_any_of<exec::OrderBy, exec::HashAggregation, exec::LocalExchange>(
                op) ||
-<<<<<<< HEAD
-        (is_any_of<exec::HashProbe>(op) && is_join_supported(op)) ||
-        is_filter_project_supported(op);
-=======
         is_filter_project_supported(op) ||
         (is_any_of<exec::HashProbe>(op) && is_join_supported(op));
->>>>>>> db4cbe8d
   };
 
   int32_t operatorsOffset = 0;
