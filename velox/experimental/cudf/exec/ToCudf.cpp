/*
 * Copyright (c) Facebook, Inc. and its affiliates.
 *
 * Licensed under the Apache License, Version 2.0 (the "License");
 * you may not use this file except in compliance with the License.
 * You may obtain a copy of the License at
 *
 *     http://www.apache.org/licenses/LICENSE-2.0
 *
 * Unless required by applicable law or agreed to in writing, software
 * distributed under the License is distributed on an "AS IS" BASIS,
 * WITHOUT WARRANTIES OR CONDITIONS OF ANY KIND, either express or implied.
 * See the License for the specific language governing permissions and
 * limitations under the License.
 */

#include "velox/experimental/cudf/exec/ToCudf.h"
#include "velox/exec/Driver.h"
#include "velox/exec/FilterProject.h"
#include "velox/exec/HashAggregation.h"
#include "velox/exec/HashBuild.h"
#include "velox/exec/HashProbe.h"
#include "velox/exec/Operator.h"
#include "velox/exec/OrderBy.h"
#include "velox/exec/TableScan.h"
#include "velox/experimental/cudf/exec/CudfConversion.h"
#include "velox/experimental/cudf/exec/CudfFilterProject.h"
#include "velox/experimental/cudf/exec/CudfHashAggregation.h"
#include "velox/experimental/cudf/exec/CudfHashJoin.h"
#include "velox/experimental/cudf/exec/CudfLocalPartition.h"
#include "velox/experimental/cudf/exec/CudfOrderBy.h"
#include "velox/experimental/cudf/exec/ExpressionEvaluator.h"
#include "velox/experimental/cudf/exec/Utilities.h"

#include <cudf/detail/nvtx/ranges.hpp>

#include <cuda.h>

#include <iostream>

namespace facebook::velox::cudf_velox {

template <class... Deriveds, class Base>
bool is_any_of(const Base* p) {
  return ((dynamic_cast<const Deriveds*>(p) != nullptr) || ...);
}

static bool _cudfIsRegistered = false;

bool CompileState::compile() {
  if (cudfDebugEnabled()) {
    std::cout << "Calling cudfDriverAdapter" << std::endl;
  }

  auto operators = driver_.operators();
  auto& nodes = planNodes_;

  if (cudfDebugEnabled()) {
    std::cout << "Number of operators: " << operators.size() << std::endl;
    for (auto& op : operators) {
      std::cout << "  Operator: ID " << op->operatorId() << ": "
                << op->toString() << std::endl;
    }
    std::cout << "Number of plan nodes: " << nodes.size() << std::endl;
    for (auto& node : nodes) {
      std::cout << "  Plan node: ID " << node->id() << ": " << node->toString();
    }
  }

  // Make sure operator states are initialized.  We will need to inspect some of
  // them during the transformation.
  driver_.initializeOperators();

  bool replacements_made = false;
  auto ctx = driver_.driverCtx();

  // Get plan node by id lookup.
  auto get_plan_node = [&](const core::PlanNodeId& id) {
    auto it =
        std::find_if(nodes.cbegin(), nodes.cend(), [&id](const auto& node) {
          return node->id() == id;
        });
    VELOX_CHECK(it != nodes.end());
    return *it;
  };

  bool const is_parquet_connector_registered =
      facebook::velox::connector::getAllConnectors().count("test-parquet") > 0;
  auto is_table_scan_supported =
      [is_parquet_connector_registered](const exec::Operator* op) {
        return is_any_of<exec::TableScan>(op) &&
            is_parquet_connector_registered && isEnabledcudfTableScan();
      };

  auto is_filter_project_supported = [](const exec::Operator* op) {
    if (auto filter_project_op = dynamic_cast<const exec::FilterProject*>(op)) {
      auto info = filter_project_op->exprsAndProjection();
      return ExpressionEvaluator::can_be_evaluated(info.exprs->exprs());
    }
    return false;
  };

  auto is_join_supported = [get_plan_node](const exec::Operator* op) {
    if (!is_any_of<exec::HashBuild, exec::HashProbe>(op)) {
      return false;
    }
    auto plan_node = std::dynamic_pointer_cast<const core::HashJoinNode>(
        get_plan_node(op->planNodeId()));
    if (!plan_node) {
      return false;
    }
    if (!CudfHashJoinProbe::isSupportedJoinType(plan_node->joinType())) {
      return false;
    }
    if (plan_node->filter() != nullptr) {
      return false;
    }
    return true;
  };

  // TODO (dm): The logic to figure out whether to put a conversion before or
  // after the replced operators needs a second go over after adding local
  // exchange.
  auto is_supported_gpu_operator =
<<<<<<< HEAD
      [is_filter_project_supported, is_join_supported, is_table_scan_supported](
          const exec::Operator* op) {
=======
      [is_filter_project_supported,
       is_join_supported](const exec::Operator* op) {
>>>>>>> db4cbe8d
        return is_any_of<
                   exec::OrderBy,
                   exec::HashAggregation,
                   exec::LocalPartition,
                   exec::LocalExchange>(op) ||
<<<<<<< HEAD
            is_filter_project_supported(op) || is_join_supported(op) ||
            is_table_scan_supported(op);
=======
            is_filter_project_supported(op) || is_join_supported(op);
>>>>>>> db4cbe8d
      };

  std::vector<bool> is_supported_gpu_operators(operators.size());
  std::transform(
      operators.begin(),
      operators.end(),
      is_supported_gpu_operators.begin(),
      is_supported_gpu_operator);
  auto accepts_gpu_input = [is_filter_project_supported,
                            is_join_supported](const exec::Operator* op) {
    return is_any_of<
               exec::OrderBy,
               exec::HashAggregation,
               exec::LocalPartition>(op) ||
        is_filter_project_supported(op) || is_join_supported(op);
  };
  auto produces_gpu_output = [is_filter_project_supported,
<<<<<<< HEAD
                              is_join_supported,
                              is_table_scan_supported](
                                 const exec::Operator* op) {
=======
                              is_join_supported](const exec::Operator* op) {
>>>>>>> db4cbe8d
    return is_any_of<exec::OrderBy, exec::HashAggregation, exec::LocalExchange>(
               op) ||
        is_filter_project_supported(op) ||
        (is_any_of<exec::HashProbe>(op) && is_join_supported(op)) ||
        is_table_scan_supported(op);
  };

  int32_t operatorsOffset = 0;
  for (int32_t operatorIndex = 0; operatorIndex < operators.size();
       ++operatorIndex) {
    std::vector<std::unique_ptr<exec::Operator>> replace_op;

    exec::Operator* oper = operators[operatorIndex];
    auto replacingOperatorIndex = operatorIndex + operatorsOffset;
    VELOX_CHECK(oper);

    bool const previous_operator_is_not_gpu =
        (operatorIndex > 0 and !is_supported_gpu_operators[operatorIndex - 1]);
    bool const next_operator_is_not_gpu =
        (operatorIndex < operators.size() - 1 and
         !is_supported_gpu_operators[operatorIndex + 1]);

    auto id = oper->operatorId();
    if (previous_operator_is_not_gpu and accepts_gpu_input(oper)) {
      auto plan_node = get_plan_node(oper->planNodeId());
      replace_op.push_back(std::make_unique<CudfFromVelox>(
          id, plan_node->outputType(), ctx, plan_node->id() + "-from-velox"));
      replace_op.back()->initialize();
    }

    // This is used to denote if the current operator is kept or replaced.
    auto keep_operator = 0;
    // TableScan
    if (is_table_scan_supported(oper)) {
      auto scanOp = dynamic_cast<exec::TableScan*>(oper);
      auto plan_node = std::dynamic_pointer_cast<const core::TableScanNode>(
          get_plan_node(scanOp->planNodeId()));
      VELOX_CHECK(plan_node != nullptr);
      keep_operator = 1;
    } else if (is_join_supported(oper)) {
      if (auto joinBuildOp = dynamic_cast<exec::HashBuild*>(oper)) {
        auto plan_node = std::dynamic_pointer_cast<const core::HashJoinNode>(
            get_plan_node(joinBuildOp->planNodeId()));
        VELOX_CHECK(plan_node != nullptr);
        // From-Velox (optional)
        replace_op.push_back(
            std::make_unique<CudfHashJoinBuild>(id, ctx, plan_node));
        replace_op.back()->initialize();
      } else if (auto joinProbeOp = dynamic_cast<exec::HashProbe*>(oper)) {
        auto plan_node = std::dynamic_pointer_cast<const core::HashJoinNode>(
            get_plan_node(joinProbeOp->planNodeId()));
        VELOX_CHECK(plan_node != nullptr);
        // From-Velox (optional)
        replace_op.push_back(
            std::make_unique<CudfHashJoinProbe>(id, ctx, plan_node));
        replace_op.back()->initialize();
        // To-Velox (optional)
      }
    } else if (auto orderByOp = dynamic_cast<exec::OrderBy*>(oper)) {
      auto id = orderByOp->operatorId();
      auto plan_node = std::dynamic_pointer_cast<const core::OrderByNode>(
          get_plan_node(orderByOp->planNodeId()));
      VELOX_CHECK(plan_node != nullptr);
      // From-velox (optional)
      replace_op.push_back(std::make_unique<CudfOrderBy>(id, ctx, plan_node));
      replace_op.back()->initialize();
      // To-velox (optional)
    } else if (auto hashAggOp = dynamic_cast<exec::HashAggregation*>(oper)) {
      auto plan_node = std::dynamic_pointer_cast<const core::AggregationNode>(
          get_plan_node(hashAggOp->planNodeId()));
      VELOX_CHECK(plan_node != nullptr);
      replace_op.push_back(
          std::make_unique<CudfHashAggregation>(id, ctx, plan_node));
      replace_op.back()->initialize();
    } else if (is_filter_project_supported(oper)) {
      auto filterProjectOp = dynamic_cast<exec::FilterProject*>(oper);
      auto info = filterProjectOp->exprsAndProjection();
      auto& id_projections = filterProjectOp->identityProjections();
      auto project_plan_node =
          std::dynamic_pointer_cast<const core::ProjectNode>(
              get_plan_node(filterProjectOp->planNodeId()));
      auto filter_plan_node = std::dynamic_pointer_cast<const core::FilterNode>(
          get_plan_node(filterProjectOp->planNodeId()));
      // If filter only, filter node only exists.
      // If project only, or filter and project, project node only exists.
      VELOX_CHECK(project_plan_node != nullptr or filter_plan_node != nullptr);
      replace_op.push_back(std::make_unique<CudfFilterProject>(
          id, ctx, info, id_projections, filter_plan_node, project_plan_node));
      replace_op.back()->initialize();
    } else if (
        auto localPartitionOp = dynamic_cast<exec::LocalPartition*>(oper)) {
      auto plan_node =
          std::dynamic_pointer_cast<const core::LocalPartitionNode>(
              get_plan_node(localPartitionOp->planNodeId()));
      VELOX_CHECK(plan_node != nullptr);
      replace_op.push_back(
          std::make_unique<CudfLocalPartition>(id, ctx, plan_node));
      replace_op.back()->initialize();
    } else if (
        auto localPartitionOp = dynamic_cast<exec::LocalPartition*>(oper)) {
      auto plan_node =
          std::dynamic_pointer_cast<const core::LocalPartitionNode>(
              get_plan_node(localPartitionOp->planNodeId()));
      VELOX_CHECK(plan_node != nullptr);
      replace_op.push_back(
          std::make_unique<CudfLocalPartition>(id, ctx, plan_node));
      replace_op.back()->initialize();
    }

    if (next_operator_is_not_gpu and produces_gpu_output(oper)) {
      auto plan_node = get_plan_node(oper->planNodeId());
      replace_op.push_back(std::make_unique<CudfToVelox>(
          id, plan_node->outputType(), ctx, plan_node->id() + "-to-velox"));
      replace_op.back()->initialize();
    }

    if (not replace_op.empty()) {
      operatorsOffset +=
          replace_op.size() - 1 + keep_operator; // Check this "- 1"
      [[maybe_unused]] auto replaced = driverFactory_.replaceOperators(
          driver_,
          replacingOperatorIndex + keep_operator,
          replacingOperatorIndex + 1,
          std::move(replace_op));
      replacements_made = true;
    }
  }

  if (cudfDebugEnabled()) {
    operators = driver_.operators();
    std::cout << "Number of new operators: " << operators.size() << std::endl;
    for (auto& op : operators) {
      std::cout << "  Operator: ID " << op->operatorId() << ": "
                << op->toString() << std::endl;
    }
  }
  return replacements_made;
}

struct cudfDriverAdapter {
  std::shared_ptr<rmm::mr::device_memory_resource> mr_;
  std::shared_ptr<std::vector<std::shared_ptr<core::PlanNode const>>>
      planNodes_;

  cudfDriverAdapter(std::shared_ptr<rmm::mr::device_memory_resource> mr)
      : mr_(mr) {
    if (cudfDebugEnabled()) {
      std::cout << "cudfDriverAdapter constructor" << std::endl;
    }
    planNodes_ =
        std::make_shared<std::vector<std::shared_ptr<core::PlanNode const>>>();
  }

  ~cudfDriverAdapter() {
    if (cudfDebugEnabled()) {
      std::cout << "cudfDriverAdapter destructor" << std::endl;
      printf(
          "cached planNodes_ %p, %ld\n",
          planNodes_.get(),
          planNodes_.use_count());
    }
  }

  // Call operator needed by DriverAdapter
  bool operator()(const exec::DriverFactory& factory, exec::Driver& driver) {
    auto state = CompileState(factory, driver, *planNodes_);
    // Stored planNodes_ from inspect.
    if (cudfDebugEnabled()) {
      printf("driver.planNodes_=%p\n", planNodes_.get());
    }
    auto res = state.compile();
    return res;
  }

  // Iterate recursively and store them in the planNodes_.
  void storePlanNodes(const std::shared_ptr<const core::PlanNode>& planNode) {
    const auto& sources = planNode->sources();
    for (int32_t i = 0; i < sources.size(); ++i) {
      storePlanNodes(sources[i]);
    }
    planNodes_->push_back(planNode);
  }

  // Call operator needed by plan inspection
  void operator()(const core::PlanFragment& planFragment) {
    // signature: std::function<void(const core::PlanFragment&)> inspect;
    // call: adapter.inspect(planFragment);
    planNodes_->clear();
    if (cudfDebugEnabled()) {
      std::cout << "Inspecting PlanFragment" << std::endl;
    }
    if (planNodes_) {
      storePlanNodes(planFragment.planNode);
    }
  }
};

void registerCudf() {
  const char* env_cudf_disabled = std::getenv("VELOX_CUDF_DISABLED");
  if (env_cudf_disabled != nullptr && std::stoi(env_cudf_disabled)) {
    return;
  }

  CUDF_FUNC_RANGE();
  cudaFree(0); // to init context.

  if (cudfDebugEnabled()) {
    std::cout << "Registering CudfHashJoinBridgeTranslator" << std::endl;
  }
  exec::Operator::registerOperator(
      std::make_unique<CudfHashJoinBridgeTranslator>());
  if (cudfDebugEnabled()) {
    std::cout << "Registering cudfDriverAdapter" << std::endl;
  }

  const char* env_cudf_mr = std::getenv("VELOX_CUDF_MEMORY_RESOURCE");
  auto mr_mode = env_cudf_mr != nullptr ? env_cudf_mr : "async";
  if (cudfDebugEnabled()) {
    std::cout << "Setting cuDF memory resource to " << mr_mode << std::endl;
  }
  auto mr = cudf_velox::create_memory_resource(mr_mode);
  cudf::set_current_device_resource(mr.get());
  cudfDriverAdapter cda{mr};
  exec::DriverAdapter cudfAdapter{"cuDF", cda, cda};
  exec::DriverFactory::registerAdapter(cudfAdapter);
  _cudfIsRegistered = true;
}

void unregisterCudf() {
  if (cudfDebugEnabled()) {
    std::cout << "Unregistering cudfDriverAdapter" << std::endl;
  }
  exec::DriverFactory::adapters.clear();
  _cudfIsRegistered = false;
}

bool cudfIsRegistered() {
  return _cudfIsRegistered;
}

} // namespace facebook::velox::cudf_velox<|MERGE_RESOLUTION|>--- conflicted
+++ resolved
@@ -118,28 +118,16 @@
     return true;
   };
 
-  // TODO (dm): The logic to figure out whether to put a conversion before or
-  // after the replced operators needs a second go over after adding local
-  // exchange.
   auto is_supported_gpu_operator =
-<<<<<<< HEAD
       [is_filter_project_supported, is_join_supported, is_table_scan_supported](
           const exec::Operator* op) {
-=======
-      [is_filter_project_supported,
-       is_join_supported](const exec::Operator* op) {
->>>>>>> db4cbe8d
         return is_any_of<
                    exec::OrderBy,
                    exec::HashAggregation,
                    exec::LocalPartition,
                    exec::LocalExchange>(op) ||
-<<<<<<< HEAD
             is_filter_project_supported(op) || is_join_supported(op) ||
             is_table_scan_supported(op);
-=======
-            is_filter_project_supported(op) || is_join_supported(op);
->>>>>>> db4cbe8d
       };
 
   std::vector<bool> is_supported_gpu_operators(operators.size());
@@ -157,13 +145,9 @@
         is_filter_project_supported(op) || is_join_supported(op);
   };
   auto produces_gpu_output = [is_filter_project_supported,
-<<<<<<< HEAD
                               is_join_supported,
                               is_table_scan_supported](
                                  const exec::Operator* op) {
-=======
-                              is_join_supported](const exec::Operator* op) {
->>>>>>> db4cbe8d
     return is_any_of<exec::OrderBy, exec::HashAggregation, exec::LocalExchange>(
                op) ||
         is_filter_project_supported(op) ||
@@ -262,15 +246,6 @@
       replace_op.push_back(
           std::make_unique<CudfLocalPartition>(id, ctx, plan_node));
       replace_op.back()->initialize();
-    } else if (
-        auto localPartitionOp = dynamic_cast<exec::LocalPartition*>(oper)) {
-      auto plan_node =
-          std::dynamic_pointer_cast<const core::LocalPartitionNode>(
-              get_plan_node(localPartitionOp->planNodeId()));
-      VELOX_CHECK(plan_node != nullptr);
-      replace_op.push_back(
-          std::make_unique<CudfLocalPartition>(id, ctx, plan_node));
-      replace_op.back()->initialize();
     }
 
     if (next_operator_is_not_gpu and produces_gpu_output(oper)) {
