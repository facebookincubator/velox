--- conflicted
+++ resolved
@@ -112,12 +112,6 @@
       return false;
     }
     if (!CudfHashJoinProbe::isSupportedJoinType(plan_node->joinType())) {
-<<<<<<< HEAD
-      return false;
-    }
-    if (plan_node->filter() != nullptr) {
-=======
->>>>>>> b5ac229a
       return false;
     }
     return true;
