--- conflicted
+++ resolved
@@ -30,18 +30,6 @@
   ParquetDataSink.cpp
   ParquetTableHandle.cpp)
 
-<<<<<<< HEAD
-set_property(
-  SOURCE ParquetReaderConfig.cpp
-         ParquetConnector.cpp
-         ParquetConnectorSplit.cpp
-         ParquetDataSource.cpp
-         ParquetTableHandle.cpp
-  APPEND
-  PROPERTY COMPILE_FLAGS "-g -O0")
-
-=======
->>>>>>> aa781c34
 set_target_properties(
   velox_cudf_parquet_connector
   PROPERTIES CUDA_ARCHITECTURES native)
