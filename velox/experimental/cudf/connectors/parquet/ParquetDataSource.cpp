/*
 * Copyright (c) Facebook, Inc. and its affiliates.
 *
 * Licensed under the Apache License, Version 2.0 (the "License");
 * you may not use this file except in compliance with the License.
 * You may obtain a copy of the License at
 *
 *     http://www.apache.org/licenses/LICENSE-2.0
 *
 * Unless required by applicable law or agreed to in writing, software
 * distributed under the License is distributed on an "AS IS" BASIS,
 * WITHOUT WARRANTIES OR CONDITIONS OF ANY KIND, either express or implied.
 * See the License for the specific language governing permissions and
 * limitations under the License.
 */

#include "velox/experimental/cudf/connectors/parquet/ParquetConfig.h"
#include "velox/experimental/cudf/connectors/parquet/ParquetConnectorSplit.h"
#include "velox/experimental/cudf/connectors/parquet/ParquetDataSource.h"
#include "velox/experimental/cudf/exec/ToCudf.h"
#include "velox/experimental/cudf/exec/Utilities.h"
#include "velox/experimental/cudf/exec/VeloxCudfInterop.h"
#include "velox/experimental/cudf/vector/CudfVector.h"

#include "velox/connectors/hive/HiveConnectorSplit.h"
<<<<<<< HEAD
=======
#include "velox/connectors/hive/TableHandle.h"
>>>>>>> b61a68cb
#include "velox/expression/FieldReference.h"

#include <cudf/io/parquet.hpp>
#include <cudf/io/types.hpp>
#include <cudf/stream_compaction.hpp>
#include <cudf/table/table.hpp>
#include <cudf/table/table_view.hpp>
#include <cudf/transform.hpp>

#include <filesystem>
#include <memory>
#include <string>

namespace facebook::velox::cudf_velox::connector::parquet {

using namespace facebook::velox::connector;

ParquetDataSource::ParquetDataSource(
    const RowTypePtr& outputType,
    const ConnectorTableHandlePtr& tableHandle,
    const ColumnHandleMap& columnHandles,
    folly::Executor* executor,
    const ConnectorQueryCtx* connectorQueryCtx,
    const std::shared_ptr<ParquetConfig>& parquetConfig)
    : NvtxHelper(
          nvtx3::rgb{80, 171, 241}, // Parquet blue,
          std::nullopt,
          fmt::format("[{}]", tableHandle->name())),
      parquetConfig_(parquetConfig),
      executor_(executor),
      connectorQueryCtx_(connectorQueryCtx),
      pool_(connectorQueryCtx->memoryPool()),
      outputType_(outputType),
      expressionEvaluator_(connectorQueryCtx->expressionEvaluator()) {
  // Set up column projection if needed
  auto readColumnTypes = outputType_->children();
  for (const auto& outputName : outputType_->names()) {
    auto it = columnHandles.find(outputName);
    VELOX_CHECK(
        it != columnHandles.end(),
        "ColumnHandle is missing for output column: {}",
        outputName);

    auto* handle = static_cast<const hive::HiveColumnHandle*>(it->second.get());
    readColumnNames_.emplace_back(handle->name());
  }

  tableHandle_ =
      std::dynamic_pointer_cast<const hive::HiveTableHandle>(tableHandle);
  VELOX_CHECK_NOT_NULL(
      tableHandle_, "TableHandle must be an instance of HiveTableHandle");

  // Create empty IOStats for later use
  ioStats_ = std::make_shared<io::IoStatistics>();

  // Copy subfield filters
  for (const auto& [k, v] : tableHandle_->subfieldFilters()) {
    subfieldFilters_.emplace(k.clone(), v->clone());
<<<<<<< HEAD
  }

  // Create subfield filter
  auto subfieldFilter = tableHandle_->subfieldFilterExpr();
  if (subfieldFilter) {
    subfieldFilterExprSet_ = expressionEvaluator_->compile(subfieldFilter);
=======
>>>>>>> b61a68cb
    // Add fields in the filter to the columns to read if not there
    for (const auto& [field, _] : subfieldFilters_) {
      if (std::find(
              readColumnNames_.begin(),
              readColumnNames_.end(),
              field.toString()) == readColumnNames_.end()) {
        readColumnNames_.push_back(field.toString());
      }
    }
  }

  // Create remaining filter
  auto remainingFilter = tableHandle_->remainingFilter();
  if (remainingFilter) {
    remainingFilterExprSet_ = expressionEvaluator_->compile(remainingFilter);
    for (const auto& field : remainingFilterExprSet_->distinctFields()) {
      // Add fields in the filter to the columns to read if not there
      if (std::find(
              readColumnNames_.begin(),
              readColumnNames_.end(),
              field->name()) == readColumnNames_.end()) {
        readColumnNames_.push_back(field->name());
      }
    }

    const RowTypePtr remainingFilterType_ = [&] {
      if (tableHandle_->dataColumns()) {
        std::vector<std::string> new_names;
        std::vector<TypePtr> new_types;

        for (const auto& name : readColumnNames_) {
          auto parsedType = tableHandle_->dataColumns()->findChild(name);
          new_names.emplace_back(std::move(name));
          new_types.push_back(parsedType);
        }

        return ROW(std::move(new_names), std::move(new_types));
      } else {
        return outputType_;
      }
    }();

    cudfExpressionEvaluator_ = velox::cudf_velox::ExpressionEvaluator(
        remainingFilterExprSet_->exprs(), remainingFilterType_);
    // TODO(kn): Get column names and subfields from remaining filter and add to
    // readColumnNames_
  }
}

std::optional<RowVectorPtr> ParquetDataSource::next(
    uint64_t /*size*/,
    velox::ContinueFuture& /* future */) {
  VELOX_NVTX_OPERATOR_FUNC_RANGE();
  // Basic sanity checks
  VELOX_CHECK_NOT_NULL(split_, "No split to process. Call addSplit first.");
  VELOX_CHECK_NOT_NULL(splitReader_, "No split reader present");

  if (not splitReader_->has_next()) {
    return nullptr;
  }

  // Read a table chunk
  auto [table, metadata] = splitReader_->read_chunk();
  auto cudfTable = std::move(table);
  // Fill in the column names if reading the first chunk.
  if (columnNames_.empty()) {
    for (const auto& schema : metadata.schema_info) {
      columnNames_.emplace_back(schema.name);
    }
  }

  // Apply remaining filter if present
  if (remainingFilterExprSet_) {
    auto cudfTableColumns = cudfTable->release();
    const auto originalNumColumns = cudfTableColumns.size();
    // Filter may need addtional computed columns which are added to
    // cudfTableColumns
    auto filterResult = cudfExpressionEvaluator_.compute(
        cudfTableColumns, stream_, cudf::get_current_device_resource_ref());
    // discard computed columns
    std::vector<std::unique_ptr<cudf::column>> originalColumns;
    originalColumns.reserve(originalNumColumns);
    std::move(
        cudfTableColumns.begin(),
        cudfTableColumns.begin() + originalNumColumns,
        std::back_inserter(originalColumns));
    auto originalTable =
        std::make_unique<cudf::table>(std::move(originalColumns));
    // Keep only rows where the filter is true
    cudfTable = cudf::apply_boolean_mask(
        *originalTable,
        *filterResult[0],
        stream_,
        cudf::get_current_device_resource_ref());
  }

  // Output RowVectorPtr
  const auto nRows = cudfTable->num_rows();

  // keep only outputType_.size() columns in cudfTable_
  if (outputType_->size() < cudfTable->num_columns()) {
    auto cudfTableColumns = cudfTable->release();
    std::vector<std::unique_ptr<cudf::column>> originalColumns;
    originalColumns.reserve(outputType_->size());
    std::move(
        cudfTableColumns.begin(),
        cudfTableColumns.begin() + outputType_->size(),
        std::back_inserter(originalColumns));
    cudfTable = std::make_unique<cudf::table>(std::move(originalColumns));
  }

  // TODO (dm): Should we only enable table scan if cudf is registered?
  // Earlier we could enable cudf table scans without using other cudf operators
  // We still can, but I'm wondering if this is the right thing to do
  auto output = cudfIsRegistered()
      ? std::make_shared<CudfVector>(
            pool_, outputType_, nRows, std::move(cudfTable), stream_)
      : with_arrow::toVeloxColumn(
            cudfTable->view(), pool_, outputType_->names(), stream_);
  stream_.synchronize();

  // Check if conversion yielded a nullptr
  VELOX_CHECK_NOT_NULL(output, "Cudf to Velox conversion yielded a nullptr");

  // Update completedRows_.
  completedRows_ += output->size();

  // TODO: Update `completedBytes_` here instead of in `addSplit()`

  return output;
}

void ParquetDataSource::addSplit(std::shared_ptr<ConnectorSplit> split) {
  split_ = [&]() {
    // Dynamic cast split to `ParquetConnectorSplit`
    if (std::dynamic_pointer_cast<ParquetConnectorSplit>(split)) {
      return std::dynamic_pointer_cast<ParquetConnectorSplit>(split);
      // Convert `HiveConnectorSplit` to `ParquetConnectorSplit`
    } else if (std::dynamic_pointer_cast<hive::HiveConnectorSplit>(split)) {
      const auto hiveSplit =
          std::dynamic_pointer_cast<hive::HiveConnectorSplit>(split);
      VELOX_CHECK_EQ(
          hiveSplit->fileFormat,
          dwio::common::FileFormat::PARQUET,
          "Unsupported file format for conversion from HiveConnectorSplit to ParquetConnectorSplit");
      return ParquetConnectorSplitBuilder(hiveSplit->filePath)
          .connectorId(hiveSplit->connectorId)
          .splitWeight(hiveSplit->splitWeight)
<<<<<<< HEAD
          // TODO: Uncomment once https://github.com/rapidsai/velox/pull/18
          // merges
          //.start(hiveSplit->start)
          //.length(hiveSplit->length)
=======
>>>>>>> b61a68cb
          .build();
    } else {
      VELOX_FAIL("Unsupported split type: {}", split->toString());
    }
  }();

  VLOG(1) << "Adding split " << split_->toString();

  // Split reader already exists, reset
  if (splitReader_) {
    splitReader_.reset();
  }

  // Clear columnNames if not empty
  if (not columnNames_.empty()) {
    columnNames_.clear();
  }

  // Create a `cudf::io::chunked_parquet_reader` SplitReader
  splitReader_ = createSplitReader();

  // TODO: `completedBytes_` should be updated in `next()` as we read more and
  // more table bytes
  const auto& filePaths = split_->getCudfSourceInfo().filepaths();
  for (const auto& filePath : filePaths) {
    completedBytes_ += std::filesystem::file_size(filePath);
  }
}

std::unique_ptr<cudf::io::chunked_parquet_reader>
ParquetDataSource::createSplitReader() {
  // Reader options
  auto readerOptions =
      cudf::io::parquet_reader_options::builder(split_->getCudfSourceInfo())
          .skip_rows(parquetConfig_->skipRows())
          .use_pandas_metadata(parquetConfig_->isUsePandasMetadata())
          .use_arrow_schema(parquetConfig_->isUseArrowSchema())
          .allow_mismatched_pq_schemas(
              parquetConfig_->isAllowMismatchedParquetSchemas())
          .timestamp_type(parquetConfig_->timestampType())
          .build();

  // Set num_rows only if available
  if (parquetConfig_->numRows().has_value()) {
    readerOptions.set_num_rows(parquetConfig_->numRows().value());
  }

  if (subfieldFilters_.size()) {
    const RowTypePtr readerFilterType = [&] {
      if (tableHandle_->dataColumns()) {
        std::vector<std::string> newNames;
        std::vector<TypePtr> newTypes;

        for (const auto& name : readColumnNames_) {
          // Ensure all columns being read are available to the filter
          auto parsedType = tableHandle_->dataColumns()->findChild(name);
          newNames.emplace_back(std::move(name));
          newTypes.push_back(parsedType);
        }

        return ROW(std::move(newNames), std::move(newTypes));
      } else {
        return outputType_;
      }
    }();

<<<<<<< HEAD
    createAstTree(
        subfieldFilterExpr,
        subfieldTree_,
        subfieldScalars_,
        readerFilterType_,
        precomputeInstructions);
    VELOX_CHECK_EQ(precomputeInstructions.size(), 0);
    readerOptions.set_filter(subfieldTree_.back());
  } else if (subfieldFilters_.size()) {
    // Convert subfield filters to cudf AST
    for (const auto& [subfield, filter] : subfieldFilters_) {
      auto const& filterExpr = createAstFromSubfieldFilter(
          subfield, *filter, subfieldTree_, subfieldScalars_, outputType_);
=======
    // Convert subfield filters to cudf AST
    for (const auto& [subfield, filter] : subfieldFilters_) {
      auto const& filterExpr = createAstFromSubfieldFilter(
          subfield, *filter, subfieldTree_, subfieldScalars_, readerFilterType);
>>>>>>> b61a68cb
      subfieldFilterExprs_.push_back(&filterExpr);
    }

    // Combine multiple filters with AND
    if (subfieldFilterExprs_.size() == 1) {
      readerOptions.set_filter(subfieldTree_.back());
    } else if (subfieldFilterExprs_.size() > 1) {
      // AND all filter expressions together
      auto* result = subfieldFilterExprs_[0];
      for (size_t i = 1; i < subfieldFilterExprs_.size(); i++) {
        auto const& andExpr = subfieldTree_.push(cudf::ast::operation{
            cudf::ast::ast_operator::NULL_LOGICAL_AND,
            *result,
            *subfieldFilterExprs_[i]});
        result = &andExpr;
      }
      readerOptions.set_filter(*result);
    }
  }

  // Set column projection if needed
  if (readColumnNames_.size()) {
    readerOptions.set_columns(readColumnNames_);
  }

  stream_ = cudfGlobalStreamPool().get_stream();
  //  Create a parquet reader
  return std::make_unique<cudf::io::chunked_parquet_reader>(
      parquetConfig_->maxChunkReadLimit(),
      parquetConfig_->maxPassReadLimit(),
      readerOptions,
      stream_,
      cudf::get_current_device_resource_ref());
}

void ParquetDataSource::resetSplit() {
  split_.reset();
  splitReader_.reset();
  columnNames_.clear();
}

} // namespace facebook::velox::cudf_velox::connector::parquet<|MERGE_RESOLUTION|>--- conflicted
+++ resolved
@@ -23,10 +23,7 @@
 #include "velox/experimental/cudf/vector/CudfVector.h"
 
 #include "velox/connectors/hive/HiveConnectorSplit.h"
-<<<<<<< HEAD
-=======
 #include "velox/connectors/hive/TableHandle.h"
->>>>>>> b61a68cb
 #include "velox/expression/FieldReference.h"
 
 #include <cudf/io/parquet.hpp>
@@ -85,15 +82,6 @@
   // Copy subfield filters
   for (const auto& [k, v] : tableHandle_->subfieldFilters()) {
     subfieldFilters_.emplace(k.clone(), v->clone());
-<<<<<<< HEAD
-  }
-
-  // Create subfield filter
-  auto subfieldFilter = tableHandle_->subfieldFilterExpr();
-  if (subfieldFilter) {
-    subfieldFilterExprSet_ = expressionEvaluator_->compile(subfieldFilter);
-=======
->>>>>>> b61a68cb
     // Add fields in the filter to the columns to read if not there
     for (const auto& [field, _] : subfieldFilters_) {
       if (std::find(
@@ -242,13 +230,6 @@
       return ParquetConnectorSplitBuilder(hiveSplit->filePath)
           .connectorId(hiveSplit->connectorId)
           .splitWeight(hiveSplit->splitWeight)
-<<<<<<< HEAD
-          // TODO: Uncomment once https://github.com/rapidsai/velox/pull/18
-          // merges
-          //.start(hiveSplit->start)
-          //.length(hiveSplit->length)
-=======
->>>>>>> b61a68cb
           .build();
     } else {
       VELOX_FAIL("Unsupported split type: {}", split->toString());
@@ -315,26 +296,10 @@
       }
     }();
 
-<<<<<<< HEAD
-    createAstTree(
-        subfieldFilterExpr,
-        subfieldTree_,
-        subfieldScalars_,
-        readerFilterType_,
-        precomputeInstructions);
-    VELOX_CHECK_EQ(precomputeInstructions.size(), 0);
-    readerOptions.set_filter(subfieldTree_.back());
-  } else if (subfieldFilters_.size()) {
-    // Convert subfield filters to cudf AST
-    for (const auto& [subfield, filter] : subfieldFilters_) {
-      auto const& filterExpr = createAstFromSubfieldFilter(
-          subfield, *filter, subfieldTree_, subfieldScalars_, outputType_);
-=======
     // Convert subfield filters to cudf AST
     for (const auto& [subfield, filter] : subfieldFilters_) {
       auto const& filterExpr = createAstFromSubfieldFilter(
           subfield, *filter, subfieldTree_, subfieldScalars_, readerFilterType);
->>>>>>> b61a68cb
       subfieldFilterExprs_.push_back(&filterExpr);
     }
 
