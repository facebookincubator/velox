# Copyright (c) Facebook, Inc. and its affiliates.
#
# Licensed under the Apache License, Version 2.0 (the "License");
# you may not use this file except in compliance with the License.
# You may obtain a copy of the License at
#
#     http://www.apache.org/licenses/LICENSE-2.0
#
# Unless required by applicable law or agreed to in writing, software
# distributed under the License is distributed on an "AS IS" BASIS,
# WITHOUT WARRANTIES OR CONDITIONS OF ANY KIND, either express or implied.
# See the License for the specific language governing permissions and
# limitations under the License.

add_executable(velox_wave_decode_test GpuDecoderTest.cu)

<<<<<<< HEAD
set_target_properties(velox_wave_decode_test PROPERTIES CUDA_ARCHITECTURES
                                                        native)

=======
>>>>>>> 1ec53b57
add_test(velox_wave_decode_test velox_wave_decode_test)

target_link_libraries(
  velox_wave_decode_test
  velox_wave_decode
  velox_wave_common
  velox_memory
  velox_time
  velox_exception
  gtest
  gtest_main
  gflags::gflags
  glog::glog
  Folly::folly)<|MERGE_RESOLUTION|>--- conflicted
+++ resolved
@@ -14,12 +14,6 @@
 
 add_executable(velox_wave_decode_test GpuDecoderTest.cu)
 
-<<<<<<< HEAD
-set_target_properties(velox_wave_decode_test PROPERTIES CUDA_ARCHITECTURES
-                                                        native)
-
-=======
->>>>>>> 1ec53b57
 add_test(velox_wave_decode_test velox_wave_decode_test)
 
 target_link_libraries(
