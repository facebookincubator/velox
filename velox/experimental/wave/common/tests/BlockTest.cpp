--- conflicted
+++ resolved
@@ -59,11 +59,7 @@
   std::vector<int32_t> referenceIndices(kNumFlags);
   std::vector<int32_t> referenceSizes(kNumBlocks);
   uint8_t* flags = flagsBuffer->as<uint8_t>();
-<<<<<<< HEAD
-  for (uint32_t i = 0; i < kNumFlags; ++i) {
-=======
   for (auto i = 0ul; i < kNumFlags; ++i) {
->>>>>>> 1ec53b57
     if ((i >> 8) % 17 == 0) {
       flags[i] = 0;
     } else if ((i >> 8) % 23 == 0) {
