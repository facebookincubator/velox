/*
 * Copyright (c) Facebook, Inc. and its affiliates.
 *
 * Licensed under the Apache License, Version 2.0 (the "License");
 * you may not use this file except in compliance with the License.
 * You may obtain a copy of the License at
 *
 *     http://www.apache.org/licenses/LICENSE-2.0
 *
 * Unless required by applicable law or agreed to in writing, software
 * distributed under the License is distributed on an "AS IS" BASIS,
 * WITHOUT WARRANTIES OR CONDITIONS OF ANY KIND, either express or implied.
 * See the License for the specific language governing permissions and
 * limitations under the License.
 */

#include <velox/type/Type.h>

#include <boost/algorithm/string.hpp>
#include <fmt/format.h>
#include <folly/Demangle.h>
#include <re2/re2.h>

#include <charconv>
#include <sstream>
#include <typeindex>

#include "velox/external/tzdb/exception.h"
#include "velox/type/DecimalUtil.h"
#include "velox/type/TimestampConversion.h"

namespace std {
template <>
struct hash<facebook::velox::TypeKind> {
  size_t operator()(const facebook::velox::TypeKind& typeKind) const {
    return std::hash<int32_t>()((int32_t)typeKind);
  }
};
} // namespace std

namespace facebook::velox {
namespace {
bool isColumnNameRequiringEscaping(const std::string& name) {
  static const std::string re("^[a-zA-Z_][a-zA-Z0-9_]*$");
  return !RE2::FullMatch(name, re);
}

const auto& typeKindNames() {
  static const folly::F14FastMap<TypeKind, std::string_view> kNames = {
      {TypeKind::BOOLEAN, "BOOLEAN"},
      {TypeKind::TINYINT, "TINYINT"},
      {TypeKind::SMALLINT, "SMALLINT"},
      {TypeKind::INTEGER, "INTEGER"},
      {TypeKind::BIGINT, "BIGINT"},
      {TypeKind::HUGEINT, "HUGEINT"},
      {TypeKind::REAL, "REAL"},
      {TypeKind::DOUBLE, "DOUBLE"},
      {TypeKind::VARCHAR, "VARCHAR"},
      {TypeKind::VARBINARY, "VARBINARY"},
      {TypeKind::TIMESTAMP, "TIMESTAMP"},
      {TypeKind::ARRAY, "ARRAY"},
      {TypeKind::MAP, "MAP"},
      {TypeKind::ROW, "ROW"},
      {TypeKind::FUNCTION, "FUNCTION"},
      {TypeKind::UNKNOWN, "UNKNOWN"},
      {TypeKind::OPAQUE, "OPAQUE"},
      {TypeKind::INVALID, "INVALID"},
  };
  return kNames;
}
} // namespace

VELOX_DEFINE_ENUM_NAME(TypeKind, typeKindNames);

std::pair<uint8_t, uint8_t> getDecimalPrecisionScale(const Type& type) {
  if (type.isShortDecimal()) {
    const auto& decimalType = static_cast<const ShortDecimalType&>(type);
    return {decimalType.precision(), decimalType.scale()};
  } else if (type.isLongDecimal()) {
    const auto& decimalType = static_cast<const LongDecimalType&>(type);
    return {decimalType.precision(), decimalType.scale()};
  }
  VELOX_FAIL("Type is not Decimal");
}

namespace {
struct OpaqueSerdeRegistry {
  struct Entry {
    std::string persistentName;
    // to avoid creating new shared_ptr's every time
    OpaqueType::SerializeFunc<void> serialize;
    OpaqueType::DeserializeFunc<void> deserialize;
  };
  std::unordered_map<std::type_index, Entry> mapping;
  std::unordered_map<std::string, std::shared_ptr<const OpaqueType>> reverse;

  static OpaqueSerdeRegistry& get() {
    static OpaqueSerdeRegistry instance;
    return instance;
  }
};
} // namespace

namespace {
std::vector<TypePtr> deserializeChildTypes(const folly::dynamic& obj) {
  return velox::ISerializable::deserialize<std::vector<Type>>(obj["cTypes"]);
}

template <typename TValue>
folly::dynamic serializeEnumParam(
    const std::string& name,
    const std::unordered_map<std::string, TValue>& valuesMap) {
  folly::dynamic obj = folly::dynamic::object;
  obj["enumName"] = name;
  folly::dynamic follyMap = folly::dynamic::object;
  for (const auto& [key, value] : valuesMap) {
    follyMap[key] = value;
  }
  obj["valuesMap"] = follyMap;
  return obj;
}

template <typename TValue>
TypeParameter deserializeEnumParam(const folly::dynamic& obj) {
  auto enumName = obj["enumName"].asString();
  VELOX_CHECK(obj["valuesMap"].isObject());
  auto valuesMap = obj["valuesMap"];

  // Construct the values map
  std::unordered_map<std::string, TValue> map;
  for (const auto& item : valuesMap.items()) {
    std::string key = item.first.asString();
    if constexpr (std::is_same_v<TValue, int64_t>) {
      int64_t value = item.second.asInt();
      map.emplace(std::move(key), value);
    } else if constexpr (std::is_same_v<TValue, std::string>) {
      std::string value = item.second.asString();
      map.emplace(std::move(key), std::move(value));
    } else {
      VELOX_UNREACHABLE(
          "Only int64_t and std::string value types are supported for enum types.");
    }
  }

  // Construct the corresponding TypeParameter
  if constexpr (std::is_same_v<TValue, int64_t>) {
    return TypeParameter(LongEnumParameter(enumName, map));
  } else if constexpr (std::is_same_v<TValue, std::string>) {
    return TypeParameter(VarcharEnumParameter(enumName, map));
  }
  VELOX_UNREACHABLE(
      "Only int64_t and std::string value types are supported for enum types.");
}

template <typename TParameter>
size_t hashEnumParam(const TParameter& param) {
  uint64_t nameHash = folly::Hash{}(param.name);

  // Hash each key-value pair and combine using commutativeHashMix
  // to ensure order independence.
  uint64_t mapHash = facebook::velox::bits::kNullHash;
  for (const auto& [key, value] : param.valuesMap) {
    const auto elementHash = facebook::velox::bits::hashMix(
        folly::Hash{}(key), folly::Hash{}(value));
    mapHash = facebook::velox::bits::commutativeHashMix(mapHash, elementHash);
  }

  // Combine name hash with map hash.
  return facebook::velox::bits::hashMix(nameHash, mapHash);
}
} // namespace

folly::dynamic LongEnumParameter::serialize() const {
  return serializeEnumParam<int64_t>(name, valuesMap);
}

size_t LongEnumParameter::Hash::operator()(
    const LongEnumParameter& param) const {
  return hashEnumParam<LongEnumParameter>(param);
}

folly::dynamic VarcharEnumParameter::serialize() const {
  return serializeEnumParam<std::string>(name, valuesMap);
}

size_t VarcharEnumParameter::Hash::operator()(
    const VarcharEnumParameter& param) const {
  return hashEnumParam<VarcharEnumParameter>(param);
}

TypePtr Type::create(const folly::dynamic& obj) {
  if (obj.find("ref") != obj.items().end()) {
    const auto id = obj["ref"].asInt();
    return deserializedTypeCache().get(id);
  }

  std::vector<TypePtr> childTypes;
  if (obj.find("cTypes") != obj.items().end()) {
    childTypes = deserializeChildTypes(obj);
  }

  auto typeName = obj["type"].asString();
  if (isDecimalName(typeName)) {
    return DECIMAL(obj["precision"].asInt(), obj["scale"].asInt());
  }
  // Checks if 'typeName' specifies a custom type.
  if (customTypeExists(typeName)) {
    std::vector<TypeParameter> params;
    if (obj.find("cTypes") != obj.items().end()) {
      params.reserve(childTypes.size());
      for (auto& child : childTypes) {
        params.emplace_back(child);
      }
    }
    if (obj.find("kLongEnumParam") != obj.items().end()) {
      params.emplace_back(deserializeEnumParam<int64_t>(obj["kLongEnumParam"]));
    }
    if (obj.find("kVarcharEnumParam") != obj.items().end()) {
      params.emplace_back(
          deserializeEnumParam<std::string>(obj["kVarcharEnumParam"]));
    }
    return getCustomType(typeName, params);
  }

  // 'typeName' must be a built-in type.
  TypeKind typeKind = TypeKindName::toTypeKind(typeName);
  switch (typeKind) {
    case TypeKind::ROW: {
      VELOX_USER_CHECK(obj["names"].isArray());
      std::vector<std::string> names;
      for (const auto& name : obj["names"]) {
        names.push_back(name.asString());
      }

      return ROW(std::move(names), std::move(childTypes));
    }

    case TypeKind::OPAQUE: {
      const auto& persistentName = obj["opaque"].asString();
      const auto& registry = OpaqueSerdeRegistry::get();
      auto it = registry.reverse.find(persistentName);
      VELOX_USER_CHECK(
          it != registry.reverse.end(),
          "Opaque type with persistent name '{}' is not registered",
          persistentName);
      if (auto withExtra = it->second->deserializeExtra(obj)) {
        return withExtra;
      }
      return it->second;
    }
    default: {
      return createType(typeKind, std::move(childTypes));
    }
  }
}

// static
void Type::registerSerDe() {
  auto& registry = velox::DeserializationRegistryForSharedPtr();
  registry.Register(
      Type::getClassName(),
      static_cast<TypePtr (*)(const folly::dynamic&)>(Type::create));

  registry.Register("IntervalDayTimeType", IntervalDayTimeType::deserialize);
  registry.Register(
      "IntervalYearMonthType", IntervalYearMonthType::deserialize);
  registry.Register("DateType", DateType::deserialize);
  registry.Register("TimeType", TimeType::deserialize);
}

std::string ArrayType::toString() const {
  return "ARRAY<" + child_->toString() + ">";
}

const TypePtr& ArrayType::childAt(uint32_t idx) const {
  VELOX_USER_CHECK_EQ(idx, 0, "Array type should have only one child");
  return elementType();
}

ArrayType::ArrayType(TypePtr child)
    : child_{std::move(child)}, parameters_{{TypeParameter(child_)}} {}

bool ArrayType::equivalent(const Type& other) const {
  if (&other == this) {
    return true;
  }
  if (!Type::hasSameTypeId(other)) {
    return false;
  }
  auto& otherArray = other.asArray();
  return child_->equivalent(*otherArray.child_);
}

bool ArrayType::equals(const Type& other) const {
  if (&other == this) {
    return true;
  }
  if (!Type::hasSameTypeId(other)) {
    return false;
  }
  auto& otherArray = other.asArray();
  return *child_ == *otherArray.child_;
}

folly::dynamic ArrayType::serialize() const {
  folly::dynamic obj = folly::dynamic::object;
  obj["name"] = "Type";
  obj["type"] = TypeTraits<TypeKind::ARRAY>::name;

  folly::dynamic children = folly::dynamic::array;
  children.push_back(child_->serialize());
  obj["cTypes"] = children;

  return obj;
}

const TypePtr& MapType::childAt(uint32_t idx) const {
  if (idx == 0) {
    return keyType();
  } else if (idx == 1) {
    return valueType();
  }
  VELOX_USER_FAIL(
      "Map type should have only two children. Tried to access child '{}'",
      idx);
}

const char* MapType::nameOf(uint32_t idx) const {
  if (idx == 0) {
    return "key";
  } else if (idx == 1) {
    return "value";
  }
  VELOX_USER_FAIL(
      "Map type should have only two children. Tried to get name of child '{}'",
      idx);
}

MapType::MapType(TypePtr keyType, TypePtr valueType)
    : keyType_{std::move(keyType)},
      valueType_{std::move(valueType)},
      parameters_{{TypeParameter(keyType_), TypeParameter(valueType_)}} {}

std::string MapType::toString() const {
  return "MAP<" + keyType()->toString() + "," + valueType()->toString() + ">";
}

folly::dynamic MapType::serialize() const {
  folly::dynamic obj = folly::dynamic::object;
  obj["name"] = "Type";
  obj["type"] = TypeTraits<TypeKind::MAP>::name;

  folly::dynamic children = folly::dynamic::array;
  children.push_back(keyType()->serialize());
  children.push_back(valueType()->serialize());
  obj["cTypes"] = children;

  return obj;
}

namespace {
std::vector<TypeParameter> createTypeParameters(
    const std::vector<TypePtr>& children) {
  std::vector<TypeParameter> parameters;
  parameters.reserve(children.size());
  for (const auto& child : children) {
    parameters.push_back(TypeParameter(child));
  }
  return parameters;
}

std::string namesAndTypesToString(
    const std::vector<std::string>& names,
    const std::vector<TypePtr>& types) {
  std::stringstream ss;
  ss << "[names: {";
  if (!names.empty()) {
    for (const auto& name : names) {
      ss << "'" << name << "', ";
    }
    ss.seekp(-2, std::ios_base::cur);
  } else {
    ss << " ";
  }
  ss << "}, types: {";
  if (!types.empty()) {
    for (const auto& type : types) {
      ss << (type ? type->toString() : "NULL") << ", ";
    }
    ss.seekp(-2, std::ios_base::cur);
  } else {
    ss << " ";
  }
  ss << "}]";
  return ss.str();
}

} // namespace

RowType::RowType(std::vector<std::string>&& names, std::vector<TypePtr>&& types)
    : names_{std::move(names)}, children_{std::move(types)} {
  VELOX_CHECK_EQ(
      names_.size(),
      children_.size(),
      "Mismatch names/types sizes: {}",
      namesAndTypesToString(names_, children_));
  for (auto& child : children_) {
    VELOX_CHECK_NOT_NULL(
        child,
        "Child types cannot be null: {}",
        namesAndTypesToString(names_, children_));
  }
}

RowType::~RowType() {
  auto* parameters = parameters_.load(std::memory_order_acquire);
  delete parameters;

  auto* nameToIndex = nameToIndex_.load(std::memory_order_acquire);
  delete nameToIndex;
}

const std::vector<TypeParameter>* RowType::ensureParameters() const {
  auto newParameters = std::make_unique<std::vector<TypeParameter>>(
      createTypeParameters(children_));

  std::vector<TypeParameter>* oldParameters = nullptr;
  if (!parameters_.compare_exchange_strong(
          oldParameters,
          newParameters.get(),
          std::memory_order_acq_rel,
          std::memory_order_acquire)) [[unlikely]] {
    return oldParameters;
  }

  return newParameters.release();
}

const RowType::NameToIndex* RowType::ensureNameToIndex() const {
  auto newNameToIndex = std::make_unique<NameToIndex>();
  newNameToIndex->reserve(names_.size());
  for (uint32_t i = 0; const auto& name : names_) {
    if (auto* oldNameToIndex = nameToIndex_.load(std::memory_order_acquire))
        [[unlikely]] {
      return oldNameToIndex;
    }
    newNameToIndex->emplace(NameIndex{name, i++});
  }

  NameToIndex* oldNameToIndex = nullptr;
  if (!nameToIndex_.compare_exchange_strong(
          oldNameToIndex,
          newNameToIndex.get(),
          std::memory_order_acq_rel,
          std::memory_order_acquire)) [[unlikely]] {
    return oldNameToIndex;
  }

  return newNameToIndex.release();
}

namespace {
template <typename T>
std::string makeFieldNotFoundErrorMessage(
    const T& name,
    const std::vector<std::string>& availableNames) {
  static constexpr auto kMaxFields = 50;

  const auto numAvailable = availableNames.size();

  std::stringstream errorMessage;
  errorMessage << "Field not found: " << name << ". Available fields are: ";
  for (auto i = 0; i < numAvailable && i < kMaxFields; ++i) {
    if (i > 0) {
      errorMessage << ", ";
    }
    errorMessage << availableNames[i];
  }

  if (numAvailable > kMaxFields) {
    errorMessage << ", ..." << (numAvailable - kMaxFields) << " more";
  }

  errorMessage << ".";
  return errorMessage.str();
}
} // namespace

const TypePtr& RowType::findChild(std::string_view name) const {
  if (auto i = getChildIdxIfExists(name)) {
    return children_[*i];
  }
  VELOX_USER_FAIL(makeFieldNotFoundErrorMessage(name, names_));
}

bool RowType::isOrderable() const {
  return std::all_of(
      children_.cbegin(), children_.cend(), [](const auto& child) {
        return child->isOrderable();
      });
}

bool RowType::isComparable() const {
  return std::all_of(
      children_.cbegin(), children_.cend(), [](const auto& child) {
        return child->isComparable();
      });
}

bool RowType::containsChild(std::string_view name) const {
  return nameToIndex().contains(NameIndex{name, 0});
}

uint32_t RowType::getChildIdx(std::string_view name) const {
  auto index = getChildIdxIfExists(name);
  if (!index.has_value()) {
    VELOX_USER_FAIL(makeFieldNotFoundErrorMessage(name, names_));
  }
  return index.value();
}

std::optional<uint32_t> RowType::getChildIdxIfExists(
    std::string_view name) const {
  const auto& nameToIndex = this->nameToIndex();
  auto it = nameToIndex.find(NameIndex{name, 0});
  if (it != nameToIndex.end()) {
    return it->index;
  }
  return std::nullopt;
}

bool RowType::equivalent(const Type& other) const {
  if (&other == this) {
    return true;
  }
  if (!Type::hasSameTypeId(other)) {
    return false;
  }
  const auto& otherTyped = other.asRow();
  if (otherTyped.size() != size()) {
    return false;
  }
  for (size_t i = 0; i < size(); ++i) {
    if (!childAt(i)->equivalent(*otherTyped.childAt(i))) {
      return false;
    }
  }
  return true;
}

bool RowType::equals(const Type& other) const {
  if (&other == this) {
    return true;
  }
  if (!Type::hasSameTypeId(other)) {
    return false;
  }
  const auto& otherTyped = other.asRow();
  if (otherTyped.size() != size()) {
    return false;
  }
  for (size_t i = 0; i < size(); ++i) {
    // todo: case sensitivity
    if (nameOf(i) != otherTyped.nameOf(i) ||
        *childAt(i) != *otherTyped.childAt(i)) {
      return false;
    }
  }
  return true;
}

size_t RowType::hashKind() const {
  if (!hashKindComputed_.load(std::memory_order_relaxed)) {
    hashKind_ = TypeBase<TypeKind::ROW>::hashKind();
    hashKindComputed_ = true;
  }
  return hashKind_;
}

void RowType::printChildren(std::stringstream& ss, std::string_view delimiter)
    const {
  bool any = false;
  for (size_t i = 0; i < children_.size(); ++i) {
    if (any) {
      ss << delimiter;
    }
    const auto& name = names_.at(i);
    if (isColumnNameRequiringEscaping(name)) {
      ss << std::quoted(name, '"', '"');
    } else {
      ss << name;
    }
    ss << ':' << children_.at(i)->toString();
    any = true;
  }
}

RowTypePtr RowType::unionWith(const RowTypePtr& other) const {
  std::vector<std::string> names;
  std::vector<TypePtr> types;
  copy(names_.begin(), names_.end(), back_inserter(names));
  copy(other->names_.begin(), other->names_.end(), back_inserter(names));
  copy(children_.begin(), children_.end(), back_inserter(types));
  copy(other->children_.begin(), other->children_.end(), back_inserter(types));
  return ROW(std::move(names), std::move(types));
}

std::string RowType::toString() const {
  std::stringstream ss;
  ss << (TypeTraits<TypeKind::ROW>::name) << "<";
  printChildren(ss);
  ss << ">";
  return ss.str();
}

std::optional<int32_t> SerializedTypeCache::get(const Type& type) const {
  auto it = cache_.find(&type);
  if (it != cache_.end()) {
    return it->second.first;
  }

  return std::nullopt;
}

int32_t SerializedTypeCache::put(const Type& type, folly::dynamic serialized) {
  const int32_t id = cache_.size();

  std::pair<int32_t, folly::dynamic> value{id, std::move(serialized)};
  const bool ok = cache_.emplace(&type, std::move(value)).second;
  VELOX_CHECK(ok);

  return id;
}

folly::dynamic SerializedTypeCache::serialize() {
  // Make sure to serialize the cache in the same order as it was
  // populated.
  std::vector<std::pair<int32_t, const folly::dynamic*>> cacheEntries;
  for (const auto& [_, pair] : cache_) {
    cacheEntries.emplace_back(std::make_pair<int32_t, const folly::dynamic*>(
        (int32_t)pair.first, &pair.second));
  }

  std::sort(cacheEntries.begin(), cacheEntries.end(), [](auto& a, auto& b) {
    return a.first < b.first;
  });

  folly::dynamic keys = folly::dynamic::array;
  folly::dynamic values = folly::dynamic::array;

  for (const auto& pair : cacheEntries) {
    keys.push_back(pair.first);
    values.push_back(*pair.second);
  }

  folly::dynamic cacheObj = folly::dynamic::object;
  cacheObj["keys"] = keys;
  cacheObj["values"] = values;

  return cacheObj;
}

SerializedTypeCache& serializedTypeCache() {
  thread_local SerializedTypeCache cache;
  return cache;
}

void DeserializedTypeCache::deserialize(const folly::dynamic& obj) {
  VELOX_CHECK(cache_.empty());

  const auto& keys = obj["keys"];
  const auto size = keys.size();

  const auto& values = obj["values"];
  VELOX_CHECK_EQ(size, values.size());
  for (auto i = 0; i < size; ++i) {
    auto type = velox::ISerializable::deserialize<Type>(values[i]);
    const bool ok = cache_.emplace(keys[i].asInt(), type).second;
    VELOX_CHECK(ok);
  }
}

const TypePtr& DeserializedTypeCache::get(int32_t id) const {
  auto it = cache_.find(id);
  VELOX_CHECK(it != cache_.end());
  return it->second;
}

DeserializedTypeCache& deserializedTypeCache() {
  thread_local DeserializedTypeCache cache;
  return cache;
}

namespace {
folly::dynamic makeTypeRef(int32_t id) {
  folly::dynamic ref = folly::dynamic::object;
  ref["name"] = "Type";
  ref["ref"] = id;
  return ref;
}
} // namespace

folly::dynamic RowType::serialize() const {
  auto& cache = serializedTypeCache();
  const bool useCache =
      cache.isEnabled() && size() >= cache.options().minRowTypeSize;

  if (useCache) {
    if (auto id = cache.get(*this)) {
      return makeTypeRef(id.value());
    }
  }

  folly::dynamic obj = folly::dynamic::object;
  obj["name"] = "Type";
  obj["type"] = TypeTraits<TypeKind::ROW>::name;
  obj["names"] = velox::ISerializable::serialize(names_);
  obj["cTypes"] = velox::ISerializable::serialize(children_);

  if (useCache) {
    const auto id = cache.put(*this, std::move(obj));
    return makeTypeRef(id);
  }

  return obj;
}

size_t Type::hashKind() const {
  size_t hash = (int32_t)kind() + 1;
  for (auto& child : *this) {
    hash = hash * 31 + child->hashKind();
  }
  return hash;
}

bool Type::kindEquals(const TypePtr& other) const {
  // recursive kind match (ignores names)
  if (this->kind() != other->kind()) {
    return false;
  }
  if (this->size() != other->size()) {
    return false;
  }
  for (size_t i = 0; i < this->size(); ++i) {
    if (!this->childAt(i)->kindEquals(other->childAt(i))) {
      return false;
    }
  }
  return true;
}

bool MapType::equivalent(const Type& other) const {
  if (&other == this) {
    return true;
  }
  if (!Type::hasSameTypeId(other)) {
    return false;
  }
  auto& otherMap = other.asMap();
  return keyType_->equivalent(*otherMap.keyType_) &&
      valueType_->equivalent(*otherMap.valueType_);
}

bool MapType::equals(const Type& other) const {
  if (&other == this) {
    return true;
  }
  if (!Type::hasSameTypeId(other)) {
    return false;
  }
  auto& otherMap = other.asMap();
  return *keyType_ == *otherMap.keyType_ && *valueType_ == *otherMap.valueType_;
}

FunctionType::FunctionType(
    std::vector<std::shared_ptr<const Type>>&& argumentTypes,
    std::shared_ptr<const Type> returnType)
    : children_(allChildren(std::move(argumentTypes), returnType)),
      parameters_{createTypeParameters(children_)} {}

bool FunctionType::equivalent(const Type& other) const {
  if (&other == this) {
    return true;
  }

  if (!Type::hasSameTypeId(other)) {
    return false;
  }

  auto& otherTyped = *reinterpret_cast<const FunctionType*>(&other);
  if (children_.size() != otherTyped.size()) {
    return false;
  }

  for (auto i = 0; i < children_.size(); ++i) {
    if (!children_.at(i)->equivalent(*otherTyped.children_.at(i))) {
      return false;
    }
  }

  return true;
}

bool FunctionType::equals(const Type& other) const {
  if (&other == this) {
    return true;
  }

  if (!Type::hasSameTypeId(other)) {
    return false;
  }

  auto& otherTyped = *reinterpret_cast<const FunctionType*>(&other);
  if (children_.size() != otherTyped.size()) {
    return false;
  }

  for (auto i = 0; i < children_.size(); ++i) {
    if (*children_.at(i) != *otherTyped.children_.at(i)) {
      return false;
    }
  }

  return true;
}

std::string FunctionType::toString() const {
  std::stringstream out;
  out << "FUNCTION<";
  for (auto i = 0; i < children_.size(); ++i) {
    out << children_[i]->toString() << (i == children_.size() - 1 ? "" : ", ");
  }
  out << ">";
  return out.str();
}

folly::dynamic FunctionType::serialize() const {
  folly::dynamic obj = folly::dynamic::object;
  obj["name"] = "Type";
  obj["type"] = TypeTraits<TypeKind::FUNCTION>::name;
  obj["cTypes"] = velox::ISerializable::serialize(children_);
  return obj;
}

bool OpaqueType::equivalent(const Type& other) const {
  if (&other == this) {
    return true;
  }
  if (!Type::hasSameTypeId(other)) {
    return false;
  }
  return true;
}

bool OpaqueType::equals(const Type& other) const {
  if (!this->equivalent(other)) {
    return false;
  }
  auto& otherTyped = *reinterpret_cast<const OpaqueType*>(&other);
  return typeIndex_ == otherTyped.typeIndex_;
}

std::string OpaqueType::toString() const {
  std::stringstream out;
  out << "OPAQUE<" << folly::demangle(typeIndex_.name()) << ">";
  return out.str();
}

folly::dynamic OpaqueType::serialize() const {
  const auto& registry = OpaqueSerdeRegistry::get();
  auto it = registry.mapping.find(typeIndex_);
  VELOX_CHECK(
      it != registry.mapping.end(),
      "No serialization persistent name registered for {}",
      toString());

  folly::dynamic obj = folly::dynamic::object;
  obj["name"] = "Type";
  obj["type"] = TypeTraits<TypeKind::OPAQUE>::name;
  obj["opaque"] = it->second.persistentName;
  return obj;
}

OpaqueType::SerializeFunc<void> OpaqueType::getSerializeFunc() const {
  const auto& registry = OpaqueSerdeRegistry::get();
  auto it = registry.mapping.find(typeIndex_);
  VELOX_CHECK(
      it != registry.mapping.end() && it->second.serialize,
      "No serialization function registered for {}",
      toString());
  return it->second.serialize;
}

OpaqueType::DeserializeFunc<void> OpaqueType::getDeserializeFunc() const {
  const auto& registry = OpaqueSerdeRegistry::get();
  auto it = registry.mapping.find(typeIndex_);
  VELOX_CHECK(
      it != registry.mapping.end() && it->second.deserialize,
      "No deserialization function registered for {}",
      toString());
  return it->second.deserialize;
}

std::shared_ptr<const OpaqueType> OpaqueType::deserializeExtra(
    const folly::dynamic&) const {
  return nullptr;
}

void OpaqueType::clearSerializationRegistry() {
  auto& registry = OpaqueSerdeRegistry::get();
  registry.mapping.clear();
  registry.reverse.clear();
}

void OpaqueType::registerSerializationTypeErased(
    const std::shared_ptr<const OpaqueType>& type,
    const std::string& persistentName,
    SerializeFunc<void> serialize,
    DeserializeFunc<void> deserialize) {
  auto& registry = OpaqueSerdeRegistry::get();
  VELOX_CHECK(
      !registry.mapping.count(type->typeIndex_),
      "Trying to register duplicated serialization information for type {}",
      type->toString());
  VELOX_CHECK(
      !registry.reverse.count(persistentName),
      "Trying to register duplicated persistent type name '{}' for type {}, "
      "it's already taken by type {}",
      persistentName,
      type->toString(),
      registry.reverse.at(persistentName)->toString());
  registry.mapping[type->typeIndex_] = {
      .persistentName = persistentName,
      .serialize = serialize,
      .deserialize = deserialize};
  registry.reverse[persistentName] = type;
}

ArrayTypePtr ARRAY(TypePtr elementType) {
  return TypeFactory<TypeKind::ARRAY>::create(std::move(elementType));
}

MapTypePtr MAP(TypePtr keyType, TypePtr valueType) {
  return TypeFactory<TypeKind::MAP>::create(
      std::move(keyType), std::move(valueType));
}

RowTypePtr ROW(std::vector<std::string> names, std::vector<TypePtr> types) {
  return TypeFactory<TypeKind::ROW>::create(std::move(names), std::move(types));
}

RowTypePtr ROW(std::vector<std::string> names, const TypePtr& childType) {
  const auto cnt = names.size();
  return ROW(std::move(names), std::vector(cnt, childType));
}

RowTypePtr ROW(
    std::initializer_list<std::string> names,
    const TypePtr& childType) {
  const auto cnt = names.size();
  return TypeFactory<TypeKind::ROW>::create(
      std::vector(names), std::vector(cnt, childType));
}

RowTypePtr ROW(std::string name, TypePtr type) {
  return ROW({{std::move(name), std::move(type)}});
}

RowTypePtr ROW(
    std::initializer_list<std::pair<const std::string, TypePtr>>&& pairs) {
  std::vector<std::string> names;
  std::vector<TypePtr> types;
  names.reserve(pairs.size());
  types.reserve(pairs.size());
  for (const auto& [name, type] : pairs) {
    names.push_back(name);
    types.push_back(type);
  }
  return TypeFactory<TypeKind::ROW>::create(std::move(names), std::move(types));
}

RowTypePtr ROW(std::vector<TypePtr>&& types) {
  std::vector<std::string> names(types.size(), "");
  return ROW(std::move(names), std::move(types));
}

std::shared_ptr<const FunctionType> FUNCTION(
    std::vector<TypePtr>&& argumentTypes,
    TypePtr returnType) {
  return std::make_shared<const FunctionType>(
      std::move(argumentTypes), std::move(returnType));
}

#define VELOX_DEFINE_SCALAR_ACCESSOR(KIND)                   \
  std::shared_ptr<const ScalarType<TypeKind::KIND>> KIND() { \
    return ScalarType<TypeKind::KIND>::create();             \
  }

VELOX_DEFINE_SCALAR_ACCESSOR(INTEGER);
VELOX_DEFINE_SCALAR_ACCESSOR(BOOLEAN);
VELOX_DEFINE_SCALAR_ACCESSOR(TINYINT);
VELOX_DEFINE_SCALAR_ACCESSOR(SMALLINT);
VELOX_DEFINE_SCALAR_ACCESSOR(BIGINT);
VELOX_DEFINE_SCALAR_ACCESSOR(HUGEINT);
VELOX_DEFINE_SCALAR_ACCESSOR(REAL);
VELOX_DEFINE_SCALAR_ACCESSOR(DOUBLE);
VELOX_DEFINE_SCALAR_ACCESSOR(TIMESTAMP);
VELOX_DEFINE_SCALAR_ACCESSOR(VARCHAR);
VELOX_DEFINE_SCALAR_ACCESSOR(VARBINARY);

#undef VELOX_DEFINE_SCALAR_ACCESSOR

TypePtr UNKNOWN() {
  return TypeFactory<TypeKind::UNKNOWN>::create();
}

TypePtr DECIMAL(const uint8_t precision, const uint8_t scale) {
  if (precision <= ShortDecimalType::kMaxPrecision) {
    return std::make_shared<ShortDecimalType>(precision, scale);
  }
  return std::make_shared<LongDecimalType>(precision, scale);
}

// static
std::string LongDecimalType::toString(int128_t value, const Type& type) {
  return DecimalUtil::toString(value, type);
}

TypePtr createScalarType(TypeKind kind) {
  return VELOX_DYNAMIC_SCALAR_TYPE_DISPATCH(createScalarType, kind);
}

TypePtr createType(TypeKind kind, std::vector<TypePtr>&& children) {
  if (kind == TypeKind::FUNCTION) {
    VELOX_USER_CHECK_GE(
        children.size(),
        1,
        "FUNCTION type should have at least one child type");
    auto returnType = std::move(children.back());
    children.pop_back();
    return FUNCTION(std::move(children), std::move(returnType));
  }

  if (kind == TypeKind::UNKNOWN) {
    VELOX_USER_CHECK_EQ(
        children.size(), 0, "UNKNOWN type should not have child types");
    return UNKNOWN();
  }
  return VELOX_DYNAMIC_TYPE_DISPATCH(createType, kind, std::move(children));
}

template <>
TypePtr createType<TypeKind::ROW>(std::vector<TypePtr>&& /*children*/) {
  std::string name{TypeTraits<TypeKind::ROW>::name};
  VELOX_USER_FAIL("Not supported for kind: {}", name);
}

template <>
TypePtr createType<TypeKind::ARRAY>(std::vector<TypePtr>&& children) {
  VELOX_USER_CHECK_EQ(children.size(), 1, "ARRAY should have only one child");
  return ARRAY(children.at(0));
}

template <>
TypePtr createType<TypeKind::MAP>(std::vector<TypePtr>&& children) {
  VELOX_USER_CHECK_EQ(children.size(), 2, "MAP should have only two children");
  return MAP(children.at(0), children.at(1));
}

template <>
TypePtr createType<TypeKind::OPAQUE>(std::vector<TypePtr>&& /*children*/) {
  std::string name{TypeTraits<TypeKind::OPAQUE>::name};
  VELOX_USER_FAIL("Not supported for kind: {}", name);
}

bool Type::containsUnknown() const {
  if (kind_ == TypeKind::UNKNOWN) {
    return true;
  }
  for (auto i = 0; i < size(); ++i) {
    if (childAt(i)->containsUnknown()) {
      return true;
    }
  }
  return false;
}

std::string Type::toSummaryString(TypeSummaryOptions options) const {
  std::ostringstream out;
  out << kindName();

  const auto cnt = std::min(options.maxChildren, size());
  if (cnt > 0) {
    out << "(";
    for (auto i = 0; i < cnt; ++i) {
      if (i > 0) {
        out << ", ";
      }
      out << childAt(i)->kindName();
    }

    if (cnt < size()) {
      out << ", ..." << (size() - cnt) << " more";
    }
    out << ")";
  } else {
    if (kind_ == TypeKind::ROW) {
      out << "(" << size() << ")";
    }
  }

  return out.str();
}

namespace {

std::unordered_map<std::string, std::unique_ptr<const CustomTypeFactory>>&
typeFactories() {
  static std::
      unordered_map<std::string, std::unique_ptr<const CustomTypeFactory>>
          factories;
  return factories;
}

} // namespace

std::unordered_map<std::string, std::type_index>& getTypeIndexByOpaqueAlias() {
  static std::unordered_map<std::string, std::type_index>
      typeIndexByOpaqueAlias;
  return typeIndexByOpaqueAlias;
}

std::unordered_map<std::type_index, std::string>& getOpaqueAliasByTypeIndex() {
  static std::unordered_map<std::type_index, std::string>
      opaqueAliasByTypeIndexMap;
  return opaqueAliasByTypeIndexMap;
}

bool registerCustomType(
    const std::string& name,
    std::unique_ptr<const CustomTypeFactory> factory) {
  auto uppercaseName = boost::algorithm::to_upper_copy(name);
  return typeFactories().emplace(uppercaseName, std::move(factory)).second;
}

bool customTypeExists(const std::string& name) {
  auto uppercaseName = boost::algorithm::to_upper_copy(name);
  return typeFactories().count(uppercaseName) > 0;
}

std::unordered_set<std::string> getCustomTypeNames() {
  std::unordered_set<std::string> typeNames;
  for (const auto& [name, unused] : typeFactories()) {
    typeNames.insert(name);
  }
  return typeNames;
}

bool unregisterCustomType(const std::string& name) {
  auto uppercaseName = boost::algorithm::to_upper_copy(name);
  return typeFactories().erase(uppercaseName) == 1;
}

const CustomTypeFactory* FOLLY_NULLABLE
getTypeFactory(const std::string& name) {
  auto uppercaseName = boost::algorithm::to_upper_copy(name);
  auto it = typeFactories().find(uppercaseName);

  if (it != typeFactories().end()) {
    return it->second.get();
  }

  return nullptr;
}

TypePtr getCustomType(
    const std::string& name,
    const std::vector<TypeParameter>& parameters) {
  auto factory = getTypeFactory(name);
  if (factory) {
    return factory->getType(parameters);
  }

  return nullptr;
}

exec::CastOperatorPtr getCustomTypeCastOperator(const std::string& name) {
  auto factory = getTypeFactory(name);
  if (factory) {
    return factory->getCastOperator();
  }

  return nullptr;
}

CustomTypeFactory::~CustomTypeFactory() = default;

AbstractInputGenerator::~AbstractInputGenerator() = default;

AbstractInputGeneratorPtr getCustomTypeInputGenerator(
    const std::string& name,
    const InputGeneratorConfig& config) {
  auto factory = getTypeFactory(name);
  if (factory) {
    return factory->getInputGenerator(config);
  }

  return nullptr;
}

void toTypeSql(const TypePtr& type, std::ostream& out) {
  switch (type->kind()) {
    case TypeKind::ARRAY:
      // Append <type>[], e.g. bigint[].
      toTypeSql(type->childAt(0), out);
      out << "[]";
      break;
    case TypeKind::MAP:
      // Append map(<key>, <value>), e.g. map(varchar, bigint).
      out << "map(";
      toTypeSql(type->childAt(0), out);
      out << ", ";
      toTypeSql(type->childAt(1), out);
      out << ")";
      break;
    case TypeKind::ROW: {
      // Append struct(name1 type1, name2 type2,..), e.g.
      // struct(a bigint, b real);
      const auto& rowType = type->asRow();
      out << "struct(";
      for (auto i = 0; i < type->size(); ++i) {
        if (i > 0) {
          out << ", ";
        }
        out << rowType.nameOf(i) << " ";
        toTypeSql(type->childAt(i), out);
      }
      out << ")";
      break;
    }
    default:
      if (type->isPrimitiveType()) {
        out << type->toString();
        return;
      }
      VELOX_UNSUPPORTED("Type is not supported: {}", type->toString());
  }
}

std::string IntervalDayTimeType::valueToString(int64_t value) const {
  static const char* kIntervalFormat = "%s%lld %02d:%02d:%02d.%03d";

  int128_t remainMillis = value;
  std::string sign{};
  if (remainMillis < 0) {
    sign = "-";
    remainMillis = -remainMillis;
  }
  const int64_t days = remainMillis / kMillisInDay;
  remainMillis -= days * kMillisInDay;
  const int64_t hours = remainMillis / kMillisInHour;
  remainMillis -= hours * kMillisInHour;
  const int64_t minutes = remainMillis / kMillisInMinute;
  remainMillis -= minutes * kMillisInMinute;
  const int64_t seconds = remainMillis / kMillisInSecond;
  remainMillis -= seconds * kMillisInSecond;
  char buf[64];
  snprintf(
      buf,
      sizeof(buf),
      kIntervalFormat,
      sign.c_str(),
      days,
      hours,
      minutes,
      seconds,
      remainMillis);

  return buf;
}

std::string IntervalYearMonthType::valueToString(int32_t value) const {
  std::ostringstream oss;
  auto sign = "";
  int64_t longValue = value;
  if (longValue < 0) {
    sign = "-";
    longValue = -longValue;
  }
  oss << fmt::format("{}{}-{}", sign, longValue / 12, longValue % 12);
  return oss.str();
}

std::string DateType::toString(int32_t days) const {
  return DateType::toIso8601(days);
}

std::string DateType::toIso8601(int32_t days) {
  // Find the number of seconds for the days_;
  // Casting 86400 to int64 to handle overflows gracefully.
  int64_t daySeconds = days * (int64_t)(86400);
  std::tm tmValue;
  VELOX_CHECK(
      Timestamp::epochToCalendarUtc(daySeconds, tmValue),
      "Can't convert days to dates: {}",
      days);
  TimestampToStringOptions options;
  options.mode = TimestampToStringOptions::Mode::kDateOnly;
  // Enable zero-padding for year, to ensure compliance with 'YYYY' format.
  options.zeroPaddingYear = true;
  std::string result;
  result.resize(getMaxStringLength(options));
  const auto view =
      Timestamp::tmToStringView(tmValue, 0, options, result.data());
  result.resize(view.size());
  return result;
}

int32_t DateType::toDays(std::string_view in) const {
  return toDays(in.data(), in.size());
}

int32_t DateType::toDays(const char* in, size_t len) const {
  return util::fromDateString(in, len, util::ParseMode::kPrestoCast)
      .thenOrThrow(folly::identity, [&](const Status& status) {
        VELOX_USER_FAIL("{}", status.message());
      });
}

namespace {
using SingletonTypeMap = std::unordered_map<std::string, TypePtr>;

const SingletonTypeMap& singletonBuiltInTypes() {
  static const SingletonTypeMap kTypes = {
      {"BOOLEAN", BOOLEAN()},
      {"TINYINT", TINYINT()},
      {"SMALLINT", SMALLINT()},
      {"INTEGER", INTEGER()},
      {"BIGINT", BIGINT()},
      {"HUGEINT", HUGEINT()},
      {"REAL", REAL()},
      {"DOUBLE", DOUBLE()},
      {"VARCHAR", VARCHAR()},
      {"VARBINARY", VARBINARY()},
      {"TIMESTAMP", TIMESTAMP()},
      {"INTERVAL DAY TO SECOND", INTERVAL_DAY_TIME()},
      {"INTERVAL YEAR TO MONTH", INTERVAL_YEAR_MONTH()},
      {"DATE", DATE()},
      {"TIME", TIME()},
      {"UNKNOWN", UNKNOWN()},
  };
  return kTypes;
}

class DecimalParametricType {
 public:
  static TypePtr create(const std::vector<TypeParameter>& parameters) {
    VELOX_USER_CHECK_EQ(2, parameters.size());
    VELOX_USER_CHECK(parameters[0].kind == TypeParameterKind::kLongLiteral);
    VELOX_USER_CHECK(parameters[0].longLiteral.has_value());
    VELOX_USER_CHECK(parameters[1].kind == TypeParameterKind::kLongLiteral);
    VELOX_USER_CHECK(parameters[1].longLiteral.has_value());

    return DECIMAL(
        parameters[0].longLiteral.value(), parameters[1].longLiteral.value());
  }
};

class ArrayParametricType {
 public:
  static TypePtr create(const std::vector<TypeParameter>& parameters) {
    VELOX_USER_CHECK_EQ(1, parameters.size());
    VELOX_USER_CHECK(parameters[0].kind == TypeParameterKind::kType);
    VELOX_USER_CHECK_NOT_NULL(parameters[0].type);

    return ARRAY(parameters[0].type);
  }
};

class MapParametricType {
 public:
  static TypePtr create(const std::vector<TypeParameter>& parameters) {
    VELOX_USER_CHECK_EQ(2, parameters.size());
    VELOX_USER_CHECK(parameters[0].kind == TypeParameterKind::kType);
    VELOX_USER_CHECK_NOT_NULL(parameters[0].type);

    VELOX_USER_CHECK(parameters[1].kind == TypeParameterKind::kType);
    VELOX_USER_CHECK_NOT_NULL(parameters[1].type);

    return MAP(parameters[0].type, parameters[1].type);
  }
};

class RowParametricType {
 public:
  static TypePtr create(const std::vector<TypeParameter>& parameters) {
    for (const auto& parameter : parameters) {
      VELOX_USER_CHECK(parameter.kind == TypeParameterKind::kType);
      VELOX_USER_CHECK_NOT_NULL(parameter.type);
    }

    std::vector<TypePtr> argumentTypes;
    std::vector<std::string> argumentNames;

    argumentTypes.reserve(parameters.size());
    argumentNames.reserve(parameters.size());

    for (const auto& parameter : parameters) {
      argumentTypes.push_back(parameter.type);
      argumentNames.push_back(parameter.rowFieldName.value_or(""));
    }
    return ROW(std::move(argumentNames), std::move(argumentTypes));
  }
};

class FunctionParametricType {
 public:
  static TypePtr create(const std::vector<TypeParameter>& parameters) {
    VELOX_USER_CHECK_GE(parameters.size(), 1);
    for (const auto& parameter : parameters) {
      VELOX_USER_CHECK(parameter.kind == TypeParameterKind::kType);
      VELOX_USER_CHECK_NOT_NULL(parameter.type);
    }

    std::vector<TypePtr> argumentTypes;
    argumentTypes.reserve(parameters.size() - 1);
    for (auto i = 0; i < parameters.size() - 1; ++i) {
      argumentTypes.push_back(parameters[i].type);
    }

    return FUNCTION(std::move(argumentTypes), parameters.back().type);
  }
};

using ParametricTypeMap = std::unordered_map<
    std::string,
    std::function<TypePtr(const std::vector<TypeParameter>& parameters)>>;

const ParametricTypeMap& parametricBuiltinTypes() {
  static const ParametricTypeMap kTypes = {
      {"DECIMAL", DecimalParametricType::create},
      {"ARRAY", ArrayParametricType::create},
      {"MAP", MapParametricType::create},
      {"ROW", RowParametricType::create},
      {"FUNCTION", FunctionParametricType::create},
  };
  return kTypes;
}

} // namespace

bool hasType(const std::string& name) {
  if (singletonBuiltInTypes().count(name)) {
    return true;
  }

  if (parametricBuiltinTypes().count(name)) {
    return true;
  }

  if (customTypeExists(name)) {
    return true;
  }

  return false;
}

TypePtr getType(
    const std::string& name,
    const std::vector<TypeParameter>& parameters) {
  if (singletonBuiltInTypes().count(name)) {
    return singletonBuiltInTypes().at(name);
  }

  if (parametricBuiltinTypes().count(name)) {
    return parametricBuiltinTypes().at(name)(parameters);
  }

  return getCustomType(name, parameters);
}

std::type_index getTypeIdForOpaqueTypeAlias(const std::string& name) {
  auto it = getTypeIndexByOpaqueAlias().find(name);
  VELOX_CHECK(
      it != getTypeIndexByOpaqueAlias().end(),
      "Could not find type '{}'. Did you call registerOpaqueType?",
      name);
  return it->second;
}

std::string getOpaqueAliasForTypeId(std::type_index typeIndex) {
  auto it = getOpaqueAliasByTypeIndex().find(typeIndex);
  VELOX_CHECK(
      it != getOpaqueAliasByTypeIndex().end(),
      "Could not find type index '{}'. Did you call registerOpaqueType?",
      typeIndex.name());
  return it->second;
}

folly::dynamic TimeType::serialize() const {
  folly::dynamic obj = folly::dynamic::object;
  obj["name"] = "TimeType";
  obj["type"] = name();
  return obj;
}

StringView TimeType::valueToString(int64_t value, char* const startPos) const {
  // Ensure the value is within valid TIME range
  VELOX_USER_CHECK(
      !(value < 0 || value >= 86400000),
      "TIME value {} is out of range [0, 86400000)",
      value);

  int64_t hours = value / kMillisInHour;
  int64_t remainingMs = value % kMillisInHour;
  int64_t minutes = remainingMs / kMillisInMinute;
  remainingMs = remainingMs % kMillisInMinute;
  int64_t seconds = remainingMs / kMillisInSecond;
  int64_t millis = remainingMs % kMillisInSecond;

  // TIME is represented as milliseconds since midnight
  // Convert to HH:mm:ss.SSS format

  fmt::format_to_n(
      startPos,
      kTimeToVarcharRowSize,
      "{:02d}:{:02d}:{:02d}.{:03d}",
      hours,
      minutes,
      seconds,
      millis);
  return StringView{startPos, kTimeToVarcharRowSize};
}

namespace {
// Time parsing helper functions

struct TimeComponents {
  int32_t hour = 0;
  int32_t minute = 0;
  int32_t second = 0;
  int32_t millis = 0;
};

// Parse a number from the given position
bool parseNumber(const StringView& str, size_t& pos, int32_t& result) {
  const char* start = str.data() + pos;
  const char* end = str.data() + str.size();

  auto parseResult = std::from_chars(start, end, result);
  if (parseResult.ec != std::errc{}) {
    return false;
  }

  // Update position
  pos += (parseResult.ptr - start);
  return true;
}

// Skip a single character if it matches the expected character
void skipExpectedChar(const StringView& str, size_t& pos, char expected) {
  if (pos < str.size() && str.data()[pos] == expected) {
    pos++;
  }
}

// Parse fractional seconds (milliseconds)
int32_t parseFractionalSeconds(const StringView& str, size_t& pos) {
  if (pos >= str.size() || str.data()[pos] != '.') {
    return 0; // No fractional part
  }

  pos++; // Skip the '.'

  // Check that we don't have more than 3 fractional digits (microsecond
  // precision not supported)
  VELOX_USER_CHECK_LE(
      str.size() - pos, 3, "Microsecond precision not supported");

  const char* start = str.data() + pos;
  const char* end = str.data() + str.size();

  int32_t fractionalPart = 0;
  auto parseResult = std::from_chars(start, end, fractionalPart);
  if (parseResult.ec != std::errc{}) {
    return 0;
  }

  // Calculate actual digit count
  // Update position
  pos += (parseResult.ptr - start);
  return fractionalPart;
}

// Validate parsed time components
void validateTimeComponents(const TimeComponents& components) {
  VELOX_USER_CHECK(
      !(components.hour < 0 || components.hour >= util::kHoursPerDay),
      "Invalid hour value: {}",
      components.hour);
  VELOX_USER_CHECK(
      !(components.minute < 0 || components.minute >= util::kMinsPerHour),
      "Invalid minute value: {}",
      components.minute);
  VELOX_USER_CHECK(
      !(components.second < 0 || components.second >= util::kSecsPerMinute),
      "Invalid second value: {}",
      components.second);
}

// Convert time components to milliseconds since midnight
int64_t timeComponentsToMillis(const TimeComponents& components) {
  int64_t result = static_cast<int64_t>(components.hour) * kMillisInHour +
      static_cast<int64_t>(components.minute) * kMillisInMinute +
      static_cast<int64_t>(components.second) * kMillisInSecond +
      static_cast<int64_t>(components.millis);

  // Validate time range (0 to 86399999 ms in a day)
  VELOX_USER_CHECK(
      !(result < 0 || result >= kMillisInDay),
      "Time value {} is out of range [0, {})",
      result,
      kMillisInDay);

  return result;
}

} // namespace

int64_t TimeType::valueToTime(const StringView& timeStr) const {
  size_t pos = 0;
  TimeComponents components;

  // Parse hour (1-2 digits)
  VELOX_USER_CHECK(
      parseNumber(timeStr, pos, components.hour),
      "Failed to parse hour in time string");

  // Skip ':'
  skipExpectedChar(timeStr, pos, ':');

  // Parse minute (1-2 digits)
  VELOX_USER_CHECK(
      parseNumber(timeStr, pos, components.minute),
      "Failed to parse minute in time string");

  // Skip ':'
  skipExpectedChar(timeStr, pos, ':');

  // Parse second (1-2 digits)
  VELOX_USER_CHECK(
      parseNumber(timeStr, pos, components.second),
      "Failed to parse second in time string");

  // Parse optional fractional seconds
  components.millis = parseFractionalSeconds(timeStr, pos);

  // Check for trailing characters (should fail if there are any)
  VELOX_USER_CHECK(
      pos >= timeStr.size(),
      "Unexpected trailing characters in time string at position {}",
      pos);

  // Validate all components
  validateTimeComponents(components);

  // Convert to milliseconds since midnight
  return timeComponentsToMillis(components);
}

int64_t TimeType::valueToTime(
    const StringView& timeStr,
    const tz::TimeZone* timeZone,
    int64_t sessionStartTimeMs) const {
  // First parse the time string normally to get local time
  int64_t parsedTimeMillis = valueToTime(timeStr);

  // Apply timezone conversion if provided
  if (FOLLY_UNLIKELY(!timeZone)) {
    return parsedTimeMillis;
  }

  // Get the day boundary from session start time
  auto sessionStartTime = std::chrono::milliseconds{sessionStartTimeMs};
  auto systemDayStart =
      std::chrono::duration_cast<std::chrono::days>(sessionStartTime);

  // Create a local timestamp for the current day with the parsed time
  auto localSystemTime =
      std::chrono::duration_cast<std::chrono::milliseconds>(systemDayStart)
          .count() +
      parsedTimeMillis;

  // Convert from local time to UTC with proper exception handling
  std::chrono::milliseconds utcTime;
  try {
    utcTime = timeZone->to_sys(std::chrono::milliseconds{localSystemTime});
  } catch (const facebook::velox::tzdb::ambiguous_local_time&) {
    // If the time is ambiguous during DST fall-back, pick the earlier
    // possibility to be consistent with Presto.
    utcTime = timeZone->to_sys(
        std::chrono::milliseconds{localSystemTime},
        tz::TimeZone::TChoose::kEarliest);
<<<<<<< HEAD
  } catch (const facebook::velox::tzdb::nonexistent_local_time& error) {
=======
  } catch (const facebook::velox::tzdb::nonexistent_local_time&) {
>>>>>>> 8660c1b6
    // If the time does not exist during DST spring-forward, fail the
    // conversion.
    VELOX_USER_FAIL(
        "Cannot cast VARCHAR '{}' to TIME. Time does not exist due to DST gap.",
        std::string(timeStr));
  }

  int64_t adjustedTime =
      (utcTime % std::chrono::milliseconds{kMillisInDay}).count();

  // Handle day wrapping
  if (adjustedTime < 0) {
    adjustedTime += kMillisInDay;
  } else if (adjustedTime >= kMillisInDay) {
    adjustedTime -= kMillisInDay;
  }

  return adjustedTime;
}

std::string stringifyTruncatedElementList(
    size_t size,
    const std::function<void(std::stringstream&, size_t)>& stringifyElement,
    size_t limit) {
  if (size == 0) {
    return "<empty>";
  }

  VELOX_CHECK_GT(limit, 0);

  const size_t limitedSize = std::min(size, limit);

  std::stringstream out;
  out << "{";
  for (size_t i = 0; i < limitedSize; ++i) {
    if (i > 0) {
      out << ", ";
    }
    stringifyElement(out, i);
  }

  if (size > limitedSize) {
    out << ", ..." << (size - limitedSize) << " more";
  }
  out << "}";
  return out.str();
}
} // namespace facebook::velox<|MERGE_RESOLUTION|>--- conflicted
+++ resolved
@@ -1701,11 +1701,7 @@
     utcTime = timeZone->to_sys(
         std::chrono::milliseconds{localSystemTime},
         tz::TimeZone::TChoose::kEarliest);
-<<<<<<< HEAD
-  } catch (const facebook::velox::tzdb::nonexistent_local_time& error) {
-=======
   } catch (const facebook::velox::tzdb::nonexistent_local_time&) {
->>>>>>> 8660c1b6
     // If the time does not exist during DST spring-forward, fail the
     // conversion.
     VELOX_USER_FAIL(
