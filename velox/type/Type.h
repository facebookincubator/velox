--- conflicted
+++ resolved
@@ -67,16 +67,7 @@
   VARCHAR = 7,
   VARBINARY = 8,
   TIMESTAMP = 9,
-<<<<<<< HEAD
-  DATE = 17,
-  ARRAY = 10,
-  MAP = 11,
-  ROW = 12,
-  UNKNOWN = 13,
-  FUNCTION = 14,
-  OPAQUE = 15,
-  INVALID = 16
-=======
+  DATE = 10,
 
   // Enum values for ComplexTypes start after 30 to leave
   // some values space to accommodate adding new scalar/native
@@ -88,7 +79,6 @@
   FUNCTION = 34,
   OPAQUE = 35,
   INVALID = 36
->>>>>>> 51582824
 };
 
 TypeKind mapNameToTypeKind(const std::string& name);
