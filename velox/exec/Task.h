--- conflicted
+++ resolved
@@ -800,6 +800,13 @@
       int32_t memoryArbitrationPriority = 0,
       std::function<void(std::exception_ptr)> onError = nullptr);
 
+  // Invoked to do post-create initialization.
+  void init(std::optional<common::SpillDiskOptions>&& spillDiskOpts);
+
+  // Invoked to initialize the spill storage config for this task.
+  void setSpillDiskConfig(
+      std::optional<common::SpillDiskOptions>&& spillDiskOpts);
+
   // Invoked to add this to the system-wide running task list on task creation.
   void addToTaskList();
 
@@ -822,29 +829,6 @@
   // Returns the lock that protects the system-wide running task list.
   FOLLY_EXPORT static folly::SharedMutex& taskListLock();
 
-<<<<<<< HEAD
-  Task(
-      const std::string& taskId,
-      core::PlanFragment planFragment,
-      int destination,
-      std::shared_ptr<core::QueryCtx> queryCtx,
-      ExecutionMode mode,
-      ConsumerSupplier consumerSupplier,
-      int32_t memoryArbitrationPriority = 0,
-      std::function<void(std::exception_ptr)> onError = nullptr);
-
-  // Invoked to do post-create initialization.
-  void init(std::optional<common::SpillDiskOptions>&& spillDiskOpts);
-
-  // Invoked to initialize the spill storage config for this task.
-  void setSpillDiskConfig(
-      std::optional<common::SpillDiskOptions>&& spillDiskOpts);
-
-  // Invoked to add this to the system-wide running task list on task creation.
-  void addToTaskList();
-
-=======
->>>>>>> bf7bb303
   // Invoked to remove this from the system-wide running task list on task
   // destruction.
   void removeFromTaskList();
