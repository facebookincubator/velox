--- conflicted
+++ resolved
@@ -233,8 +233,6 @@
   testLimit(100);
 }
 
-<<<<<<< HEAD
-=======
 TEST_F(TopNRowNumberTest, abandonPartialEarly) {
   auto data = makeRowVector(
       {"p", "s"},
@@ -283,7 +281,6 @@
   }
 }
 
->>>>>>> 2a60c331
 TEST_F(TopNRowNumberTest, planNodeValidation) {
   auto data = makeRowVector(
       ROW({"a", "b", "c", "d", "e"},
