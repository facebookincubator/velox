# Copyright (c) Facebook, Inc. and its affiliates.
#
# Licensed under the Apache License, Version 2.0 (the "License");
# you may not use this file except in compliance with the License.
# You may obtain a copy of the License at
#
#     http://www.apache.org/licenses/LICENSE-2.0
#
# Unless required by applicable law or agreed to in writing, software
# distributed under the License is distributed on an "AS IS" BASIS,
# WITHOUT WARRANTIES OR CONDITIONS OF ANY KIND, either express or implied.
# See the License for the specific language governing permissions and
# limitations under the License.

add_library(velox_temp_path TempFilePath.cpp TempDirectoryPath.cpp)

target_link_libraries(velox_temp_path velox_exception)

add_library(
  velox_exec_test_lib
  AggregationResolver.cpp
  AssertQueryBuilder.cpp
  ArbitratorTestUtil.cpp
  HiveConnectorTestBase.cpp
  IndexLookupJoinTestBase.cpp
  LocalExchangeSource.cpp
  OperatorTestBase.cpp
  PlanBuilder.cpp
  QueryAssertions.cpp
  SumNonPODAggregate.cpp
  TableWriterTestBase.cpp
  TableScanTestBase.cpp
  TestIndexStorageConnector.cpp
  TpchQueryBuilder.cpp
  VectorTestUtil.cpp
  PortUtil.cpp
  SerializedPageUtil.cpp
)

target_link_libraries(
  velox_exec_test_lib
  velox_vector_test_lib
  velox_vector_fuzzer
  velox_temp_path
  velox_cursor
  velox_core
  velox_exception
  velox_expression
  velox_parse_parser
  velox_duckdb_conversion
  velox_dwio_common
  velox_dwio_dwrf_reader
  velox_dwio_dwrf_writer
  velox_dwio_text_reader_register
  velox_dwio_common_test_utils
  velox_file_test_utils
  velox_type_fbhive
  velox_hive_connector
  velox_tpch_connector
  velox_tpcds_connector
  velox_presto_serializer
  velox_functions_prestosql
<<<<<<< HEAD
  velox_aggregates)

if(VELOX_ENABLE_CUDF)
  target_compile_definitions(velox_exec_test_lib PRIVATE VELOX_ENABLE_CUDF)
  target_link_libraries(velox_exec_test_lib velox_cudf_exec
                        velox_cudf_parquet_connector)
endif()
=======
  velox_aggregates
)
>>>>>>> fc369f83
<|MERGE_RESOLUTION|>--- conflicted
+++ resolved
@@ -60,15 +60,11 @@
   velox_tpcds_connector
   velox_presto_serializer
   velox_functions_prestosql
-<<<<<<< HEAD
-  velox_aggregates)
+  velox_aggregates
+)
 
 if(VELOX_ENABLE_CUDF)
   target_compile_definitions(velox_exec_test_lib PRIVATE VELOX_ENABLE_CUDF)
   target_link_libraries(velox_exec_test_lib velox_cudf_exec
                         velox_cudf_parquet_connector)
-endif()
-=======
-  velox_aggregates
-)
->>>>>>> fc369f83
+endif()