# Copyright (c) Facebook, Inc. and its affiliates.
#
# Licensed under the Apache License, Version 2.0 (the "License");
# you may not use this file except in compliance with the License.
# You may obtain a copy of the License at
#
#     http://www.apache.org/licenses/LICENSE-2.0
#
# Unless required by applicable law or agreed to in writing, software
# distributed under the License is distributed on an "AS IS" BASIS,
# WITHOUT WARRANTIES OR CONDITIONS OF ANY KIND, either express or implied.
# See the License for the specific language governing permissions and
# limitations under the License.

add_library(velox_temp_path TempFilePath.cpp TempDirectoryPath.cpp)

target_link_libraries(
  velox_temp_path velox_exception)

add_library(
  velox_exec_test_lib
  AssertQueryBuilder.cpp
  ArbitratorTestUtil.cpp
  HiveConnectorTestBase.cpp
  IndexLookupJoinTestBase.cpp
  LocalExchangeSource.cpp
  OperatorTestBase.cpp
  PlanBuilder.cpp
  QueryAssertions.cpp
  SumNonPODAggregate.cpp
  TableWriterTestBase.cpp
  TableScanTestBase.cpp
  TestIndexStorageConnector.cpp
  TpchQueryBuilder.cpp
  VectorTestUtil.cpp
  PortUtil.cpp
  SerializedPageUtil.cpp)

target_link_libraries(
  velox_exec_test_lib
  velox_vector_test_lib
  velox_vector_fuzzer
  velox_temp_path
  velox_cursor
  velox_core
  velox_exception
  velox_expression
  velox_parse_parser
  velox_duckdb_conversion
  velox_dwio_common
  velox_dwio_dwrf_reader
  velox_dwio_dwrf_writer
  velox_dwio_text_reader_register
  velox_dwio_common_test_utils
  velox_file_test_utils
  velox_type_fbhive
  velox_hive_connector
  velox_tpch_connector
  velox_presto_serializer
  velox_functions_prestosql
<<<<<<< HEAD
  velox_aggregates)

if(VELOX_ENABLE_CUDF)
  target_compile_definitions(velox_exec_test_lib PRIVATE VELOX_ENABLE_CUDF)
  target_link_libraries(velox_exec_test_lib velox_cudf_exec
                        velox_cudf_parquet_connector)
endif()

if(${VELOX_BUILD_RUNNER})
  add_library(velox_exec_runner_test_util DistributedPlanBuilder.cpp
                                          LocalRunnerTestBase.cpp)

  target_link_libraries(
    velox_exec_runner_test_util
    velox_temp_path
    velox_exec_test_lib
    velox_exec
    velox_file_test_utils
    velox_hive_connector
    velox_tpch_connector
    velox_local_runner)

endif()
=======
  velox_aggregates)
>>>>>>> 9fe49a6d
<|MERGE_RESOLUTION|>--- conflicted
+++ resolved
@@ -58,30 +58,10 @@
   velox_tpch_connector
   velox_presto_serializer
   velox_functions_prestosql
-<<<<<<< HEAD
   velox_aggregates)
 
 if(VELOX_ENABLE_CUDF)
   target_compile_definitions(velox_exec_test_lib PRIVATE VELOX_ENABLE_CUDF)
   target_link_libraries(velox_exec_test_lib velox_cudf_exec
                         velox_cudf_parquet_connector)
-endif()
-
-if(${VELOX_BUILD_RUNNER})
-  add_library(velox_exec_runner_test_util DistributedPlanBuilder.cpp
-                                          LocalRunnerTestBase.cpp)
-
-  target_link_libraries(
-    velox_exec_runner_test_util
-    velox_temp_path
-    velox_exec_test_lib
-    velox_exec
-    velox_file_test_utils
-    velox_hive_connector
-    velox_tpch_connector
-    velox_local_runner)
-
-endif()
-=======
-  velox_aggregates)
->>>>>>> 9fe49a6d
+endif()