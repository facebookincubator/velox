--- conflicted
+++ resolved
@@ -341,34 +341,6 @@
   }
 
   if (!tableHandle_) {
-<<<<<<< HEAD
-    tableHandle_ = [&]() -> std::shared_ptr<connector::ConnectorTableHandle> {
-#ifdef VELOX_ENABLE_CUDF2
-      if (facebook::velox::cudf_velox::cudfIsRegistered() &&
-          facebook::velox::connector::getAllConnectors().count(
-              cudf_velox::exec::test::kCudfHiveConnectorId) > 0 &&
-          facebook::velox::cudf_velox::cudfTableScanEnabled()) {
-        return std::make_shared<
-            cudf_velox::connector::hive::CudfHiveTableHandle>(
-            cudf_velox::exec::test::kCudfHiveConnectorId,
-            tableName_,
-            filterNodeExpr != nullptr,
-            filtersAsNode_ ? nullptr : std::move(filterNodeExpr),
-            remainingFilterExpr,
-            dataColumns_);
-      }
-#endif
-      return std::make_shared<HiveTableHandle>(
-          connectorId_,
-          tableName_,
-          true,
-          std::move(subfieldFiltersMap_),
-          remainingFilterExpr,
-          dataColumns_,
-          /*tableParameters=*/std::unordered_map<std::string, std::string>{},
-          columnHandles_);
-    }();
-=======
     tableHandle_ = std::make_shared<HiveTableHandle>(
         connectorId_,
         tableName_,
@@ -378,7 +350,6 @@
         dataColumns_,
         /*tableParameters=*/std::unordered_map<std::string, std::string>{},
         filterColumnHandles_);
->>>>>>> d98e7347
   }
   core::PlanNodePtr result = std::make_shared<core::TableScanNode>(
       id, outputType_, tableHandle_, assignments_);
