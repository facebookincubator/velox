/*
 * Copyright (c) Facebook, Inc. and its affiliates.
 *
 * Licensed under the Apache License, Version 2.0 (the "License");
 * you may not use this file except in compliance with the License.
 * You may obtain a copy of the License at
 *
 *     http://www.apache.org/licenses/LICENSE-2.0
 *
 * Unless required by applicable law or agreed to in writing, software
 * distributed under the License is distributed on an "AS IS" BASIS,
 * WITHOUT WARRANTIES OR CONDITIONS OF ANY KIND, either express or implied.
 * See the License for the specific language governing permissions and
 * limitations under the License.
 */

#include "velox/exec/tests/utils/PlanBuilder.h"
#include <velox/core/ITypedExpr.h>
#include <velox/type/Filter.h>
#include "velox/common/memory/Memory.h"
#include "velox/connectors/hive/HiveConnector.h"
#include "velox/connectors/tpch/TpchConnector.h"
#include "velox/duckdb/conversion/DuckParser.h"
#include "velox/exec/Aggregate.h"
#include "velox/exec/HashPartitionFunction.h"
#include "velox/exec/RoundRobinPartitionFunction.h"
#include "velox/exec/WindowFunction.h"
<<<<<<< HEAD
#include "velox/expression/ExprToSubfieldFilter.h"
=======
>>>>>>> c969c17d
#include "velox/expression/SignatureBinder.h"
#include "velox/parse/Expressions.h"

using namespace facebook::velox;
using namespace facebook::velox::connector::hive;

namespace facebook::velox::exec::test {

namespace {

// TODO Avoid duplication.
static const std::string kHiveConnectorId = "test-hive";
static const std::string kTpchConnectorId = "test-tpch";

core::TypedExprPtr parseExpr(
    const std::string& text,
    const RowTypePtr& rowType,
    memory::MemoryPool* pool) {
  auto untyped = duckdb::parseExpr(text);
  return core::Expressions::inferTypes(untyped, rowType, pool);
}

template <TypeKind FromKind, TypeKind ToKind>
typename TypeTraits<ToKind>::NativeType cast(const variant& v) {
  bool nullOutput;
  return util::Converter<ToKind, void, false>::cast(
      v.value<FromKind>(), nullOutput);
}

std::pair<
    std::vector<std::shared_ptr<const core::FieldAccessTypedExpr>>,
    std::vector<core::SortOrder>>
parseOrderByClauses(
    const std::vector<std::string>& keys,
    const RowTypePtr& inputType,
    memory::MemoryPool* pool) {
  std::vector<std::shared_ptr<const core::FieldAccessTypedExpr>> sortingKeys;
  std::vector<core::SortOrder> sortingOrders;
  for (const auto& key : keys) {
    auto [untypedExpr, sortOrder] = duckdb::parseOrderByExpr(key);
    auto typedExpr =
        core::Expressions::inferTypes(untypedExpr, inputType, pool);

    auto sortingKey =
        std::dynamic_pointer_cast<const core::FieldAccessTypedExpr>(typedExpr);
    VELOX_CHECK_NOT_NULL(
        sortingKey,
        "ORDER BY clause must use a column name, not an expression: {}",
        key);
    sortingKeys.emplace_back(sortingKey);
    sortingOrders.emplace_back(sortOrder);
  }

  return {sortingKeys, sortingOrders};
}

<<<<<<< HEAD
=======
std::pair<common::Subfield, std::unique_ptr<common::Filter>> toSubfieldFilter(
    const core::TypedExprPtr& expr) {
  using common::Subfield;

  if (auto call = asCall(expr.get())) {
    if (call->name() == "or") {
      auto left = toSubfieldFilter(call->inputs()[0]);
      auto right = toSubfieldFilter(call->inputs()[1]);
      VELOX_CHECK(left.first == right.first);
      return {
          std::move(left.first),
          makeOrFilter(std::move(left.second), std::move(right.second))};
    } else if (call->name() == "eq") {
      if (auto field = asField(call, 0)) {
        return {Subfield(field->name()), makeEqualFilter(call->inputs()[1])};
      }
    } else if (call->name() == "neq") {
      if (auto field = asField(call, 0)) {
        return {Subfield(field->name()), makeNotEqualFilter(call->inputs()[1])};
      }
    } else if (call->name() == "lte") {
      if (auto field = asField(call, 0)) {
        return {
            Subfield(field->name()),
            makeLessThanOrEqualFilter(call->inputs()[1])};
      }
    } else if (call->name() == "lt") {
      if (auto field = asField(call, 0)) {
        return {Subfield(field->name()), makeLessThanFilter(call->inputs()[1])};
      }
    } else if (call->name() == "gte") {
      if (auto field = asField(call, 0)) {
        return {
            Subfield(field->name()),
            makeGreaterThanOrEqualFilter(call->inputs()[1])};
      }
    } else if (call->name() == "gt") {
      if (auto field = asField(call, 0)) {
        return {
            Subfield(field->name()), makeGreaterThanFilter(call->inputs()[1])};
      }
    } else if (call->name() == "between") {
      if (auto field = asField(call, 0)) {
        return {
            Subfield(field->name()),
            makeBetweenFilter(call->inputs()[1], call->inputs()[2])};
      }
    } else if (call->name() == "in") {
      if (auto field = asField(call, 0)) {
        return {Subfield(field->name()), makeInFilter(call->inputs()[1])};
      }
    } else if (call->name() == "is_null") {
      if (auto field = asField(call, 0)) {
        return {Subfield(field->name()), common::test::isNull()};
      }
    } else if (call->name() == "not") {
      if (auto nestedCall = asCall(call->inputs()[0].get())) {
        if (nestedCall->name() == "is_null") {
          if (auto field = asField(nestedCall, 0)) {
            return {Subfield(field->name()), common::test::isNotNull()};
          }
        }
      }
    }
  }

  VELOX_NYI("Unsupported expression for range filter: {}", expr->toString());
}

std::pair<
    std::vector<std::shared_ptr<const core::FieldAccessTypedExpr>>,
    std::vector<core::SortOrder>>
parseOrderByClauses(
    const std::vector<std::string>& keys,
    const RowTypePtr& inputType,
    memory::MemoryPool* pool) {
  std::vector<std::shared_ptr<const core::FieldAccessTypedExpr>> sortingKeys;
  std::vector<core::SortOrder> sortingOrders;
  for (const auto& key : keys) {
    auto [untypedExpr, sortOrder] = duckdb::parseOrderByExpr(key);
    auto typedExpr =
        core::Expressions::inferTypes(untypedExpr, inputType, pool);

    auto sortingKey =
        std::dynamic_pointer_cast<const core::FieldAccessTypedExpr>(typedExpr);
    VELOX_CHECK_NOT_NULL(
        sortingKey,
        "ORDER BY clause must use a column name, not an expression: {}",
        key);
    sortingKeys.emplace_back(sortingKey);
    sortingOrders.emplace_back(sortOrder);
  }

  return {sortingKeys, sortingOrders};
}

>>>>>>> c969c17d
} // namespace

PlanBuilder& PlanBuilder::tableScan(
    const RowTypePtr& outputType,
    const std::vector<std::string>& subfieldFilters,
    const std::string& remainingFilter) {
  return tableScan(
      "hive_table", outputType, {}, subfieldFilters, remainingFilter);
}

PlanBuilder& PlanBuilder::tableScan(
    const std::string& tableName,
    const RowTypePtr& outputType,
    const std::unordered_map<std::string, std::string>& columnAliases,
    const std::vector<std::string>& subfieldFilters,
    const std::string& remainingFilter) {
  std::unordered_map<std::string, std::shared_ptr<connector::ColumnHandle>>
      assignments;
  for (uint32_t i = 0; i < outputType->size(); ++i) {
    const auto& name = outputType->nameOf(i);
    const auto& type = outputType->childAt(i);

    std::string hiveColumnName = name;
    auto it = columnAliases.find(name);
    if (it != columnAliases.end()) {
      hiveColumnName = it->second;
    }

    assignments.insert(
        {name,
         std::make_shared<HiveColumnHandle>(
             hiveColumnName, HiveColumnHandle::ColumnType::kRegular, type)});
  }
  SubfieldFilters filters;
  filters.reserve(subfieldFilters.size());
  for (const auto& filter : subfieldFilters) {
    auto filterExpr = parseExpr(filter, outputType, pool_);
    auto [subfield, subfieldFilter] = exec::toSubfieldFilter(filterExpr);

    auto it = columnAliases.find(subfield.toString());
    if (it != columnAliases.end()) {
      subfield = common::Subfield(it->second);
    }

    VELOX_CHECK_EQ(
        filters.count(subfield),
        0,
        "Duplicate subfield: {}",
        subfield.toString());

    filters[std::move(subfield)] = std::move(subfieldFilter);
  }

  core::TypedExprPtr remainingFilterExpr;
  if (!remainingFilter.empty()) {
    remainingFilterExpr = parseExpr(remainingFilter, outputType, pool_)
                              ->rewriteInputNames(columnAliases);
  }

  auto tableHandle = std::make_shared<HiveTableHandle>(
      kHiveConnectorId,
      tableName,
      true,
      std::move(filters),
      remainingFilterExpr);
  return tableScan(outputType, tableHandle, assignments);
}

PlanBuilder& PlanBuilder::tableScan(
    const RowTypePtr& outputType,
    const std::shared_ptr<connector::ConnectorTableHandle>& tableHandle,
    const std::unordered_map<
        std::string,
        std::shared_ptr<connector::ColumnHandle>>& assignments) {
  planNode_ = std::make_shared<core::TableScanNode>(
      nextPlanNodeId(), outputType, tableHandle, assignments);
  return *this;
}

PlanBuilder& PlanBuilder::tableScan(
    tpch::Table table,
    std::vector<std::string>&& columnNames,
    size_t scaleFactor) {
  std::unordered_map<std::string, std::shared_ptr<connector::ColumnHandle>>
      assignmentsMap;
  std::vector<TypePtr> outputTypes;

  assignmentsMap.reserve(columnNames.size());
  outputTypes.reserve(columnNames.size());

  for (const auto& columnName : columnNames) {
    assignmentsMap.emplace(
        columnName,
        std::make_shared<connector::tpch::TpchColumnHandle>(columnName));
    outputTypes.emplace_back(resolveTpchColumn(table, columnName));
  }
  auto rowType = ROW(std::move(columnNames), std::move(outputTypes));
  return tableScan(
      rowType,
      std::make_shared<connector::tpch::TpchTableHandle>(
          kTpchConnectorId, table, scaleFactor),
      assignmentsMap);
}

PlanBuilder& PlanBuilder::window(
    const std::vector<std::string>& partitionKeys,
    const std::vector<std::string>& orderByKeys,
    const std::vector<std::string>& windowFunctions) {
  auto [sortingKeys, sortingOrders] =
      parseOrderByClauses(orderByKeys, planNode_->outputType(), pool_);

  std::vector<core::CallTypedExprPtr> windowFunctionExprs;
  std::vector<core::WindowNode::Function> windowNodeFunctions;
  std::vector<std::string> windowColumnNames;
  core::WindowNode::Frame defaultFrame{
      core::WindowNode::WindowType::kRange,
      core::WindowNode::BoundType::kUnboundedPreceding,
      nullptr,
      core::WindowNode::BoundType::kCurrentRow,
      nullptr};
  std::vector<TypePtr> resultTypes;
  auto windowExpressionsAndNames =
      createWindowExpressionsAndNames(windowFunctions, resultTypes);
  for (auto i = 0; i < windowExpressionsAndNames.expressions.size(); ++i) {
    // TODO : Add parsing for the Window frame. This code assumes default frame.
    windowNodeFunctions.push_back(
        {std::move(windowExpressionsAndNames.expressions[i]),
         defaultFrame,
         true});
  }

  planNode_ = std::make_shared<core::WindowNode>(
      nextPlanNodeId(),
      fields(partitionKeys),
      sortingKeys,
      sortingOrders,
      windowExpressionsAndNames.names,
      windowNodeFunctions,
      planNode_);
  return *this;
}

PlanBuilder& PlanBuilder::values(
    const std::vector<RowVectorPtr>& values,
    bool parallelizable) {
  auto valuesCopy = values;
  planNode_ = std::make_shared<core::ValuesNode>(
      nextPlanNodeId(), std::move(valuesCopy), parallelizable);
  return *this;
}

PlanBuilder& PlanBuilder::exchange(const RowTypePtr& outputType) {
  VELOX_CHECK_NULL(planNode_, "exchange() must be the first call");
  planNode_ =
      std::make_shared<core::ExchangeNode>(nextPlanNodeId(), outputType);
  return *this;
}

PlanBuilder& PlanBuilder::mergeExchange(
    const RowTypePtr& outputType,
    const std::vector<std::string>& keys) {
  auto [sortingKeys, sortingOrders] =
      parseOrderByClauses(keys, outputType, pool_);

  planNode_ = std::make_shared<core::MergeExchangeNode>(
      nextPlanNodeId(), outputType, sortingKeys, sortingOrders);

  return *this;
}

PlanBuilder& PlanBuilder::project(const std::vector<std::string>& projections) {
  std::vector<core::TypedExprPtr> expressions;
  std::vector<std::string> projectNames;
  for (auto i = 0; i < projections.size(); ++i) {
    auto untypedExpr = duckdb::parseExpr(projections[i]);
    expressions.push_back(inferTypes(untypedExpr));
    if (untypedExpr->alias().has_value()) {
      projectNames.push_back(untypedExpr->alias().value());
    } else if (
        auto fieldExpr =
            dynamic_cast<const core::FieldAccessExpr*>(untypedExpr.get())) {
      projectNames.push_back(fieldExpr->getFieldName());
    } else {
      projectNames.push_back(fmt::format("p{}", i));
    }
  }
  planNode_ = std::make_shared<core::ProjectNode>(
      nextPlanNodeId(),
      std::move(projectNames),
      std::move(expressions),
      planNode_);
  return *this;
}

PlanBuilder& PlanBuilder::filter(const std::string& filter) {
  planNode_ = std::make_shared<core::FilterNode>(
      nextPlanNodeId(),
      parseExpr(filter, planNode_->outputType(), pool_),
      planNode_);
  return *this;
}

PlanBuilder& PlanBuilder::tableWrite(
    const std::vector<std::string>& columnNames,
    const std::shared_ptr<core::InsertTableHandle>& insertHandle,
    const std::string& rowCountColumnName) {
  return tableWrite(
      planNode_->outputType(), columnNames, insertHandle, rowCountColumnName);
}

PlanBuilder& PlanBuilder::tableWrite(
    const RowTypePtr& inputColumns,
    const std::vector<std::string>& tableColumnNames,
    const std::shared_ptr<core::InsertTableHandle>& insertHandle,
    const std::string& rowCountColumnName) {
  auto outputType =
      ROW({rowCountColumnName, "fragments", "commitcontext"},
          {BIGINT(), VARBINARY(), VARBINARY()});
  planNode_ = std::make_shared<core::TableWriteNode>(
      nextPlanNodeId(),
      inputColumns,
      tableColumnNames,
      insertHandle,
      outputType,
      planNode_);
  return *this;
}

namespace {

std::string throwAggregateFunctionDoesntExist(const std::string& name) {
  std::stringstream error;
  error << "Aggregate function doesn't exist: " << name << ".";
  if (exec::aggregateFunctions().empty()) {
    error << " Registry of aggregate functions is empty. "
             "Make sure to register some aggregate functions.";
  }
  VELOX_USER_FAIL(error.str());
}

std::string toString(
    const std::string& name,
    const std::vector<TypePtr>& types) {
  std::ostringstream signature;
  signature << name << "(";
  for (auto i = 0; i < types.size(); i++) {
    if (i > 0) {
      signature << ", ";
    }
    signature << types[i]->toString();
  }
  signature << ")";
  return signature.str();
}

std::string toString(
    const std::vector<std::shared_ptr<AggregateFunctionSignature>>&
        signatures) {
  std::stringstream out;
  for (auto i = 0; i < signatures.size(); ++i) {
    if (i > 0) {
      out << ", ";
    }
    out << signatures[i]->toString();
  }
  return out.str();
}

std::string throwAggregateFunctionSignatureNotSupported(
    const std::string& name,
    const std::vector<TypePtr>& types,
    const std::vector<std::shared_ptr<AggregateFunctionSignature>>&
        signatures) {
  std::stringstream error;
  error << "Aggregate function signature is not supported: "
        << toString(name, types)
        << ". Supported signatures: " << toString(signatures) << ".";
  VELOX_USER_FAIL(error.str());
}

TypePtr resolveAggregateType(
    const std::string& aggregateName,
    core::AggregationNode::Step step,
    const std::vector<TypePtr>& rawInputTypes,
    bool nullOnFailure) {
  if (auto signatures = exec::getAggregateFunctionSignatures(aggregateName)) {
    for (const auto& signature : signatures.value()) {
      exec::SignatureBinder binder(*signature, rawInputTypes);
      if (binder.tryBind()) {
        return binder.tryResolveType(
            exec::isPartialOutput(step) ? signature->intermediateType()
                                        : signature->returnType());
      }
    }

    if (nullOnFailure) {
      return nullptr;
    }

    throwAggregateFunctionSignatureNotSupported(
        aggregateName, rawInputTypes, signatures.value());
  }

  if (nullOnFailure) {
    return nullptr;
  }

  throwAggregateFunctionDoesntExist(aggregateName);
  return nullptr;
}

class AggregateTypeResolver {
 public:
  explicit AggregateTypeResolver(core::AggregationNode::Step step)
      : step_(step), previousHook_(core::Expressions::getResolverHook()) {
    core::Expressions::setTypeResolverHook(
        [&](const auto& inputs, const auto& expr, bool nullOnFailure) {
          return resolveType(inputs, expr, nullOnFailure);
        });
  }

  ~AggregateTypeResolver() {
    core::Expressions::setTypeResolverHook(previousHook_);
  }

  void setResultType(const TypePtr& type) {
    resultType_ = type;
  }

 private:
  TypePtr resolveType(
      const std::vector<core::TypedExprPtr>& inputs,
      const std::shared_ptr<const core::CallExpr>& expr,
      bool nullOnFailure) const {
    if (resultType_) {
      return resultType_;
    }

    std::vector<TypePtr> types;
    for (auto& input : inputs) {
      types.push_back(input->type());
    }

    auto functionName = expr->getFunctionName();

    // Use raw input types (if available) to resolve intermediate and final
    // result types.
    if (exec::isRawInput(step_)) {
      return resolveAggregateType(functionName, step_, types, nullOnFailure);
    }

    if (!nullOnFailure) {
      VELOX_USER_FAIL(
          "Cannot resolve aggregation function return type without raw input types: {}",
          functionName);
    }
    return nullptr;
  }

  const core::AggregationNode::Step step_;
  const core::Expressions::TypeResolverHook previousHook_;
  TypePtr resultType_;
};

std::string toString(
    const std::vector<std::shared_ptr<FunctionSignature>>& signatures) {
  std::stringstream out;
  for (auto i = 0; i < signatures.size(); ++i) {
    if (i > 0) {
      out << ", ";
    }
    out << signatures[i]->toString();
  }
  return out.str();
}

std::string throwWindowFunctionDoesntExist(const std::string& name) {
  std::stringstream error;
  error << "Window function doesn't exist: " << name << ".";
  if (exec::windowFunctions().empty()) {
    error << " Registry of window functions is empty. "
             "Make sure to register some window functions.";
  }
  VELOX_USER_FAIL(error.str());
}

std::string throwWindowFunctionSignatureNotSupported(
    const std::string& name,
    const std::vector<TypePtr>& types,
    const std::vector<std::shared_ptr<FunctionSignature>>& signatures) {
  std::stringstream error;
  error << "Window function signature is not supported: "
        << toString(name, types)
        << ". Supported signatures: " << toString(signatures) << ".";
  VELOX_USER_FAIL(error.str());
}

TypePtr resolveWindowType(
    const std::string& windowFunctionName,
    const std::vector<TypePtr>& inputTypes) {
  if (auto signatures = exec::getWindowFunctionSignatures(windowFunctionName)) {
    for (const auto& signature : signatures.value()) {
      exec::SignatureBinder binder(*signature, inputTypes);
      if (binder.tryBind()) {
        return binder.tryResolveType(signature->returnType());
      }
    }

    throwWindowFunctionSignatureNotSupported(
        windowFunctionName, inputTypes, signatures.value());
  }

  throwWindowFunctionDoesntExist(windowFunctionName);
  return nullptr;
}

// TODO : Add "nullOnFailure" logic
class WindowTypeResolver {
 public:
  explicit WindowTypeResolver()
      : previousHook_(core::Expressions::getResolverHook()) {
    core::Expressions::setTypeResolverHook(
        [&](const auto& inputs, const auto& expr, bool /* nullOnFailure */) {
          return resolveType(inputs, expr);
        });
  }

  ~WindowTypeResolver() {
    core::Expressions::setTypeResolverHook(previousHook_);
  }

  void setResultType(const TypePtr& type) {
    resultType_ = type;
  }

 private:
  TypePtr resolveType(
      const std::vector<core::TypedExprPtr>& inputs,
      const std::shared_ptr<const core::CallExpr>& expr) const {
    if (resultType_) {
      return resultType_;
    }

    std::vector<TypePtr> types;
    for (auto& input : inputs) {
      types.push_back(input->type());
    }

    auto functionName = expr->getFunctionName();

    return resolveWindowType(functionName, types);
  }

  const core::Expressions::TypeResolverHook previousHook_;
  TypePtr resultType_;
};

} // namespace

std::shared_ptr<core::PlanNode>
PlanBuilder::createIntermediateOrFinalAggregation(
    core::AggregationNode::Step step,
    const core::AggregationNode* partialAggNode) {
  // Create intermediate or final aggregation using same grouping keys and same
  // aggregate function names.
  const auto& partialAggregates = partialAggNode->aggregates();
  const auto& groupingKeys = partialAggNode->groupingKeys();

  auto numAggregates = partialAggregates.size();
  auto numGroupingKeys = groupingKeys.size();

  std::vector<std::shared_ptr<const core::FieldAccessTypedExpr>> masks(
      numAggregates);

  std::vector<std::shared_ptr<const core::CallTypedExpr>> aggregates;
  aggregates.reserve(numAggregates);
  for (auto i = 0; i < numAggregates; i++) {
    // Resolve final or intermediate aggregation result type using raw input
    // types for the partial aggregation.
    auto name = partialAggregates[i]->name();
    auto rawInputs = partialAggregates[i]->inputs();

    std::vector<TypePtr> rawInputTypes;
    for (auto& rawInput : rawInputs) {
      rawInputTypes.push_back(rawInput->type());
    }

    auto type = resolveAggregateType(name, step, rawInputTypes, false);
    std::vector<core::TypedExprPtr> inputs = {field(numGroupingKeys + i)};
    aggregates.emplace_back(
        std::make_shared<core::CallTypedExpr>(type, std::move(inputs), name));
  }

  return std::make_shared<core::AggregationNode>(
      nextPlanNodeId(),
      step,
      groupingKeys,
      partialAggNode->preGroupedKeys(),
      partialAggNode->aggregateNames(),
      aggregates,
      masks,
      partialAggNode->ignoreNullKeys(),
      planNode_);
}

namespace {
/// Checks that specified plan node is a partial or intermediate aggregation or
/// local exchange over the same. Returns a pointer to core::AggregationNode.
const core::AggregationNode* findPartialAggregation(
    const core::PlanNode* planNode) {
  const core::AggregationNode* aggNode;
  if (auto exchange = dynamic_cast<const core::LocalPartitionNode*>(planNode)) {
    aggNode = dynamic_cast<const core::AggregationNode*>(
        exchange->sources()[0].get());
  } else {
    aggNode = dynamic_cast<const core::AggregationNode*>(planNode);
  }
  VELOX_CHECK_NOT_NULL(
      aggNode,
      "Current plan node must be a partial or intermediate aggregation or local exchange over the same. Got: {}",
      planNode->toString());
  VELOX_CHECK(exec::isPartialOutput(aggNode->step()));
  return aggNode;
}
} // namespace

PlanBuilder& PlanBuilder::intermediateAggregation() {
  const auto* aggNode = findPartialAggregation(planNode_.get());
  VELOX_CHECK(exec::isRawInput(aggNode->step()));

  auto step = core::AggregationNode::Step::kIntermediate;

  planNode_ = createIntermediateOrFinalAggregation(step, aggNode);
  return *this;
}

PlanBuilder& PlanBuilder::finalAggregation() {
  const auto* aggNode = findPartialAggregation(planNode_.get());

  if (!exec::isRawInput(aggNode->step())) {
    // If aggregation node is not the partial aggregation, keep looking again.
    aggNode = findPartialAggregation(aggNode->sources()[0].get());
    if (!exec::isRawInput(aggNode->step())) {
      VELOX_CHECK_NOT_NULL(
          aggNode,
          "Plan node before current plan node must be a partial aggregation.");
      VELOX_CHECK(exec::isRawInput(aggNode->step()));
      VELOX_CHECK(exec::isPartialOutput(aggNode->step()));
    }
  }

  auto step = core::AggregationNode::Step::kFinal;

  planNode_ = createIntermediateOrFinalAggregation(step, aggNode);
  return *this;
}

PlanBuilder::ExpressionsAndNames
PlanBuilder::createAggregateExpressionsAndNames(
    const std::vector<std::string>& aggregates,
    core::AggregationNode::Step step,
    const std::vector<TypePtr>& resultTypes) {
  AggregateTypeResolver resolver(step);
  std::vector<core::CallTypedExprPtr> exprs;
  std::vector<std::string> names;
  exprs.reserve(aggregates.size());
  names.reserve(aggregates.size());
  for (auto i = 0; i < aggregates.size(); i++) {
    auto& agg = aggregates[i];
    if (i < resultTypes.size()) {
      resolver.setResultType(resultTypes[i]);
    }

    auto untypedExpr = duckdb::parseExpr(agg);

    auto expr = std::dynamic_pointer_cast<const core::CallTypedExpr>(
        inferTypes(untypedExpr));
    exprs.emplace_back(expr);

    if (untypedExpr->alias().has_value()) {
      names.push_back(untypedExpr->alias().value());
    } else {
      names.push_back(fmt::format("a{}", i));
    }
  }

  return {exprs, names};
}

PlanBuilder::ExpressionsAndNames PlanBuilder::createWindowExpressionsAndNames(
    const std::vector<std::string>& windowFunctions,
    const std::vector<TypePtr>& resultTypes) {
  WindowTypeResolver windowResolver;
  std::vector<core::CallTypedExprPtr> exprs;
  std::vector<std::string> names;
  exprs.reserve(windowFunctions.size());
  names.reserve(windowFunctions.size());
  for (auto i = 0; i < windowFunctions.size(); i++) {
    auto& window = windowFunctions[i];
    if (i < resultTypes.size()) {
      windowResolver.setResultType(resultTypes[i]);
    }

    auto untypedExpr = duckdb::parseExpr(window);

    auto expr = std::dynamic_pointer_cast<const core::CallTypedExpr>(
        inferTypes(untypedExpr));
    exprs.emplace_back(expr);

    if (untypedExpr->alias().has_value()) {
      names.push_back(untypedExpr->alias().value());
    } else {
      names.push_back(fmt::format("a{}", i));
    }
  }

  return {exprs, names};
}

std::vector<std::shared_ptr<const core::FieldAccessTypedExpr>>
PlanBuilder::createAggregateMasks(
    size_t numAggregates,
    const std::vector<std::string>& masks) {
  std::vector<std::shared_ptr<const core::FieldAccessTypedExpr>> maskExprs(
      numAggregates);
  if (masks.empty()) {
    return maskExprs;
  }

  VELOX_CHECK_EQ(numAggregates, masks.size());
  for (auto i = 0; i < numAggregates; ++i) {
    if (!masks[i].empty()) {
      maskExprs[i] = field(masks[i]);
    }
  }

  return maskExprs;
}

PlanBuilder& PlanBuilder::aggregation(
    const std::vector<std::string>& groupingKeys,
    const std::vector<std::string>& preGroupedKeys,
    const std::vector<std::string>& aggregates,
    const std::vector<std::string>& masks,
    core::AggregationNode::Step step,
    bool ignoreNullKeys,
    const std::vector<TypePtr>& resultTypes) {
  auto numAggregates = aggregates.size();
  auto aggregatesAndNames =
      createAggregateExpressionsAndNames(aggregates, step, resultTypes);
  planNode_ = std::make_shared<core::AggregationNode>(
      nextPlanNodeId(),
      step,
      fields(groupingKeys),
      fields(preGroupedKeys),
      aggregatesAndNames.names,
      aggregatesAndNames.expressions,
      createAggregateMasks(numAggregates, masks),
      ignoreNullKeys,
      planNode_);
  return *this;
}

PlanBuilder& PlanBuilder::streamingAggregation(
    const std::vector<std::string>& groupingKeys,
    const std::vector<std::string>& aggregates,
    const std::vector<std::string>& masks,
    core::AggregationNode::Step step,
    bool ignoreNullKeys,
    const std::vector<TypePtr>& resultTypes) {
  auto numAggregates = aggregates.size();
  auto aggregatesAndNames =
      createAggregateExpressionsAndNames(aggregates, step, resultTypes);
  planNode_ = std::make_shared<core::AggregationNode>(
      nextPlanNodeId(),
      step,
      fields(groupingKeys),
      fields(groupingKeys),
      aggregatesAndNames.names,
      aggregatesAndNames.expressions,
      createAggregateMasks(numAggregates, masks),
      ignoreNullKeys,
      planNode_);
  return *this;
}

PlanBuilder& PlanBuilder::groupId(
    const std::vector<std::vector<std::string>>& groupingSets,
    const std::vector<std::string>& aggregationInputs,
    std::string groupIdName) {
  std::vector<std::vector<core::FieldAccessTypedExprPtr>> groupingSetExprs;
  groupingSetExprs.reserve(groupingSets.size());
  for (const auto& groupingSet : groupingSets) {
    groupingSetExprs.push_back(fields(groupingSet));
  }

  std::map<std::string, core::FieldAccessTypedExprPtr> outputGroupingKeyNames;
  for (const auto& groupingSet : groupingSetExprs) {
    for (const auto& groupingKey : groupingSet) {
      outputGroupingKeyNames[groupingKey->name()] = groupingKey;
    }
  }

  planNode_ = std::make_shared<core::GroupIdNode>(
      nextPlanNodeId(),
      groupingSetExprs,
      std::move(outputGroupingKeyNames),
      fields(aggregationInputs),
      std::move(groupIdName),
      planNode_);

  return *this;
}

PlanBuilder& PlanBuilder::localMerge(
    const std::vector<std::string>& keys,
    std::vector<std::shared_ptr<const core::PlanNode>> sources) {
  VELOX_CHECK_NULL(planNode_, "localMerge() must be the first call");
  VELOX_CHECK_GE(
      sources.size(), 1, "localMerge() requires at least one source");

  const auto& inputType = sources[0]->outputType();
  auto [sortingKeys, sortingOrders] =
      parseOrderByClauses(keys, inputType, pool_);

  planNode_ = std::make_shared<core::LocalMergeNode>(
      nextPlanNodeId(), sortingKeys, sortingOrders, std::move(sources));

  return *this;
}

PlanBuilder& PlanBuilder::orderBy(
    const std::vector<std::string>& keys,
    bool isPartial) {
  auto [sortingKeys, sortingOrders] =
      parseOrderByClauses(keys, planNode_->outputType(), pool_);

  planNode_ = std::make_shared<core::OrderByNode>(
      nextPlanNodeId(), sortingKeys, sortingOrders, isPartial, planNode_);

  return *this;
}

PlanBuilder& PlanBuilder::topN(
    const std::vector<std::string>& keys,
    int32_t count,
    bool isPartial) {
  auto [sortingKeys, sortingOrders] =
      parseOrderByClauses(keys, planNode_->outputType(), pool_);
  planNode_ = std::make_shared<core::TopNNode>(
      nextPlanNodeId(),
      sortingKeys,
      sortingOrders,
      count,
      isPartial,
      planNode_);
  return *this;
}

PlanBuilder& PlanBuilder::limit(int32_t offset, int32_t count, bool isPartial) {
  planNode_ = std::make_shared<core::LimitNode>(
      nextPlanNodeId(), offset, count, isPartial, planNode_);
  return *this;
}

PlanBuilder& PlanBuilder::enforceSingleRow() {
  planNode_ =
      std::make_shared<core::EnforceSingleRowNode>(nextPlanNodeId(), planNode_);
  return *this;
}

PlanBuilder& PlanBuilder::assignUniqueId(
    const std::string& idName,
    const int32_t taskUniqueId) {
  planNode_ = std::make_shared<core::AssignUniqueIdNode>(
      nextPlanNodeId(), idName, taskUniqueId, planNode_);
  return *this;
}

namespace {
core::PartitionFunctionFactory createPartitionFunctionFactory(
    const RowTypePtr& inputType,
    const std::vector<std::string>& keys) {
  if (keys.empty()) {
    return
        [](auto /*numPartitions*/) -> std::unique_ptr<core::PartitionFunction> {
          VELOX_UNREACHABLE();
        };
  } else {
    std::vector<ChannelIndex> keyIndices;
    keyIndices.reserve(keys.size());
    for (const auto& key : keys) {
      keyIndices.push_back(inputType->getChildIdx(key));
    }
    return [inputType, keyIndices](
               auto numPartitions) -> std::unique_ptr<core::PartitionFunction> {
      return std::make_unique<exec::HashPartitionFunction>(
          numPartitions, inputType, keyIndices);
    };
  }
}

RowTypePtr concat(const RowTypePtr& a, const RowTypePtr& b) {
  std::vector<std::string> names = a->names();
  std::vector<TypePtr> types = a->children();
  names.insert(names.end(), b->names().begin(), b->names().end());
  types.insert(types.end(), b->children().begin(), b->children().end());
  return ROW(std::move(names), std::move(types));
}

RowTypePtr extract(
    const RowTypePtr& type,
    const std::vector<std::string>& childNames) {
  std::vector<std::string> names = childNames;

  std::vector<TypePtr> types;
  types.reserve(childNames.size());
  for (const auto& name : childNames) {
    types.emplace_back(type->findChild(name));
  }
  return ROW(std::move(names), std::move(types));
}

// Rename columns in the given row type.
RowTypePtr rename(
    const RowTypePtr& type,
    const std::vector<std::string>& newNames) {
  VELOX_CHECK_EQ(
      type->size(),
      newNames.size(),
      "Number of types and new type names should be the same");
  std::vector<std::string> names{newNames};
  std::vector<TypePtr> types{type->children()};
  return ROW(std::move(names), std::move(types));
}

struct LocalPartitionTypes {
  RowTypePtr inputTypeFromSource;
  RowTypePtr outputType;
};

LocalPartitionTypes genLocalPartitionTypes(
    const std::vector<std::shared_ptr<const core::PlanNode>>& sources,
    const std::vector<std::string>& outputLayout) {
  LocalPartitionTypes ret;
  auto inputType = sources[0]->outputType();

  // We support "col AS alias" syntax, so separate input column names from their
  // aliases (output names).
  std::vector<std::string> outputNames;
  std::vector<std::string> outputAliases;
  for (const auto& output : outputLayout) {
    auto untypedExpr = duckdb::parseExpr(output);
    auto fieldExpr =
        dynamic_cast<const core::FieldAccessExpr*>(untypedExpr.get());
    VELOX_CHECK_NOT_NULL(
        fieldExpr,
        "Entries in outputLayout of localPartition() must be fields");
    outputNames.push_back(fieldExpr->getFieldName());
    outputAliases.push_back(
        (fieldExpr->alias().has_value()) ? fieldExpr->alias().value()
                                         : fieldExpr->getFieldName());
  }

  // Build the type we expect as input from the source(s). The layout can
  // actually differ from the source's output layout, but the names should
  // match.
  ret.inputTypeFromSource =
      outputNames.empty() ? inputType : extract(inputType, outputNames);

  // If specified, rename the output columns.
  ret.outputType = outputAliases.empty()
      ? ret.inputTypeFromSource
      : rename(ret.inputTypeFromSource, outputAliases);

  return ret;
};
} // namespace

PlanBuilder& PlanBuilder::partitionedOutput(
    const std::vector<std::string>& keys,
    int numPartitions,
    const std::vector<std::string>& outputLayout) {
  return partitionedOutput(keys, numPartitions, false, outputLayout);
}

PlanBuilder& PlanBuilder::partitionedOutput(
    const std::vector<std::string>& keys,
    int numPartitions,
    bool replicateNullsAndAny,
    const std::vector<std::string>& outputLayout) {
  auto outputType = outputLayout.empty()
      ? planNode_->outputType()
      : extract(planNode_->outputType(), outputLayout);
  auto partitionFunctionFactory =
      createPartitionFunctionFactory(planNode_->outputType(), keys);
  planNode_ = std::make_shared<core::PartitionedOutputNode>(
      nextPlanNodeId(),
      exprs(keys),
      numPartitions,
      false,
      replicateNullsAndAny,
      std::move(partitionFunctionFactory),
      outputType,
      planNode_);
  return *this;
}

PlanBuilder& PlanBuilder::partitionedOutputBroadcast(
    const std::vector<std::string>& outputLayout) {
  auto outputType = outputLayout.empty()
      ? planNode_->outputType()
      : extract(planNode_->outputType(), outputLayout);
  planNode_ = core::PartitionedOutputNode::broadcast(
      nextPlanNodeId(), 1, outputType, planNode_);
  return *this;
}

PlanBuilder& PlanBuilder::localPartition(
    const std::vector<std::string>& keys,
    const std::vector<std::shared_ptr<const core::PlanNode>>& sources,
    const std::vector<std::string>& outputLayout) {
  VELOX_CHECK_NULL(planNode_, "localPartition() must be the first call");

  auto types = genLocalPartitionTypes(sources, outputLayout);

  auto partitionFunctionFactory =
      createPartitionFunctionFactory(sources[0]->outputType(), keys);
  planNode_ = std::make_shared<core::LocalPartitionNode>(
      nextPlanNodeId(),
      keys.empty() ? core::LocalPartitionNode::Type::kGather
                   : core::LocalPartitionNode::Type::kRepartition,
      partitionFunctionFactory,
      types.outputType,
      sources,
      types.inputTypeFromSource);
  return *this;
}

PlanBuilder& PlanBuilder::localPartitionRoundRobin(
    const std::vector<std::shared_ptr<const core::PlanNode>>& sources,
    const std::vector<std::string>& outputLayout) {
  VELOX_CHECK_NULL(
      planNode_, "localPartitionRoundRobin() must be the first call");

  auto types = genLocalPartitionTypes(sources, outputLayout);

  auto partitionFunctionFactory = [](auto numPartitions) {
    return std::make_unique<velox::exec::RoundRobinPartitionFunction>(
        numPartitions);
  };
  planNode_ = std::make_shared<core::LocalPartitionNode>(
      nextPlanNodeId(),
      core::LocalPartitionNode::Type::kRepartition,
      partitionFunctionFactory,
      types.outputType,
      sources,
      types.inputTypeFromSource);
  return *this;
}

PlanBuilder& PlanBuilder::hashJoin(
    const std::vector<std::string>& leftKeys,
    const std::vector<std::string>& rightKeys,
    const std::shared_ptr<facebook::velox::core::PlanNode>& build,
    const std::string& filter,
    const std::vector<std::string>& outputLayout,
    core::JoinType joinType) {
  VELOX_CHECK_EQ(leftKeys.size(), rightKeys.size());

  auto leftType = planNode_->outputType();
  auto rightType = build->outputType();
  auto resultType = concat(leftType, rightType);
  core::TypedExprPtr filterExpr;
  if (!filter.empty()) {
    filterExpr = parseExpr(filter, resultType, pool_);
  }
  auto outputType = extract(resultType, outputLayout);
  auto leftKeyFields = fields(leftType, leftKeys);
  auto rightKeyFields = fields(rightType, rightKeys);

  planNode_ = std::make_shared<core::HashJoinNode>(
      nextPlanNodeId(),
      joinType,
      leftKeyFields,
      rightKeyFields,
      std::move(filterExpr),
      std::move(planNode_),
      build,
      outputType);
  return *this;
}

PlanBuilder& PlanBuilder::mergeJoin(
    const std::vector<std::string>& leftKeys,
    const std::vector<std::string>& rightKeys,
    const std::shared_ptr<facebook::velox::core::PlanNode>& build,
    const std::string& filter,
    const std::vector<std::string>& outputLayout,
    core::JoinType joinType) {
  VELOX_CHECK_EQ(leftKeys.size(), rightKeys.size());

  auto leftType = planNode_->outputType();
  auto rightType = build->outputType();
  auto resultType = concat(leftType, rightType);
  core::TypedExprPtr filterExpr;
  if (!filter.empty()) {
    filterExpr = parseExpr(filter, resultType, pool_);
  }
  auto outputType = extract(resultType, outputLayout);
  auto leftKeyFields = fields(leftType, leftKeys);
  auto rightKeyFields = fields(rightType, rightKeys);

  planNode_ = std::make_shared<core::MergeJoinNode>(
      nextPlanNodeId(),
      joinType,
      leftKeyFields,
      rightKeyFields,
      std::move(filterExpr),
      std::move(planNode_),
      build,
      outputType);
  return *this;
}

PlanBuilder& PlanBuilder::crossJoin(
    const std::shared_ptr<core::PlanNode>& right,
    const std::vector<std::string>& outputLayout) {
  auto resultType = concat(planNode_->outputType(), right->outputType());
  auto outputType = extract(resultType, outputLayout);

  planNode_ = std::make_shared<core::CrossJoinNode>(
      nextPlanNodeId(), std::move(planNode_), right, outputType);
  return *this;
}

PlanBuilder& PlanBuilder::unnest(
    const std::vector<std::string>& replicateColumns,
    const std::vector<std::string>& unnestColumns,
    const std::optional<std::string>& ordinalColumn) {
  std::vector<std::shared_ptr<const core::FieldAccessTypedExpr>>
      replicateFields;
  replicateFields.reserve(replicateColumns.size());
  for (const auto& name : replicateColumns) {
    replicateFields.emplace_back(field(name));
  }

  std::vector<std::shared_ptr<const core::FieldAccessTypedExpr>> unnestFields;
  unnestFields.reserve(unnestColumns.size());
  for (const auto& name : unnestColumns) {
    unnestFields.emplace_back(field(name));
  }

  std::vector<std::string> unnestNames;
  for (const auto& name : unnestColumns) {
    auto input = planNode_->outputType()->findChild(name);
    if (input->isArray()) {
      unnestNames.push_back(name + "_e");
    } else if (input->isMap()) {
      unnestNames.push_back(name + "_k");
      unnestNames.push_back(name + "_v");
    } else {
      VELOX_NYI(
          "Unsupported type of unnest variable. Expected ARRAY or MAP, but got {}.",
          input->toString());
    }
  }

  planNode_ = std::make_shared<core::UnnestNode>(
      nextPlanNodeId(),
      replicateFields,
      unnestFields,
      unnestNames,
      ordinalColumn,
      planNode_);
  return *this;
}

std::string PlanBuilder::nextPlanNodeId() {
  return fmt::format("{}", planNodeIdGenerator_->next());
}

// static
std::shared_ptr<const core::FieldAccessTypedExpr> PlanBuilder::field(
    const RowTypePtr& inputType,
    const std::string& name) {
  auto index = inputType->getChildIdx(name);
  return field(inputType, index);
}

// static
std::shared_ptr<const core::FieldAccessTypedExpr> PlanBuilder::field(
    const RowTypePtr& inputType,
    ChannelIndex index) {
  auto name = inputType->names()[index];
  auto type = inputType->childAt(index);
  return std::make_shared<core::FieldAccessTypedExpr>(type, name);
}

// static
std::vector<std::shared_ptr<const core::FieldAccessTypedExpr>>
PlanBuilder::fields(
    const RowTypePtr& inputType,
    const std::vector<std::string>& names) {
  std::vector<std::shared_ptr<const core::FieldAccessTypedExpr>> fields;
  for (const auto& name : names) {
    fields.push_back(field(inputType, name));
  }
  return fields;
}

// static
std::vector<std::shared_ptr<const core::FieldAccessTypedExpr>>
PlanBuilder::fields(
    const RowTypePtr& inputType,
    const std::vector<ChannelIndex>& indices) {
  std::vector<std::shared_ptr<const core::FieldAccessTypedExpr>> fields;
  for (auto& index : indices) {
    fields.push_back(field(inputType, index));
  }
  return fields;
}

std::shared_ptr<const core::FieldAccessTypedExpr> PlanBuilder::field(
    ChannelIndex index) {
  return field(planNode_->outputType(), index);
}

std::shared_ptr<const core::FieldAccessTypedExpr> PlanBuilder::field(
    const std::string& name) {
  return field(planNode_->outputType(), name);
}

std::vector<std::shared_ptr<const core::FieldAccessTypedExpr>>
PlanBuilder::fields(const std::vector<std::string>& names) {
  return fields(planNode_->outputType(), names);
}

std::vector<std::shared_ptr<const core::FieldAccessTypedExpr>>
PlanBuilder::fields(const std::vector<ChannelIndex>& indices) {
  return fields(planNode_->outputType(), indices);
}

std::vector<core::TypedExprPtr> PlanBuilder::exprs(
    const std::vector<std::string>& names) {
  auto flds = fields(planNode_->outputType(), names);
  std::vector<core::TypedExprPtr> expressions;
  expressions.reserve(flds.size());
  for (const auto& fld : flds) {
    expressions.emplace_back(
        std::dynamic_pointer_cast<const core::FieldAccessTypedExpr>(fld));
  }
  return expressions;
}

core::TypedExprPtr PlanBuilder::inferTypes(
    const std::shared_ptr<const core::IExpr>& untypedExpr) {
  return core::Expressions::inferTypes(
      untypedExpr, planNode_->outputType(), pool_);
}
} // namespace facebook::velox::exec::test<|MERGE_RESOLUTION|>--- conflicted
+++ resolved
@@ -25,10 +25,7 @@
 #include "velox/exec/HashPartitionFunction.h"
 #include "velox/exec/RoundRobinPartitionFunction.h"
 #include "velox/exec/WindowFunction.h"
-<<<<<<< HEAD
 #include "velox/expression/ExprToSubfieldFilter.h"
-=======
->>>>>>> c969c17d
 #include "velox/expression/SignatureBinder.h"
 #include "velox/parse/Expressions.h"
 
@@ -85,77 +82,6 @@
   return {sortingKeys, sortingOrders};
 }
 
-<<<<<<< HEAD
-=======
-std::pair<common::Subfield, std::unique_ptr<common::Filter>> toSubfieldFilter(
-    const core::TypedExprPtr& expr) {
-  using common::Subfield;
-
-  if (auto call = asCall(expr.get())) {
-    if (call->name() == "or") {
-      auto left = toSubfieldFilter(call->inputs()[0]);
-      auto right = toSubfieldFilter(call->inputs()[1]);
-      VELOX_CHECK(left.first == right.first);
-      return {
-          std::move(left.first),
-          makeOrFilter(std::move(left.second), std::move(right.second))};
-    } else if (call->name() == "eq") {
-      if (auto field = asField(call, 0)) {
-        return {Subfield(field->name()), makeEqualFilter(call->inputs()[1])};
-      }
-    } else if (call->name() == "neq") {
-      if (auto field = asField(call, 0)) {
-        return {Subfield(field->name()), makeNotEqualFilter(call->inputs()[1])};
-      }
-    } else if (call->name() == "lte") {
-      if (auto field = asField(call, 0)) {
-        return {
-            Subfield(field->name()),
-            makeLessThanOrEqualFilter(call->inputs()[1])};
-      }
-    } else if (call->name() == "lt") {
-      if (auto field = asField(call, 0)) {
-        return {Subfield(field->name()), makeLessThanFilter(call->inputs()[1])};
-      }
-    } else if (call->name() == "gte") {
-      if (auto field = asField(call, 0)) {
-        return {
-            Subfield(field->name()),
-            makeGreaterThanOrEqualFilter(call->inputs()[1])};
-      }
-    } else if (call->name() == "gt") {
-      if (auto field = asField(call, 0)) {
-        return {
-            Subfield(field->name()), makeGreaterThanFilter(call->inputs()[1])};
-      }
-    } else if (call->name() == "between") {
-      if (auto field = asField(call, 0)) {
-        return {
-            Subfield(field->name()),
-            makeBetweenFilter(call->inputs()[1], call->inputs()[2])};
-      }
-    } else if (call->name() == "in") {
-      if (auto field = asField(call, 0)) {
-        return {Subfield(field->name()), makeInFilter(call->inputs()[1])};
-      }
-    } else if (call->name() == "is_null") {
-      if (auto field = asField(call, 0)) {
-        return {Subfield(field->name()), common::test::isNull()};
-      }
-    } else if (call->name() == "not") {
-      if (auto nestedCall = asCall(call->inputs()[0].get())) {
-        if (nestedCall->name() == "is_null") {
-          if (auto field = asField(nestedCall, 0)) {
-            return {Subfield(field->name()), common::test::isNotNull()};
-          }
-        }
-      }
-    }
-  }
-
-  VELOX_NYI("Unsupported expression for range filter: {}", expr->toString());
-}
-
 std::pair<
     std::vector<std::shared_ptr<const core::FieldAccessTypedExpr>>,
     std::vector<core::SortOrder>>
@@ -183,7 +109,6 @@
   return {sortingKeys, sortingOrders};
 }
 
->>>>>>> c969c17d
 } // namespace
 
 PlanBuilder& PlanBuilder::tableScan(
