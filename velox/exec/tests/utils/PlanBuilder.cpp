/*
 * Copyright (c) Facebook, Inc. and its affiliates.
 *
 * Licensed under the Apache License, Version 2.0 (the "License");
 * you may not use this file except in compliance with the License.
 * You may obtain a copy of the License at
 *
 *     http://www.apache.org/licenses/LICENSE-2.0
 *
 * Unless required by applicable law or agreed to in writing, software
 * distributed under the License is distributed on an "AS IS" BASIS,
 * WITHOUT WARRANTIES OR CONDITIONS OF ANY KIND, either express or implied.
 * See the License for the specific language governing permissions and
 * limitations under the License.
 */

#include "velox/exec/tests/utils/PlanBuilder.h"
#include "velox/connectors/hive/HiveConnector.h"
#include "velox/connectors/hive/TableHandle.h"
#include "velox/connectors/tpch/TpchConnector.h"
#include "velox/duckdb/conversion/DuckParser.h"
#include "velox/exec/Aggregate.h"
#include "velox/exec/HashPartitionFunction.h"
#include "velox/exec/RoundRobinPartitionFunction.h"
#include "velox/exec/TableWriter.h"
#include "velox/exec/WindowFunction.h"
#include "velox/exec/tests/utils/TempDirectoryPath.h"
#include "velox/expression/Expr.h"
#include "velox/expression/ExprToSubfieldFilter.h"
#include "velox/expression/FunctionCallToSpecialForm.h"
#include "velox/expression/SignatureBinder.h"
#include "velox/parse/Expressions.h"
#include "velox/parse/TypeResolver.h"

#include "velox/experimental/cudf/connectors/parquet/ParquetTableHandle.h"
#include "velox/experimental/cudf/exec/ToCudf.h"
#include "velox/experimental/cudf/tests/utils/ParquetConnectorTestBase.h"

using namespace facebook::velox;
using namespace facebook::velox::connector;
using namespace facebook::velox::connector::hive;

namespace facebook::velox::exec::test {
namespace {

core::TypedExprPtr parseExpr(
    const std::string& text,
    const RowTypePtr& rowType,
    const parse::ParseOptions& options,
    memory::MemoryPool* pool) {
  auto untyped = parse::parseExpr(text, options);
  return core::Expressions::inferTypes(untyped, rowType, pool);
}

std::shared_ptr<HiveBucketProperty> buildHiveBucketProperty(
    const RowTypePtr rowType,
    int32_t bucketCount,
    const std::vector<std::string>& bucketColumns,
    const std::vector<std::shared_ptr<const HiveSortingColumn>>& sortBy) {
  std::vector<TypePtr> bucketTypes;
  bucketTypes.reserve(bucketColumns.size());
  for (const auto& bucketColumn : bucketColumns) {
    bucketTypes.push_back(rowType->childAt(rowType->getChildIdx(bucketColumn)));
  }
  return std::make_shared<HiveBucketProperty>(
      HiveBucketProperty::Kind::kHiveCompatible,
      bucketCount,
      bucketColumns,
      bucketTypes,
      sortBy);
}

core::IndexJoinConditionPtr parseJoinCondition(
    const std::string& joinCondition,
    const RowTypePtr& rowType,
    const parse::ParseOptions& options,
    memory::MemoryPool* pool) {
  const auto joinConditionExpr =
      parseExpr(joinCondition, rowType, options, pool);
  const auto typedCallExpr =
      std::dynamic_pointer_cast<const core::CallTypedExpr>(joinConditionExpr);
  VELOX_CHECK_NOT_NULL(typedCallExpr);
  if (typedCallExpr->name() == "contains") {
    VELOX_CHECK_EQ(typedCallExpr->inputs().size(), 2);
    auto keyColumnExpr =
        std::dynamic_pointer_cast<const core::FieldAccessTypedExpr>(
            typedCallExpr->inputs()[1]);
    VELOX_CHECK_NOT_NULL(keyColumnExpr);
    auto conditionColumnExpr =
        std::dynamic_pointer_cast<const core::FieldAccessTypedExpr>(
            typedCallExpr->inputs()[0]);
    VELOX_CHECK_NOT_NULL(conditionColumnExpr);
    return std::make_shared<core::InIndexJoinCondition>(
        std::move(keyColumnExpr), std::move(conditionColumnExpr));
  }

  if (typedCallExpr->name() == "between") {
    VELOX_CHECK_EQ(typedCallExpr->inputs().size(), 3);
    auto keyColumnExpr =
        std::dynamic_pointer_cast<const core::FieldAccessTypedExpr>(
            typedCallExpr->inputs()[0]);
    VELOX_CHECK_NOT_NULL(keyColumnExpr);
    const auto& lowerExpr = typedCallExpr->inputs()[1];
    const auto& upperExpr = typedCallExpr->inputs()[2];
    return std::make_shared<core::BetweenIndexJoinCondition>(
        std::move(keyColumnExpr), lowerExpr, upperExpr);
  }
  VELOX_USER_FAIL(
      "Invalid index join condition: {}, and we only support in and between conditions",
      joinCondition);
}
} // namespace

PlanBuilder& PlanBuilder::tableScan(
    const RowTypePtr& outputType,
    const std::vector<std::string>& subfieldFilters,
    const std::string& remainingFilter,
    const RowTypePtr& dataColumns,
    const std::unordered_map<
        std::string,
        std::shared_ptr<connector::ColumnHandle>>& assignments) {
  return TableScanBuilder(*this)
      .outputType(outputType)
      .assignments(assignments)
      .subfieldFilters(subfieldFilters)
      .remainingFilter(remainingFilter)
      .dataColumns(dataColumns)
      .assignments(assignments)
      .endTableScan();
}

PlanBuilder& PlanBuilder::tableScan(
    const std::string& tableName,
    const RowTypePtr& outputType,
    const std::unordered_map<std::string, std::string>& columnAliases,
    const std::vector<std::string>& subfieldFilters,
    const std::string& remainingFilter,
    const RowTypePtr& dataColumns,
    const std::unordered_map<
        std::string,
        std::shared_ptr<connector::ColumnHandle>>& assignments) {
  return TableScanBuilder(*this)
      .tableName(tableName)
      .outputType(outputType)
      .columnAliases(columnAliases)
      .subfieldFilters(subfieldFilters)
      .remainingFilter(remainingFilter)
      .dataColumns(dataColumns)
      .assignments(assignments)
      .endTableScan();
}

PlanBuilder& PlanBuilder::tpchTableScan(
    tpch::Table table,
    std::vector<std::string> columnNames,
    double scaleFactor,
    std::string_view connectorId) {
  std::unordered_map<std::string, std::shared_ptr<connector::ColumnHandle>>
      assignmentsMap;
  std::vector<TypePtr> outputTypes;

  assignmentsMap.reserve(columnNames.size());
  outputTypes.reserve(columnNames.size());

  for (const auto& columnName : columnNames) {
    assignmentsMap.emplace(
        columnName,
        std::make_shared<connector::tpch::TpchColumnHandle>(columnName));
    outputTypes.emplace_back(resolveTpchColumn(table, columnName));
  }
  auto rowType = ROW(std::move(columnNames), std::move(outputTypes));
  return TableScanBuilder(*this)
      .outputType(rowType)
      .tableHandle(std::make_shared<connector::tpch::TpchTableHandle>(
          std::string(connectorId), table, scaleFactor))
      .assignments(assignmentsMap)
      .endTableScan();
}

PlanBuilder::TableScanBuilder& PlanBuilder::TableScanBuilder::subfieldFilters(
    std::vector<std::string> subfieldFilters) {
  subfieldFilters_.clear();
  subfieldFilters_.reserve(subfieldFilters.size());

  for (const auto& filter : subfieldFilters) {
    subfieldFilters_.emplace_back(
        parse::parseExpr(filter, planBuilder_.options_));
  }
  return *this;
}

PlanBuilder::TableScanBuilder& PlanBuilder::TableScanBuilder::remainingFilter(
    std::string remainingFilter) {
  if (!remainingFilter.empty()) {
    remainingFilter_ = parse::parseExpr(remainingFilter, planBuilder_.options_);
  }
  return *this;
}

core::PlanNodePtr PlanBuilder::TableScanBuilder::build(core::PlanNodeId id) {
  VELOX_CHECK_NOT_NULL(outputType_, "outputType must be specified");
  std::unordered_map<std::string, core::TypedExprPtr> typedMapping;
  bool hasAssignments = !(assignments_.empty());
  for (uint32_t i = 0; i < outputType_->size(); ++i) {
    const auto& name = outputType_->nameOf(i);
    const auto& type = outputType_->childAt(i);

    std::string hiveColumnName = name;
    auto it = columnAliases_.find(name);
    if (it != columnAliases_.end()) {
      hiveColumnName = it->second;
      typedMapping.emplace(
          name,
          std::make_shared<core::FieldAccessTypedExpr>(type, hiveColumnName));
    }

    if (!hasAssignments) {
      assignments_.insert(
          {name,
           std::make_shared<HiveColumnHandle>(
               hiveColumnName,
               HiveColumnHandle::ColumnType::kRegular,
               type,
               type)});
    }
  }

  const RowTypePtr& parseType = dataColumns_ ? dataColumns_ : outputType_;

  std::vector<core::TypedExprPtr> subfieldExprs;
  common::SubfieldFilters filters;
  filters.reserve(subfieldFilters_.size());
  auto queryCtx = core::QueryCtx::create();
  exec::SimpleExpressionEvaluator evaluator(queryCtx.get(), planBuilder_.pool_);

  for (const auto& filter : subfieldFilters_) {
    auto filterExpr =
        core::Expressions::inferTypes(filter, parseType, planBuilder_.pool_);
    auto [subfield, subfieldFilter] =
        exec::toSubfieldFilter(filterExpr, &evaluator);

    auto it = columnAliases_.find(subfield.toString());
    if (it != columnAliases_.end()) {
      subfield = common::Subfield(it->second);
    }
    VELOX_CHECK_EQ(
        filters.count(subfield),
        0,
        "Duplicate subfield: {}",
        subfield.toString());

    subfieldExprs.push_back(std::move(filterExpr));
    filters[std::move(subfield)] = std::move(subfieldFilter);
  }

  // Create AND tree of subfieldExprs as combined_subfield_filter.
  // replace every 2 subfieldExpr with a single AND node, until we have a single
  // node.
  while (subfieldExprs.size() > 1) {
    std::vector<core::TypedExprPtr> combinedSubfieldExprs;
    combinedSubfieldExprs.reserve(subfieldExprs.size() / 2 + 1);
    for (size_t i = 0; i < subfieldExprs.size(); i += 2) {
      if (i + 1 < subfieldExprs.size()) {
        auto andCallExpr = std::make_shared<const core::CallTypedExpr>(
            BOOLEAN(),
            std::vector<core::TypedExprPtr>{
                subfieldExprs[i], subfieldExprs[i + 1]},
            "and");
        combinedSubfieldExprs.push_back(andCallExpr);
      } else {
        combinedSubfieldExprs.push_back(subfieldExprs[i]);
      }
    }
    subfieldExprs = std::move(combinedSubfieldExprs);
  }
  core::TypedExprPtr subfieldFilterExpr =
      subfieldExprs.empty() ? nullptr : subfieldExprs[0];
  core::TypedExprPtr remainingFilterExpr;
  if (remainingFilter_) {
    remainingFilterExpr = core::Expressions::inferTypes(
                              remainingFilter_, parseType, planBuilder_.pool_)
                              ->rewriteInputNames(typedMapping);
  }

  if (!tableHandle_) {
    // if cudfIsRegistered, then use cudftableScan tableHandle_ here.
    if (facebook::velox::cudf_velox::cudfIsRegistered() &&
        facebook::velox::connector::getAllConnectors().count(
            cudf_velox::exec::test::kParquetConnectorId) > 0 &&
<<<<<<< HEAD
        facebook::velox::cudf_velox::isEnabledcudfTableScan()) {
=======
        facebook::velox::cudf_velox::cudfTableScanEnabled()) {
      // TODO error out if it has filters.
>>>>>>> 780da704
      tableHandle_ =
          std::make_shared<cudf_velox::connector::parquet::ParquetTableHandle>(
              cudf_velox::exec::test::kParquetConnectorId,
              tableName_,
              subfieldFilterExpr != nullptr,
              subfieldFilterExpr,
              remainingFilterExpr,
              dataColumns_);
    } else {
      tableHandle_ = std::make_shared<HiveTableHandle>(
          connectorId_,
          tableName_,
          true,
          std::move(filters),
          remainingFilterExpr,
          dataColumns_);
    }
  }
  return std::make_shared<core::TableScanNode>(
      id, outputType_, tableHandle_, assignments_);
}

core::PlanNodePtr PlanBuilder::TableWriterBuilder::build(core::PlanNodeId id) {
  auto upstreamNode = planBuilder_.planNode();
  VELOX_CHECK_NOT_NULL(upstreamNode, "TableWrite cannot be the source node");

  // If outputType wasn't explicit specified, fallback to use the output of the
  // upstream operator.
  auto outputType = outputType_ ? outputType_ : upstreamNode->outputType();

  // Create column handles.
  std::vector<std::shared_ptr<const connector::hive::HiveColumnHandle>>
      columnHandles;
  for (auto i = 0; i < outputType->size(); ++i) {
    const auto column = outputType->nameOf(i);
    const bool isPartitionKey =
        std::find(partitionBy_.begin(), partitionBy_.end(), column) !=
        partitionBy_.end();
    columnHandles.push_back(std::make_shared<connector::hive::HiveColumnHandle>(
        column,
        isPartitionKey
            ? connector::hive::HiveColumnHandle::ColumnType::kPartitionKey
            : connector::hive::HiveColumnHandle::ColumnType::kRegular,
        outputType->childAt(i),
        outputType->childAt(i)));
  }

  auto locationHandle = std::make_shared<connector::hive::LocationHandle>(
      outputDirectoryPath_,
      outputDirectoryPath_,
      connector::hive::LocationHandle::TableType::kNew,
      outputFileName_);

  std::shared_ptr<HiveBucketProperty> bucketProperty;
  if (bucketCount_ != 0) {
    bucketProperty =
        buildHiveBucketProperty(outputType, bucketCount_, bucketedBy_, sortBy_);
  }

  auto hiveHandle = std::make_shared<connector::hive::HiveInsertTableHandle>(
      columnHandles,
      locationHandle,
      fileFormat_,
      bucketProperty,
      compressionKind_,
      serdeParameters_,
      options_,
      ensureFiles_);

  auto insertHandle =
      std::make_shared<core::InsertTableHandle>(connectorId_, hiveHandle);

  std::shared_ptr<core::AggregationNode> aggregationNode;
  if (!aggregates_.empty()) {
    auto aggregatesAndNames = planBuilder_.createAggregateExpressionsAndNames(
        aggregates_, {}, core::AggregationNode::Step::kPartial);
    aggregationNode = std::make_shared<core::AggregationNode>(
        planBuilder_.nextPlanNodeId(),
        core::AggregationNode::Step::kPartial,
        std::vector<core::FieldAccessTypedExprPtr>{}, // groupingKeys
        std::vector<core::FieldAccessTypedExprPtr>{}, // preGroupedKeys
        aggregatesAndNames.names, // ignoreNullKeys
        aggregatesAndNames.aggregates,
        false,
        upstreamNode);
  }

  return std::make_shared<core::TableWriteNode>(
      id,
      outputType,
      outputType->names(),
      aggregationNode,
      insertHandle,
      false,
      TableWriteTraits::outputType(aggregationNode),
      connector::CommitStrategy::kNoCommit,
      upstreamNode);
}

PlanBuilder& PlanBuilder::values(
    const std::vector<RowVectorPtr>& values,
    bool parallelizable,
    size_t repeatTimes) {
  VELOX_CHECK_NULL(planNode_, "Values must be the source node");
  auto valuesCopy = values;
  planNode_ = std::make_shared<core::ValuesNode>(
      nextPlanNodeId(), std::move(valuesCopy), parallelizable, repeatTimes);
  return *this;
}

PlanBuilder& PlanBuilder::traceScan(
    const std::string& traceNodeDir,
    uint32_t pipelineId,
    std::vector<uint32_t> driverIds,
    const RowTypePtr& outputType) {
  planNode_ = std::make_shared<core::TraceScanNode>(
      nextPlanNodeId(),
      traceNodeDir,
      pipelineId,
      std::move(driverIds),
      outputType);
  return *this;
}

PlanBuilder& PlanBuilder::exchange(
    const RowTypePtr& outputType,
    VectorSerde::Kind serdeKind) {
  VELOX_CHECK_NULL(planNode_, "Exchange must be the source node");
  planNode_ = std::make_shared<core::ExchangeNode>(
      nextPlanNodeId(), outputType, serdeKind);
  return *this;
}

namespace {
std::pair<
    std::vector<std::shared_ptr<const core::FieldAccessTypedExpr>>,
    std::vector<core::SortOrder>>
parseOrderByClauses(
    const std::vector<std::string>& keys,
    const RowTypePtr& inputType,
    memory::MemoryPool* pool) {
  std::vector<std::shared_ptr<const core::FieldAccessTypedExpr>> sortingKeys;
  std::vector<core::SortOrder> sortingOrders;
  for (const auto& key : keys) {
    auto [untypedExpr, sortOrder] = parse::parseOrderByExpr(key);
    auto typedExpr =
        core::Expressions::inferTypes(untypedExpr, inputType, pool);

    auto sortingKey =
        std::dynamic_pointer_cast<const core::FieldAccessTypedExpr>(typedExpr);
    VELOX_CHECK_NOT_NULL(
        sortingKey,
        "ORDER BY clause must use a column name, not an expression: {}",
        key);
    sortingKeys.emplace_back(sortingKey);
    sortingOrders.emplace_back(sortOrder);
  }

  return {sortingKeys, sortingOrders};
}
} // namespace

PlanBuilder& PlanBuilder::mergeExchange(
    const RowTypePtr& outputType,
    const std::vector<std::string>& keys,
    VectorSerde::Kind serdeKind) {
  VELOX_CHECK_NULL(planNode_, "MergeExchange must be the source node");
  auto [sortingKeys, sortingOrders] =
      parseOrderByClauses(keys, outputType, pool_);

  planNode_ = std::make_shared<core::MergeExchangeNode>(
      nextPlanNodeId(), outputType, sortingKeys, sortingOrders, serdeKind);

  return *this;
}

PlanBuilder& PlanBuilder::optionalProject(
    const std::vector<std::string>& optionalProjections) {
  if (optionalProjections.empty()) {
    return *this;
  }
  return project(optionalProjections);
}

PlanBuilder& PlanBuilder::projectExpressions(
    const std::vector<std::shared_ptr<const core::IExpr>>& projections) {
  std::vector<core::TypedExprPtr> expressions;
  std::vector<std::string> projectNames;
  for (auto i = 0; i < projections.size(); ++i) {
    expressions.push_back(inferTypes(projections[i]));
    if (projections[i]->alias().has_value()) {
      projectNames.push_back(projections[i]->alias().value());
    } else if (
        auto fieldExpr =
            dynamic_cast<const core::FieldAccessExpr*>(projections[i].get())) {
      projectNames.push_back(fieldExpr->getFieldName());
    } else {
      projectNames.push_back(fmt::format("p{}", i));
    }
  }
  planNode_ = std::make_shared<core::ProjectNode>(
      nextPlanNodeId(),
      std::move(projectNames),
      std::move(expressions),
      planNode_);
  return *this;
}

PlanBuilder& PlanBuilder::project(const std::vector<std::string>& projections) {
  VELOX_CHECK_NOT_NULL(planNode_, "Project cannot be the source node");
  std::vector<std::shared_ptr<const core::IExpr>> expressions;
  for (auto i = 0; i < projections.size(); ++i) {
    expressions.push_back(parse::parseExpr(projections[i], options_));
  }
  return projectExpressions(expressions);
}

PlanBuilder& PlanBuilder::appendColumns(
    const std::vector<std::string>& newColumns) {
  VELOX_CHECK_NOT_NULL(planNode_, "Project cannot be the source node");
  std::vector<std::string> allProjections = planNode_->outputType()->names();
  for (const auto& column : newColumns) {
    allProjections.push_back(column);
  }

  return project(allProjections);
}

PlanBuilder& PlanBuilder::optionalFilter(const std::string& optionalFilter) {
  if (optionalFilter.empty()) {
    return *this;
  }
  return filter(optionalFilter);
}

PlanBuilder& PlanBuilder::filter(const std::string& filter) {
  VELOX_CHECK_NOT_NULL(planNode_, "Filter cannot be the source node");
  auto expr = parseExpr(filter, planNode_->outputType(), options_, pool_);
  planNode_ =
      std::make_shared<core::FilterNode>(nextPlanNodeId(), expr, planNode_);
  return *this;
}

PlanBuilder& PlanBuilder::tableWrite(
    const std::string& outputDirectoryPath,
    const dwio::common::FileFormat fileFormat,
    const std::vector<std::string>& aggregates,
    const std::shared_ptr<dwio::common::WriterOptions>& options,
    const std::string& outputFileName) {
  return TableWriterBuilder(*this)
      .outputDirectoryPath(outputDirectoryPath)
      .outputFileName(outputFileName)
      .fileFormat(fileFormat)
      .aggregates(aggregates)
      .options(options)
      .endTableWriter();
}

PlanBuilder& PlanBuilder::tableWrite(
    const std::string& outputDirectoryPath,
    const std::vector<std::string>& partitionBy,
    const dwio::common::FileFormat fileFormat,
    const std::vector<std::string>& aggregates,
    const std::shared_ptr<dwio::common::WriterOptions>& options) {
  return TableWriterBuilder(*this)
      .outputDirectoryPath(outputDirectoryPath)
      .partitionBy(partitionBy)
      .fileFormat(fileFormat)
      .aggregates(aggregates)
      .options(options)
      .endTableWriter();
}

PlanBuilder& PlanBuilder::tableWrite(
    const std::string& outputDirectoryPath,
    const std::vector<std::string>& partitionBy,
    int32_t bucketCount,
    const std::vector<std::string>& bucketedBy,
    const dwio::common::FileFormat fileFormat,
    const std::vector<std::string>& aggregates,
    const std::shared_ptr<dwio::common::WriterOptions>& options) {
  return TableWriterBuilder(*this)
      .outputDirectoryPath(outputDirectoryPath)
      .partitionBy(partitionBy)
      .bucketCount(bucketCount)
      .bucketedBy(bucketedBy)
      .fileFormat(fileFormat)
      .aggregates(aggregates)
      .options(options)
      .endTableWriter();
}

PlanBuilder& PlanBuilder::tableWrite(
    const std::string& outputDirectoryPath,
    const std::vector<std::string>& partitionBy,
    int32_t bucketCount,
    const std::vector<std::string>& bucketedBy,
    const std::vector<std::shared_ptr<const HiveSortingColumn>>& sortBy,
    const dwio::common::FileFormat fileFormat,
    const std::vector<std::string>& aggregates,
    const std::string_view& connectorId,
    const std::unordered_map<std::string, std::string>& serdeParameters,
    const std::shared_ptr<dwio::common::WriterOptions>& options,
    const std::string& outputFileName,
    const common::CompressionKind compressionKind,
    const RowTypePtr& schema,
    const bool ensureFiles) {
  return TableWriterBuilder(*this)
      .outputDirectoryPath(outputDirectoryPath)
      .outputFileName(outputFileName)
      .outputType(schema)
      .partitionBy(partitionBy)
      .bucketCount(bucketCount)
      .bucketedBy(bucketedBy)
      .sortBy(sortBy)
      .fileFormat(fileFormat)
      .aggregates(aggregates)
      .connectorId(connectorId)
      .serdeParameters(serdeParameters)
      .options(options)
      .compressionKind(compressionKind)
      .ensureFiles(ensureFiles)
      .endTableWriter();
}

PlanBuilder& PlanBuilder::tableWriteMerge(
    const std::shared_ptr<core::AggregationNode>& aggregationNode) {
  planNode_ = std::make_shared<core::TableWriteMergeNode>(
      nextPlanNodeId(),
      TableWriteTraits::outputType(aggregationNode),
      aggregationNode,
      planNode_);
  return *this;
}

namespace {

std::string throwAggregateFunctionDoesntExist(const std::string& name) {
  std::stringstream error;
  error << "Aggregate function doesn't exist: " << name << ".";
  exec::aggregateFunctions().withRLock([&](const auto& functionsMap) {
    if (functionsMap.empty()) {
      error << " Registry of aggregate functions is empty. "
               "Make sure to register some aggregate functions.";
    }
  });
  VELOX_USER_FAIL(error.str());
}

std::string throwAggregateFunctionSignatureNotSupported(
    const std::string& name,
    const std::vector<TypePtr>& types,
    const std::vector<std::shared_ptr<AggregateFunctionSignature>>&
        signatures) {
  std::stringstream error;
  error << "Aggregate function signature is not supported: "
        << toString(name, types)
        << ". Supported signatures: " << toString(signatures) << ".";
  VELOX_USER_FAIL(error.str());
}

TypePtr resolveAggregateType(
    const std::string& aggregateName,
    core::AggregationNode::Step step,
    const std::vector<TypePtr>& rawInputTypes,
    bool nullOnFailure) {
  if (auto signatures = exec::getAggregateFunctionSignatures(aggregateName)) {
    for (const auto& signature : signatures.value()) {
      exec::SignatureBinder binder(*signature, rawInputTypes);
      if (binder.tryBind()) {
        return binder.tryResolveType(
            exec::isPartialOutput(step) ? signature->intermediateType()
                                        : signature->returnType());
      }
    }

    if (nullOnFailure) {
      return nullptr;
    }

    throwAggregateFunctionSignatureNotSupported(
        aggregateName, rawInputTypes, signatures.value());
  }

  // We may be parsing lambda expression used in a lambda aggregate function. In
  // this case, 'aggregateName' would refer to a scalar function.
  //
  // TODO Enhance the parser to allow for specifying separate resolver for
  // lambda expressions.
  if (auto type =
          exec::resolveTypeForSpecialForm(aggregateName, rawInputTypes)) {
    return type;
  }

  if (auto type = parse::resolveScalarFunctionType(
          aggregateName, rawInputTypes, true)) {
    return type;
  }

  if (nullOnFailure) {
    return nullptr;
  }

  throwAggregateFunctionDoesntExist(aggregateName);
  return nullptr;
}

class AggregateTypeResolver {
 public:
  explicit AggregateTypeResolver(core::AggregationNode::Step step)
      : step_(step), previousHook_(core::Expressions::getResolverHook()) {
    core::Expressions::setTypeResolverHook(
        [&](const auto& inputs, const auto& expr, bool nullOnFailure) {
          return resolveType(inputs, expr, nullOnFailure);
        });
  }

  ~AggregateTypeResolver() {
    core::Expressions::setTypeResolverHook(previousHook_);
  }

  void setRawInputTypes(const std::vector<TypePtr>& types) {
    rawInputTypes_ = types;
  }

 private:
  TypePtr resolveType(
      const std::vector<core::TypedExprPtr>& inputs,
      const std::shared_ptr<const core::CallExpr>& expr,
      bool nullOnFailure) const {
    auto functionName = expr->getFunctionName();

    // Use raw input types (if available) to resolve intermediate and final
    // result types.
    if (exec::isRawInput(step_)) {
      std::vector<TypePtr> types;
      for (auto& input : inputs) {
        types.push_back(input->type());
      }

      return resolveAggregateType(functionName, step_, types, nullOnFailure);
    }

    if (!rawInputTypes_.empty()) {
      return resolveAggregateType(
          functionName, step_, rawInputTypes_, nullOnFailure);
    }

    if (!nullOnFailure) {
      VELOX_USER_FAIL(
          "Cannot resolve aggregation function return type without raw input types: {}",
          functionName);
    }
    return nullptr;
  }

  const core::AggregationNode::Step step_;
  const core::Expressions::TypeResolverHook previousHook_;
  std::vector<TypePtr> rawInputTypes_;
};

} // namespace

core::PlanNodePtr PlanBuilder::createIntermediateOrFinalAggregation(
    core::AggregationNode::Step step,
    const core::AggregationNode* partialAggNode) {
  // Create intermediate or final aggregation using same grouping keys and same
  // aggregate function names.
  const auto& partialAggregates = partialAggNode->aggregates();
  const auto& groupingKeys = partialAggNode->groupingKeys();

  auto numAggregates = partialAggregates.size();
  auto numGroupingKeys = groupingKeys.size();

  std::vector<core::AggregationNode::Aggregate> aggregates;
  aggregates.reserve(numAggregates);
  for (auto i = 0; i < numAggregates; i++) {
    // Resolve final or intermediate aggregation result type using raw input
    // types for the partial aggregation.
    auto name = partialAggregates[i].call->name();
    auto rawInputs = partialAggregates[i].call->inputs();

    core::AggregationNode::Aggregate aggregate;
    for (auto& rawInput : rawInputs) {
      aggregate.rawInputTypes.push_back(rawInput->type());
    }

    auto type =
        resolveAggregateType(name, step, aggregate.rawInputTypes, false);
    std::vector<core::TypedExprPtr> inputs = {field(numGroupingKeys + i)};

    // Add lambda inputs.
    for (const auto& rawInput : rawInputs) {
      if (rawInput->type()->kind() == TypeKind::FUNCTION) {
        inputs.push_back(rawInput);
      }
    }

    aggregate.call =
        std::make_shared<core::CallTypedExpr>(type, std::move(inputs), name);
    aggregates.emplace_back(aggregate);
  }

  return std::make_shared<core::AggregationNode>(
      nextPlanNodeId(),
      step,
      groupingKeys,
      partialAggNode->preGroupedKeys(),
      partialAggNode->aggregateNames(),
      aggregates,
      partialAggNode->ignoreNullKeys(),
      planNode_);
}

namespace {
/// Checks that specified plan node is a partial or intermediate aggregation or
/// local exchange over the same. Returns a pointer to core::AggregationNode.
const core::AggregationNode* findPartialAggregation(
    const core::PlanNode* planNode) {
  const core::AggregationNode* aggNode;
  if (auto exchange = dynamic_cast<const core::LocalPartitionNode*>(planNode)) {
    aggNode = dynamic_cast<const core::AggregationNode*>(
        exchange->sources()[0].get());
  } else if (auto merge = dynamic_cast<const core::LocalMergeNode*>(planNode)) {
    aggNode =
        dynamic_cast<const core::AggregationNode*>(merge->sources()[0].get());
  } else {
    aggNode = dynamic_cast<const core::AggregationNode*>(planNode);
  }
  VELOX_CHECK_NOT_NULL(
      aggNode,
      "Current plan node must be one of: partial or intermediate aggregation, "
      "local merge or exchange. Got: {}",
      planNode->toString());
  VELOX_CHECK(exec::isPartialOutput(aggNode->step()));
  return aggNode;
}
} // namespace

PlanBuilder& PlanBuilder::intermediateAggregation() {
  const auto* aggNode = findPartialAggregation(planNode_.get());
  VELOX_CHECK(exec::isRawInput(aggNode->step()));

  auto step = core::AggregationNode::Step::kIntermediate;

  planNode_ = createIntermediateOrFinalAggregation(step, aggNode);
  return *this;
}

PlanBuilder& PlanBuilder::finalAggregation() {
  const auto* aggNode = findPartialAggregation(planNode_.get());

  if (!exec::isRawInput(aggNode->step())) {
    // If aggregation node is not the partial aggregation, keep looking again.
    aggNode = findPartialAggregation(aggNode->sources()[0].get());
    if (!exec::isRawInput(aggNode->step())) {
      VELOX_CHECK_NOT_NULL(
          aggNode,
          "Plan node before current plan node must be a partial aggregation.");
      VELOX_CHECK(exec::isRawInput(aggNode->step()));
      VELOX_CHECK(exec::isPartialOutput(aggNode->step()));
    }
  }

  auto step = core::AggregationNode::Step::kFinal;

  planNode_ = createIntermediateOrFinalAggregation(step, aggNode);
  return *this;
}

PlanBuilder::AggregatesAndNames PlanBuilder::createAggregateExpressionsAndNames(
    const std::vector<std::string>& aggregates,
    const std::vector<std::string>& masks,
    core::AggregationNode::Step step,
    const std::vector<std::vector<TypePtr>>& rawInputTypes) {
  if (step == core::AggregationNode::Step::kPartial ||
      step == core::AggregationNode::Step::kSingle) {
    VELOX_CHECK(
        rawInputTypes.empty(),
        "Do not provide raw inputs types for partial or single aggregation");
  } else {
    VELOX_CHECK_EQ(
        aggregates.size(),
        rawInputTypes.size(),
        "Do provide raw inputs types for final or intermediate aggregation");
  }

  std::vector<core::AggregationNode::Aggregate> aggs;

  AggregateTypeResolver resolver(step);
  std::vector<std::string> names;
  aggs.reserve(aggregates.size());
  names.reserve(aggregates.size());

  duckdb::ParseOptions options;
  options.parseIntegerAsBigint = options_.parseIntegerAsBigint;

  for (auto i = 0; i < aggregates.size(); i++) {
    auto& aggregate = aggregates[i];

    if (!rawInputTypes.empty()) {
      resolver.setRawInputTypes(rawInputTypes[i]);
    }

    auto untypedExpr = duckdb::parseAggregateExpr(aggregate, options);

    core::AggregationNode::Aggregate agg;

    agg.call = std::dynamic_pointer_cast<const core::CallTypedExpr>(
        inferTypes(untypedExpr.expr));

    if (step == core::AggregationNode::Step::kPartial ||
        step == core::AggregationNode::Step::kSingle) {
      for (const auto& input : agg.call->inputs()) {
        agg.rawInputTypes.push_back(input->type());
      }
    } else {
      agg.rawInputTypes = rawInputTypes[i];
    }

    if (untypedExpr.maskExpr != nullptr) {
      auto maskExpr =
          std::dynamic_pointer_cast<const core::FieldAccessTypedExpr>(
              inferTypes(untypedExpr.maskExpr));
      VELOX_CHECK_NOT_NULL(
          maskExpr,
          "FILTER clause must use a column name, not an expression: {}",
          aggregate);
      agg.mask = maskExpr;
    }

    if (i < masks.size() && !masks[i].empty()) {
      VELOX_CHECK_NULL(
          agg.mask,
          "Aggregation mask should be specified only once (either explicitly or using FILTER clause)");
      agg.mask = field(masks[i]);
    }

    agg.distinct = untypedExpr.distinct;

    if (!untypedExpr.orderBy.empty()) {
      auto* entry = exec::getAggregateFunctionEntry(agg.call->name());
      const auto& metadata = entry->metadata;
      if (metadata.orderSensitive) {
        VELOX_CHECK(
            step == core::AggregationNode::Step::kSingle,
            "Order sensitive aggregation over sorted inputs cannot be split "
            "into partial and final: {}.",
            aggregate);
      }
    }

    for (const auto& [keyExpr, order] : untypedExpr.orderBy) {
      auto sortingKey =
          std::dynamic_pointer_cast<const core::FieldAccessTypedExpr>(
              inferTypes(keyExpr));
      VELOX_CHECK_NOT_NULL(
          sortingKey,
          "ORDER BY clause must use a column name, not an expression: {}",
          aggregate);

      agg.sortingKeys.push_back(sortingKey);
      agg.sortingOrders.push_back(order);
    }

    aggs.emplace_back(agg);

    if (untypedExpr.expr->alias().has_value()) {
      names.push_back(untypedExpr.expr->alias().value());
    } else {
      names.push_back(fmt::format("a{}", i));
    }
  }

  return {aggs, names};
}

PlanBuilder& PlanBuilder::aggregation(
    const std::vector<std::string>& groupingKeys,
    const std::vector<std::string>& preGroupedKeys,
    const std::vector<std::string>& aggregates,
    const std::vector<std::string>& masks,
    core::AggregationNode::Step step,
    bool ignoreNullKeys,
    const std::vector<std::vector<TypePtr>>& rawInputTypes) {
  auto aggregatesAndNames = createAggregateExpressionsAndNames(
      aggregates, masks, step, rawInputTypes);

  // If the aggregationNode is over a GroupId, then global grouping sets
  // need to be populated.
  std::vector<vector_size_t> globalGroupingSets;
  std::optional<core::FieldAccessTypedExprPtr> groupId;
  if (auto groupIdNode =
          dynamic_cast<const core::GroupIdNode*>(planNode_.get())) {
    for (auto i = 0; i < groupIdNode->groupingSets().size(); i++) {
      if (groupIdNode->groupingSets().at(i).empty()) {
        globalGroupingSets.push_back(i);
      }
    }

    if (!globalGroupingSets.empty()) {
      // GroupId is the last column of the GroupIdNode.
      groupId = field(groupIdNode->outputType()->names().back());
    }
  }

  planNode_ = std::make_shared<core::AggregationNode>(
      nextPlanNodeId(),
      step,
      fields(groupingKeys),
      fields(preGroupedKeys),
      aggregatesAndNames.names,
      aggregatesAndNames.aggregates,
      globalGroupingSets,
      groupId,
      ignoreNullKeys,
      planNode_);
  return *this;
}

PlanBuilder& PlanBuilder::streamingAggregation(
    const std::vector<std::string>& groupingKeys,
    const std::vector<std::string>& aggregates,
    const std::vector<std::string>& masks,
    core::AggregationNode::Step step,
    bool ignoreNullKeys) {
  auto aggregatesAndNames =
      createAggregateExpressionsAndNames(aggregates, masks, step);
  planNode_ = std::make_shared<core::AggregationNode>(
      nextPlanNodeId(),
      step,
      fields(groupingKeys),
      fields(groupingKeys),
      aggregatesAndNames.names,
      aggregatesAndNames.aggregates,
      ignoreNullKeys,
      planNode_);
  return *this;
}

PlanBuilder& PlanBuilder::groupId(
    const std::vector<std::string>& groupingKeys,
    const std::vector<std::vector<std::string>>& groupingSets,
    const std::vector<std::string>& aggregationInputs,
    std::string groupIdName) {
  std::vector<core::GroupIdNode::GroupingKeyInfo> groupingKeyInfos;
  groupingKeyInfos.reserve(groupingKeys.size());
  for (const auto& groupingKey : groupingKeys) {
    auto untypedExpr = parse::parseExpr(groupingKey, options_);
    const auto* fieldAccessExpr =
        dynamic_cast<const core::FieldAccessExpr*>(untypedExpr.get());
    VELOX_USER_CHECK(
        fieldAccessExpr,
        "Grouping key {} is not valid projection",
        groupingKey);
    std::string inputField = fieldAccessExpr->getFieldName();
    std::string outputField = untypedExpr->alias().has_value()
        ?
        // This is a projection with a column alias with the format
        // "input_col as output_col".
        untypedExpr->alias().value()
        :
        // This is a projection without a column alias.
        fieldAccessExpr->getFieldName();

    core::GroupIdNode::GroupingKeyInfo keyInfos;
    keyInfos.output = outputField;
    keyInfos.input = field(inputField);
    groupingKeyInfos.push_back(keyInfos);
  }

  planNode_ = std::make_shared<core::GroupIdNode>(
      nextPlanNodeId(),
      groupingSets,
      std::move(groupingKeyInfos),
      fields(aggregationInputs),
      std::move(groupIdName),
      planNode_);

  return *this;
}

namespace {
core::PlanNodePtr createLocalMergeNode(
    const core::PlanNodeId& id,
    const std::vector<std::string>& keys,
    std::vector<core::PlanNodePtr> sources,
    memory::MemoryPool* pool) {
  const auto& inputType = sources[0]->outputType();
  auto [sortingKeys, sortingOrders] =
      parseOrderByClauses(keys, inputType, pool);

  return std::make_shared<core::LocalMergeNode>(
      id, std::move(sortingKeys), std::move(sortingOrders), std::move(sources));
}
} // namespace

PlanBuilder& PlanBuilder::localMerge(const std::vector<std::string>& keys) {
  planNode_ = createLocalMergeNode(nextPlanNodeId(), keys, {planNode_}, pool_);
  return *this;
}

PlanBuilder& PlanBuilder::expand(
    const std::vector<std::vector<std::string>>& projections) {
  VELOX_CHECK(!projections.empty(), "projections must not be empty.");
  const auto numColumns = projections[0].size();
  const auto numRows = projections.size();
  std::vector<std::string> aliases;
  aliases.reserve(numColumns);

  std::vector<std::vector<core::TypedExprPtr>> projectExprs;
  projectExprs.reserve(projections.size());

  for (auto i = 0; i < numRows; i++) {
    std::vector<core::TypedExprPtr> projectExpr;
    VELOX_CHECK_EQ(numColumns, projections[i].size());
    for (auto j = 0; j < numColumns; j++) {
      auto untypedExpression = parse::parseExpr(projections[i][j], options_);
      auto typedExpression = inferTypes(untypedExpression);

      if (i == 0) {
        if (untypedExpression->alias().has_value()) {
          aliases.push_back(untypedExpression->alias().value());
        } else {
          auto fieldExpr = dynamic_cast<const core::FieldAccessExpr*>(
              untypedExpression.get());
          VELOX_CHECK_NOT_NULL(fieldExpr);
          aliases.push_back(fieldExpr->getFieldName());
        }
        projectExpr.push_back(typedExpression);
      } else {
        // The types of values in 2nd and subsequent rows must much types in the
        //  1st row.
        const auto& expectedType = projectExprs[0][j]->type();
        if (typedExpression->type()->equivalent(*expectedType)) {
          projectExpr.push_back(typedExpression);
        } else {
          auto constantExpr =
              dynamic_cast<const core::ConstantExpr*>(untypedExpression.get());
          VELOX_CHECK_NOT_NULL(constantExpr);
          VELOX_CHECK(constantExpr->value().isNull());
          projectExpr.push_back(std::make_shared<core::ConstantTypedExpr>(
              expectedType, variant::null(expectedType->kind())));
        }
      }
    }
    projectExprs.push_back(projectExpr);
  }

  planNode_ = std::make_shared<core::ExpandNode>(
      nextPlanNodeId(), projectExprs, std::move(aliases), planNode_);

  return *this;
}

PlanBuilder& PlanBuilder::localMerge(
    const std::vector<std::string>& keys,
    std::vector<core::PlanNodePtr> sources) {
  VELOX_CHECK_NULL(planNode_, "localMerge() must be the first call");
  VELOX_CHECK_GE(
      sources.size(), 1, "localMerge() requires at least one source");

  planNode_ =
      createLocalMergeNode(nextPlanNodeId(), keys, std::move(sources), pool_);
  return *this;
}

PlanBuilder& PlanBuilder::orderBy(
    const std::vector<std::string>& keys,
    bool isPartial) {
  VELOX_CHECK_NOT_NULL(planNode_, "OrderBy cannot be the source node");
  auto [sortingKeys, sortingOrders] =
      parseOrderByClauses(keys, planNode_->outputType(), pool_);

  planNode_ = std::make_shared<core::OrderByNode>(
      nextPlanNodeId(), sortingKeys, sortingOrders, isPartial, planNode_);

  return *this;
}

PlanBuilder& PlanBuilder::topN(
    const std::vector<std::string>& keys,
    int32_t count,
    bool isPartial) {
  VELOX_CHECK_NOT_NULL(planNode_, "TopN cannot be the source node");
  auto [sortingKeys, sortingOrders] =
      parseOrderByClauses(keys, planNode_->outputType(), pool_);
  planNode_ = std::make_shared<core::TopNNode>(
      nextPlanNodeId(),
      sortingKeys,
      sortingOrders,
      count,
      isPartial,
      planNode_);
  return *this;
}

PlanBuilder& PlanBuilder::limit(int64_t offset, int64_t count, bool isPartial) {
  planNode_ = std::make_shared<core::LimitNode>(
      nextPlanNodeId(), offset, count, isPartial, planNode_);
  return *this;
}

PlanBuilder& PlanBuilder::enforceSingleRow() {
  planNode_ =
      std::make_shared<core::EnforceSingleRowNode>(nextPlanNodeId(), planNode_);
  return *this;
}

PlanBuilder& PlanBuilder::assignUniqueId(
    const std::string& idName,
    const int32_t taskUniqueId) {
  planNode_ = std::make_shared<core::AssignUniqueIdNode>(
      nextPlanNodeId(), idName, taskUniqueId, planNode_);
  return *this;
}

namespace {
core::PartitionFunctionSpecPtr createPartitionFunctionSpec(
    const RowTypePtr& inputType,
    const std::vector<core::TypedExprPtr>& keys,
    memory::MemoryPool* pool) {
  if (keys.empty()) {
    return std::make_shared<core::GatherPartitionFunctionSpec>();
  } else {
    std::vector<column_index_t> keyIndices;
    keyIndices.reserve(keys.size());

    std::vector<VectorPtr> constValues;
    constValues.reserve(keys.size());

    for (const auto& key : keys) {
      if (auto field =
              std::dynamic_pointer_cast<const core::FieldAccessTypedExpr>(
                  key)) {
        keyIndices.push_back(inputType->getChildIdx(field->name()));
      } else if (
          auto constant =
              std::dynamic_pointer_cast<const core::ConstantTypedExpr>(key)) {
        keyIndices.push_back(kConstantChannel);
        constValues.push_back(constant->toConstantVector(pool));
      } else {
        VELOX_UNREACHABLE();
      }
    }
    return std::make_shared<HashPartitionFunctionSpec>(
        inputType, std::move(keyIndices), std::move(constValues));
  }
}

RowTypePtr concat(const RowTypePtr& a, const RowTypePtr& b) {
  std::vector<std::string> names = a->names();
  std::vector<TypePtr> types = a->children();
  names.insert(names.end(), b->names().begin(), b->names().end());
  types.insert(types.end(), b->children().begin(), b->children().end());
  return ROW(std::move(names), std::move(types));
}

RowTypePtr extract(
    const RowTypePtr& type,
    const std::vector<std::string>& childNames) {
  std::vector<std::string> names = childNames;

  std::vector<TypePtr> types;
  types.reserve(childNames.size());
  for (const auto& name : childNames) {
    types.emplace_back(type->findChild(name));
  }
  return ROW(std::move(names), std::move(types));
}

// Rename columns in the given row type.
RowTypePtr rename(
    const RowTypePtr& type,
    const std::vector<std::string>& newNames) {
  VELOX_CHECK_EQ(
      type->size(),
      newNames.size(),
      "Number of types and new type names should be the same");
  std::vector<std::string> names{newNames};
  std::vector<TypePtr> types{type->children()};
  return ROW(std::move(names), std::move(types));
}

core::PlanNodePtr createLocalPartitionNode(
    const core::PlanNodeId& planNodeId,
    const std::vector<core::TypedExprPtr>& keys,
    bool scaleWriter,
    const std::vector<core::PlanNodePtr>& sources,
    memory::MemoryPool* pool) {
  auto partitionFunctionFactory =
      createPartitionFunctionSpec(sources[0]->outputType(), keys, pool);
  return std::make_shared<core::LocalPartitionNode>(
      planNodeId,
      keys.empty() ? core::LocalPartitionNode::Type::kGather
                   : core::LocalPartitionNode::Type::kRepartition,
      scaleWriter,
      partitionFunctionFactory,
      sources);
}
} // namespace

PlanBuilder& PlanBuilder::partitionedOutput(
    const std::vector<std::string>& keys,
    int numPartitions,
    const std::vector<std::string>& outputLayout,
    VectorSerde::Kind serdeKind) {
  return partitionedOutput(keys, numPartitions, false, outputLayout, serdeKind);
}

PlanBuilder& PlanBuilder::partitionedOutput(
    const std::vector<std::string>& keys,
    int numPartitions,
    bool replicateNullsAndAny,
    const std::vector<std::string>& outputLayout,
    VectorSerde::Kind serdeKind) {
  VELOX_CHECK_NOT_NULL(
      planNode_, "PartitionedOutput cannot be the source node");

  auto keyExprs = exprs(keys, planNode_->outputType());
  return partitionedOutput(
      keys,
      numPartitions,
      replicateNullsAndAny,
      createPartitionFunctionSpec(planNode_->outputType(), keyExprs, pool_),
      outputLayout,
      serdeKind);
}

PlanBuilder& PlanBuilder::partitionedOutput(
    const std::vector<std::string>& keys,
    int numPartitions,
    bool replicateNullsAndAny,
    core::PartitionFunctionSpecPtr partitionFunctionSpec,
    const std::vector<std::string>& outputLayout,
    VectorSerde::Kind serdeKind) {
  VELOX_CHECK_NOT_NULL(
      planNode_, "PartitionedOutput cannot be the source node");
  auto outputType = outputLayout.empty()
      ? planNode_->outputType()
      : extract(planNode_->outputType(), outputLayout);
  planNode_ = std::make_shared<core::PartitionedOutputNode>(
      nextPlanNodeId(),
      core::PartitionedOutputNode::Kind::kPartitioned,
      exprs(keys, planNode_->outputType()),
      numPartitions,
      replicateNullsAndAny,
      std::move(partitionFunctionSpec),
      outputType,
      serdeKind,
      planNode_);
  return *this;
}

PlanBuilder& PlanBuilder::partitionedOutputBroadcast(
    const std::vector<std::string>& outputLayout,
    VectorSerde::Kind serdeKind) {
  VELOX_CHECK_NOT_NULL(
      planNode_, "PartitionedOutput cannot be the source node");
  auto outputType = outputLayout.empty()
      ? planNode_->outputType()
      : extract(planNode_->outputType(), outputLayout);
  planNode_ = core::PartitionedOutputNode::broadcast(
      nextPlanNodeId(), 1, outputType, serdeKind, planNode_);
  return *this;
}

PlanBuilder& PlanBuilder::partitionedOutputArbitrary(
    const std::vector<std::string>& outputLayout,
    VectorSerde::Kind serdeKind) {
  VELOX_CHECK_NOT_NULL(
      planNode_, "PartitionedOutput cannot be the source node");
  auto outputType = outputLayout.empty()
      ? planNode_->outputType()
      : extract(planNode_->outputType(), outputLayout);
  planNode_ = core::PartitionedOutputNode::arbitrary(
      nextPlanNodeId(), outputType, serdeKind, planNode_);
  return *this;
}

PlanBuilder& PlanBuilder::localPartition(
    const std::vector<std::string>& keys,
    const std::vector<core::PlanNodePtr>& sources) {
  VELOX_CHECK_NULL(planNode_, "localPartition() must be the first call");
  planNode_ = createLocalPartitionNode(
      nextPlanNodeId(),
      exprs(keys, sources[0]->outputType()),
      /*scaleWriter=*/false,
      sources,
      pool_);
  return *this;
}

PlanBuilder& PlanBuilder::localPartition(const std::vector<std::string>& keys) {
  planNode_ = createLocalPartitionNode(
      nextPlanNodeId(),
      exprs(keys, planNode_->outputType()),
      /*scaleWriter=*/false,
      {planNode_},
      pool_);
  return *this;
}

PlanBuilder& PlanBuilder::scaleWriterlocalPartition(
    const std::vector<std::string>& keys) {
  std::vector<column_index_t> keyIndices;
  keyIndices.reserve(keys.size());
  for (const auto& key : keys) {
    keyIndices.push_back(planNode_->outputType()->getChildIdx(key));
  }
  auto hivePartitionFunctionFactory =
      std::make_shared<HivePartitionFunctionSpec>(
          1009, keyIndices, std::vector<VectorPtr>{});
  planNode_ = std::make_shared<core::LocalPartitionNode>(
      nextPlanNodeId(),
      core::LocalPartitionNode::Type::kRepartition,
      true,
      hivePartitionFunctionFactory,
      std::vector{planNode_});
  return *this;
}

PlanBuilder& PlanBuilder::localPartition(
    int numBuckets,
    const std::vector<column_index_t>& bucketChannels,
    const std::vector<VectorPtr>& constValues) {
  auto hivePartitionFunctionFactory =
      std::make_shared<HivePartitionFunctionSpec>(
          numBuckets, bucketChannels, constValues);
  planNode_ = std::make_shared<core::LocalPartitionNode>(
      nextPlanNodeId(),
      core::LocalPartitionNode::Type::kRepartition,
      /*scaleWriter=*/false,
      std::move(hivePartitionFunctionFactory),
      std::vector<core::PlanNodePtr>{planNode_});
  return *this;
}

PlanBuilder& PlanBuilder::localPartitionByBucket(
    const std::shared_ptr<connector::hive::HiveBucketProperty>&
        bucketProperty) {
  VELOX_CHECK_NOT_NULL(planNode_, "LocalPartition cannot be the source node");
  std::vector<column_index_t> bucketChannels;
  for (const auto& bucketColumn : bucketProperty->bucketedBy()) {
    bucketChannels.push_back(
        planNode_->outputType()->getChildIdx(bucketColumn));
  }
  auto hivePartitionFunctionFactory =
      std::make_shared<HivePartitionFunctionSpec>(
          bucketProperty->bucketCount(),
          bucketChannels,
          std::vector<VectorPtr>{});
  planNode_ = std::make_shared<core::LocalPartitionNode>(
      nextPlanNodeId(),
      core::LocalPartitionNode::Type::kRepartition,
      /*scaleWriter=*/false,
      std::move(hivePartitionFunctionFactory),
      std::vector<core::PlanNodePtr>{planNode_});
  return *this;
}

namespace {
core::PlanNodePtr createLocalPartitionRoundRobinNode(
    const core::PlanNodeId& planNodeId,
    bool scaleWriter,
    const std::vector<core::PlanNodePtr>& sources) {
  return std::make_shared<core::LocalPartitionNode>(
      planNodeId,
      core::LocalPartitionNode::Type::kRepartition,
      scaleWriter,
      std::make_shared<RoundRobinPartitionFunctionSpec>(),
      sources);
}
} // namespace

PlanBuilder& PlanBuilder::localPartitionRoundRobin(
    const std::vector<core::PlanNodePtr>& sources) {
  VELOX_CHECK_NULL(
      planNode_, "localPartitionRoundRobin() must be the first call");
  planNode_ = createLocalPartitionRoundRobinNode(
      nextPlanNodeId(), /*scaleWriter=*/false, sources);
  return *this;
}

PlanBuilder& PlanBuilder::localPartitionRoundRobin() {
  planNode_ = createLocalPartitionRoundRobinNode(
      nextPlanNodeId(), /*scaleWriter=*/false, {planNode_});
  return *this;
}

PlanBuilder& PlanBuilder::scaleWriterlocalPartitionRoundRobin() {
  planNode_ = createLocalPartitionRoundRobinNode(
      nextPlanNodeId(), /*scaleWriter=*/true, {planNode_});
  return *this;
}

namespace {
class RoundRobinRowPartitionFunction : public core::PartitionFunction {
 public:
  explicit RoundRobinRowPartitionFunction(int numPartitions)
      : numPartitions_{numPartitions} {}

  std::optional<uint32_t> partition(
      const RowVector& input,
      std::vector<uint32_t>& partitions) override {
    auto size = input.size();
    partitions.resize(size);
    for (auto i = 0; i < size; ++i) {
      partitions[i] = counter_ % numPartitions_;
      ++counter_;
    }
    return std::nullopt;
  }

 private:
  const int numPartitions_;
  uint32_t counter_{0};
};

class RoundRobinRowPartitionFunctionSpec : public core::PartitionFunctionSpec {
 public:
  std::unique_ptr<core::PartitionFunction> create(
      int numPartitions,
      bool /*localExchange*/) const override {
    return std::make_unique<RoundRobinRowPartitionFunction>(numPartitions);
  }

  std::string toString() const override {
    return "ROUND ROBIN ROW";
  }

  folly::dynamic serialize() const override {
    folly::dynamic obj = folly::dynamic::object;
    obj["name"] = fmt::format("RoundRobinRowPartitionFunctionSpec");
    return obj;
  }

  static core::PartitionFunctionSpecPtr deserialize(
      const folly::dynamic& /*obj*/,
      void* /*context*/) {
    return std::make_shared<RoundRobinRowPartitionFunctionSpec>();
  }
};
} // namespace

PlanBuilder& PlanBuilder::localPartitionRoundRobinRow() {
  planNode_ = std::make_shared<core::LocalPartitionNode>(
      nextPlanNodeId(),
      core::LocalPartitionNode::Type::kRepartition,
      /*scaleWriter=*/false,
      std::make_shared<RoundRobinRowPartitionFunctionSpec>(),
      std::vector<core::PlanNodePtr>{planNode_});
  return *this;
}

PlanBuilder& PlanBuilder::hashJoin(
    const std::vector<std::string>& leftKeys,
    const std::vector<std::string>& rightKeys,
    const core::PlanNodePtr& build,
    const std::string& filter,
    const std::vector<std::string>& outputLayout,
    core::JoinType joinType,
    bool nullAware) {
  VELOX_CHECK_NOT_NULL(planNode_, "HashJoin cannot be the source node");
  VELOX_CHECK_EQ(leftKeys.size(), rightKeys.size());

  auto leftType = planNode_->outputType();
  auto rightType = build->outputType();
  auto resultType = concat(leftType, rightType);
  core::TypedExprPtr filterExpr;
  if (!filter.empty()) {
    filterExpr = parseExpr(filter, resultType, options_, pool_);
  }

  RowTypePtr outputType;
  if (isLeftSemiProjectJoin(joinType) || isRightSemiProjectJoin(joinType)) {
    std::vector<std::string> names = outputLayout;

    // Last column in 'outputLayout' must be a boolean 'match'.
    std::vector<TypePtr> types;
    types.reserve(outputLayout.size());
    for (auto i = 0; i < outputLayout.size() - 1; ++i) {
      types.emplace_back(resultType->findChild(outputLayout[i]));
    }
    types.emplace_back(BOOLEAN());

    outputType = ROW(std::move(names), std::move(types));
  } else {
    outputType = extract(resultType, outputLayout);
  }

  auto leftKeyFields = fields(leftType, leftKeys);
  auto rightKeyFields = fields(rightType, rightKeys);

  planNode_ = std::make_shared<core::HashJoinNode>(
      nextPlanNodeId(),
      joinType,
      nullAware,
      leftKeyFields,
      rightKeyFields,
      std::move(filterExpr),
      std::move(planNode_),
      build,
      outputType);
  return *this;
}

PlanBuilder& PlanBuilder::mergeJoin(
    const std::vector<std::string>& leftKeys,
    const std::vector<std::string>& rightKeys,
    const core::PlanNodePtr& build,
    const std::string& filter,
    const std::vector<std::string>& outputLayout,
    core::JoinType joinType) {
  VELOX_CHECK_NOT_NULL(planNode_, "MergeJoin cannot be the source node");
  VELOX_CHECK_EQ(leftKeys.size(), rightKeys.size());

  auto leftType = planNode_->outputType();
  auto rightType = build->outputType();
  auto resultType = concat(leftType, rightType);
  core::TypedExprPtr filterExpr;
  if (!filter.empty()) {
    filterExpr = parseExpr(filter, resultType, options_, pool_);
  }
  auto outputType = extract(resultType, outputLayout);
  auto leftKeyFields = fields(leftType, leftKeys);
  auto rightKeyFields = fields(rightType, rightKeys);

  planNode_ = std::make_shared<core::MergeJoinNode>(
      nextPlanNodeId(),
      joinType,
      leftKeyFields,
      rightKeyFields,
      std::move(filterExpr),
      std::move(planNode_),
      build,
      outputType);
  return *this;
}

PlanBuilder& PlanBuilder::nestedLoopJoin(
    const core::PlanNodePtr& right,
    const std::vector<std::string>& outputLayout,
    core::JoinType joinType) {
  return nestedLoopJoin(right, "", outputLayout, joinType);
}

PlanBuilder& PlanBuilder::nestedLoopJoin(
    const core::PlanNodePtr& right,
    const std::string& joinCondition,
    const std::vector<std::string>& outputLayout,
    core::JoinType joinType) {
  VELOX_CHECK_NOT_NULL(planNode_, "NestedLoopJoin cannot be the source node");
  auto resultType = concat(planNode_->outputType(), right->outputType());
  auto outputType = extract(resultType, outputLayout);

  core::TypedExprPtr joinConditionExpr{};
  if (!joinCondition.empty()) {
    joinConditionExpr = parseExpr(joinCondition, resultType, options_, pool_);
  }

  planNode_ = std::make_shared<core::NestedLoopJoinNode>(
      nextPlanNodeId(),
      joinType,
      std::move(joinConditionExpr),
      std::move(planNode_),
      right,
      outputType);
  return *this;
}

PlanBuilder& PlanBuilder::indexLookupJoin(
    const std::vector<std::string>& leftKeys,
    const std::vector<std::string>& rightKeys,
    const core::TableScanNodePtr& right,
    const std::vector<std::string>& joinConditions,
    const std::vector<std::string>& outputLayout,
    core::JoinType joinType) {
  VELOX_CHECK_NOT_NULL(planNode_, "indexLookupJoin cannot be the source node");
  const auto inputType = concat(planNode_->outputType(), right->outputType());
  auto outputType = extract(inputType, outputLayout);

  auto leftKeyFields = fields(planNode_->outputType(), leftKeys);
  auto rightKeyFields = fields(right->outputType(), rightKeys);

  std::vector<core::IndexJoinConditionPtr> joinConditionPtrs{};
  joinConditionPtrs.reserve(joinConditions.size());
  for (const auto& joinCondition : joinConditions) {
    joinConditionPtrs.push_back(
        parseJoinCondition(joinCondition, inputType, options_, pool_));
  }

  planNode_ = std::make_shared<core::IndexLookupJoinNode>(
      nextPlanNodeId(),
      joinType,
      std::move(leftKeyFields),
      std::move(rightKeyFields),
      std::move(joinConditionPtrs),
      std::move(planNode_),
      right,
      std::move(outputType));
  return *this;
}

PlanBuilder& PlanBuilder::unnest(
    const std::vector<std::string>& replicateColumns,
    const std::vector<std::string>& unnestColumns,
    const std::optional<std::string>& ordinalColumn) {
  VELOX_CHECK_NOT_NULL(planNode_, "Unnest cannot be the source node");
  std::vector<std::shared_ptr<const core::FieldAccessTypedExpr>>
      replicateFields;
  replicateFields.reserve(replicateColumns.size());
  for (const auto& name : replicateColumns) {
    replicateFields.emplace_back(field(name));
  }

  std::vector<std::shared_ptr<const core::FieldAccessTypedExpr>> unnestFields;
  unnestFields.reserve(unnestColumns.size());
  for (const auto& name : unnestColumns) {
    unnestFields.emplace_back(field(name));
  }

  std::vector<std::string> unnestNames;
  for (const auto& name : unnestColumns) {
    auto input = planNode_->outputType()->findChild(name);
    if (input->isArray()) {
      unnestNames.push_back(name + "_e");
    } else if (input->isMap()) {
      unnestNames.push_back(name + "_k");
      unnestNames.push_back(name + "_v");
    } else {
      VELOX_NYI(
          "Unsupported type of unnest variable. Expected ARRAY or MAP, but got {}.",
          input->toString());
    }
  }

  planNode_ = std::make_shared<core::UnnestNode>(
      nextPlanNodeId(),
      replicateFields,
      unnestFields,
      unnestNames,
      ordinalColumn,
      planNode_);
  return *this;
}

namespace {
std::string throwWindowFunctionDoesntExist(const std::string& name) {
  std::stringstream error;
  error << "Window function doesn't exist: " << name << ".";
  if (exec::windowFunctions().empty()) {
    error << " Registry of window functions is empty. "
             "Make sure to register some window functions.";
  }
  VELOX_USER_FAIL(error.str());
}

std::string throwWindowFunctionSignatureNotSupported(
    const std::string& name,
    const std::vector<TypePtr>& types,
    const std::vector<FunctionSignaturePtr>& signatures) {
  std::stringstream error;
  error << "Window function signature is not supported: "
        << toString(name, types)
        << ". Supported signatures: " << toString(signatures) << ".";
  VELOX_USER_FAIL(error.str());
}

TypePtr resolveWindowType(
    const std::string& windowFunctionName,
    const std::vector<TypePtr>& inputTypes,
    bool nullOnFailure) {
  if (auto signatures = exec::getWindowFunctionSignatures(windowFunctionName)) {
    for (const auto& signature : signatures.value()) {
      exec::SignatureBinder binder(*signature, inputTypes);
      if (binder.tryBind()) {
        return binder.tryResolveType(signature->returnType());
      }
    }

    if (nullOnFailure) {
      return nullptr;
    }
    throwWindowFunctionSignatureNotSupported(
        windowFunctionName, inputTypes, signatures.value());
  }

  if (nullOnFailure) {
    return nullptr;
  }
  throwWindowFunctionDoesntExist(windowFunctionName);
  return nullptr;
}

class WindowTypeResolver {
 public:
  explicit WindowTypeResolver()
      : previousHook_(core::Expressions::getResolverHook()) {
    core::Expressions::setTypeResolverHook(
        [&](const auto& inputs, const auto& expr, bool nullOnFailure) {
          return resolveType(inputs, expr, nullOnFailure);
        });
  }

  ~WindowTypeResolver() {
    core::Expressions::setTypeResolverHook(previousHook_);
  }

 private:
  TypePtr resolveType(
      const std::vector<core::TypedExprPtr>& inputs,
      const std::shared_ptr<const core::CallExpr>& expr,
      bool nullOnFailure) const {
    std::vector<TypePtr> types;
    for (auto& input : inputs) {
      types.push_back(input->type());
    }

    auto functionName = expr->getFunctionName();

    return resolveWindowType(functionName, types, nullOnFailure);
  }

  const core::Expressions::TypeResolverHook previousHook_;
};

const core::WindowNode::Frame createWindowFrame(
    const duckdb::IExprWindowFrame& windowFrame,
    const TypePtr& inputRow,
    memory::MemoryPool* pool) {
  core::WindowNode::Frame frame;
  frame.type = (windowFrame.type == duckdb::WindowType::kRows)
      ? core::WindowNode::WindowType::kRows
      : core::WindowNode::WindowType::kRange;

  auto boundTypeConversion =
      [](duckdb::BoundType boundType) -> core::WindowNode::BoundType {
    switch (boundType) {
      case duckdb::BoundType::kCurrentRow:
        return core::WindowNode::BoundType::kCurrentRow;
      case duckdb::BoundType::kFollowing:
        return core::WindowNode::BoundType::kFollowing;
      case duckdb::BoundType::kPreceding:
        return core::WindowNode::BoundType::kPreceding;
      case duckdb::BoundType::kUnboundedFollowing:
        return core::WindowNode::BoundType::kUnboundedFollowing;
      case duckdb::BoundType::kUnboundedPreceding:
        return core::WindowNode::BoundType::kUnboundedPreceding;
    }
    VELOX_UNREACHABLE();
  };
  frame.startType = boundTypeConversion(windowFrame.startType);
  frame.startValue = windowFrame.startValue
      ? core::Expressions::inferTypes(windowFrame.startValue, inputRow, pool)
      : nullptr;
  frame.endType = boundTypeConversion(windowFrame.endType);
  frame.endValue = windowFrame.endValue
      ? core::Expressions::inferTypes(windowFrame.endValue, inputRow, pool)
      : nullptr;
  return frame;
}

std::vector<core::FieldAccessTypedExprPtr> parsePartitionKeys(
    const duckdb::IExprWindowFunction& windowExpr,
    const std::string& windowString,
    const TypePtr& inputRow,
    memory::MemoryPool* pool) {
  std::vector<core::FieldAccessTypedExprPtr> partitionKeys;
  for (const auto& partitionKey : windowExpr.partitionBy) {
    auto typedExpr =
        core::Expressions::inferTypes(partitionKey, inputRow, pool);
    auto typedPartitionKey =
        std::dynamic_pointer_cast<const core::FieldAccessTypedExpr>(typedExpr);
    VELOX_CHECK_NOT_NULL(
        typedPartitionKey,
        "PARTITION BY clause must use a column name, not an expression: {}",
        windowString);
    partitionKeys.emplace_back(typedPartitionKey);
  }
  return partitionKeys;
}

std::pair<
    std::vector<core::FieldAccessTypedExprPtr>,
    std::vector<core::SortOrder>>
parseOrderByKeys(
    const duckdb::IExprWindowFunction& windowExpr,
    const std::string& windowString,
    const TypePtr& inputRow,
    memory::MemoryPool* pool) {
  std::vector<core::FieldAccessTypedExprPtr> sortingKeys;
  std::vector<core::SortOrder> sortingOrders;

  for (const auto& [untypedExpr, sortOrder] : windowExpr.orderBy) {
    auto typedExpr = core::Expressions::inferTypes(untypedExpr, inputRow, pool);
    auto sortingKey =
        std::dynamic_pointer_cast<const core::FieldAccessTypedExpr>(typedExpr);
    VELOX_CHECK_NOT_NULL(
        sortingKey,
        "ORDER BY clause must use a column name, not an expression: {}",
        windowString);
    sortingKeys.emplace_back(sortingKey);
    sortingOrders.emplace_back(sortOrder);
  }
  return {sortingKeys, sortingOrders};
}

bool equalFieldAccessTypedExprPtrList(
    const std::vector<core::FieldAccessTypedExprPtr>& lhs,
    const std::vector<core::FieldAccessTypedExprPtr>& rhs) {
  return std::equal(
      lhs.begin(),
      lhs.end(),
      rhs.begin(),
      [](const core::FieldAccessTypedExprPtr& e1,
         const core::FieldAccessTypedExprPtr& e2) {
        return e1->name() == e2->name();
      });
}

bool equalSortOrderList(
    const std::vector<core::SortOrder>& lhs,
    const std::vector<core::SortOrder>& rhs) {
  return std::equal(
      lhs.begin(),
      lhs.end(),
      rhs.begin(),
      [](const core::SortOrder& s1, const core::SortOrder& s2) {
        return s1.isAscending() == s2.isAscending() &&
            s1.isNullsFirst() == s2.isNullsFirst();
      });
}

} // namespace

PlanBuilder& PlanBuilder::window(
    const std::vector<std::string>& windowFunctions,
    bool inputSorted) {
  VELOX_CHECK_NOT_NULL(planNode_, "Window cannot be the source node");
  VELOX_CHECK_GT(
      windowFunctions.size(),
      0,
      "Window Node requires at least one window function.");

  std::vector<core::FieldAccessTypedExprPtr> partitionKeys;
  std::vector<core::FieldAccessTypedExprPtr> sortingKeys;
  std::vector<core::SortOrder> sortingOrders;
  std::vector<core::WindowNode::Function> windowNodeFunctions;
  std::vector<std::string> windowNames;

  bool first = true;
  auto inputType = planNode_->outputType();
  int i = 0;

  auto errorOnMismatch = [&](const std::string& windowString,
                             const std::string& mismatchTypeString) -> void {
    std::stringstream error;
    error << "Window function invocations " << windowString << " and "
          << windowFunctions[0] << " do not match " << mismatchTypeString
          << " clauses.";
    VELOX_USER_FAIL(error.str());
  };

  WindowTypeResolver windowResolver;
  facebook::velox::duckdb::ParseOptions options;
  options.parseIntegerAsBigint = options_.parseIntegerAsBigint;
  for (const auto& windowString : windowFunctions) {
    const auto& windowExpr = duckdb::parseWindowExpr(windowString, options);
    // All window function SQL strings in the list are expected to have the same
    // PARTITION BY and ORDER BY clauses. Validate this assumption.
    if (first) {
      partitionKeys =
          parsePartitionKeys(windowExpr, windowString, inputType, pool_);
      auto sortPair =
          parseOrderByKeys(windowExpr, windowString, inputType, pool_);
      sortingKeys = sortPair.first;
      sortingOrders = sortPair.second;
      first = false;
    } else {
      auto latestPartitionKeys =
          parsePartitionKeys(windowExpr, windowString, inputType, pool_);
      auto [latestSortingKeys, latestSortingOrders] =
          parseOrderByKeys(windowExpr, windowString, inputType, pool_);

      if (!equalFieldAccessTypedExprPtrList(
              partitionKeys, latestPartitionKeys)) {
        errorOnMismatch(windowString, "PARTITION BY");
      }

      if (!equalFieldAccessTypedExprPtrList(sortingKeys, latestSortingKeys)) {
        errorOnMismatch(windowString, "ORDER BY");
      }

      if (!equalSortOrderList(sortingOrders, latestSortingOrders)) {
        errorOnMismatch(windowString, "ORDER BY");
      }
    }

    auto windowCall = std::dynamic_pointer_cast<const core::CallTypedExpr>(
        core::Expressions::inferTypes(
            windowExpr.functionCall, planNode_->outputType(), pool_));
    windowNodeFunctions.push_back(
        {std::move(windowCall),
         createWindowFrame(windowExpr.frame, planNode_->outputType(), pool_),
         windowExpr.ignoreNulls});
    if (windowExpr.functionCall->alias().has_value()) {
      windowNames.push_back(windowExpr.functionCall->alias().value());
    } else {
      windowNames.push_back(fmt::format("w{}", i++));
    }
  }

  planNode_ = std::make_shared<core::WindowNode>(
      nextPlanNodeId(),
      partitionKeys,
      sortingKeys,
      sortingOrders,
      windowNames,
      windowNodeFunctions,
      inputSorted,
      planNode_);
  return *this;
}

PlanBuilder& PlanBuilder::window(
    const std::vector<std::string>& windowFunctions) {
  return window(windowFunctions, false);
}

PlanBuilder& PlanBuilder::streamingWindow(
    const std::vector<std::string>& windowFunctions) {
  return window(windowFunctions, true);
}

PlanBuilder& PlanBuilder::rowNumber(
    const std::vector<std::string>& partitionKeys,
    std::optional<int32_t> limit,
    const bool generateRowNumber) {
  std::optional<std::string> rowNumberColumnName;
  if (generateRowNumber) {
    rowNumberColumnName = "row_number";
  }
  planNode_ = std::make_shared<core::RowNumberNode>(
      nextPlanNodeId(),
      fields(partitionKeys),
      rowNumberColumnName,
      limit,
      planNode_);
  return *this;
}

PlanBuilder& PlanBuilder::topNRowNumber(
    const std::vector<std::string>& partitionKeys,
    const std::vector<std::string>& sortingKeys,
    int32_t limit,
    bool generateRowNumber) {
  VELOX_CHECK_NOT_NULL(planNode_, "TopNRowNumber cannot be the source node");
  auto [sortingFields, sortingOrders] =
      parseOrderByClauses(sortingKeys, planNode_->outputType(), pool_);
  std::optional<std::string> rowNumberColumnName;
  if (generateRowNumber) {
    rowNumberColumnName = "row_number";
  }
  planNode_ = std::make_shared<core::TopNRowNumberNode>(
      nextPlanNodeId(),
      fields(partitionKeys),
      sortingFields,
      sortingOrders,
      rowNumberColumnName,
      limit,
      planNode_);
  return *this;
}

PlanBuilder& PlanBuilder::markDistinct(
    std::string markerKey,
    const std::vector<std::string>& distinctKeys) {
  VELOX_CHECK_NOT_NULL(planNode_, "MarkDistinct cannot be the source node");
  planNode_ = std::make_shared<core::MarkDistinctNode>(
      nextPlanNodeId(),
      std::move(markerKey),
      fields(planNode_->outputType(), distinctKeys),

      planNode_);
  return *this;
}

core::PlanNodeId PlanBuilder::nextPlanNodeId() {
  return planNodeIdGenerator_->next();
}

// static
std::shared_ptr<const core::FieldAccessTypedExpr> PlanBuilder::field(
    const RowTypePtr& inputType,
    const std::string& name) {
  auto index = inputType->getChildIdx(name);
  return field(inputType, index);
}

// static
std::shared_ptr<const core::FieldAccessTypedExpr> PlanBuilder::field(
    const RowTypePtr& inputType,
    column_index_t index) {
  auto name = inputType->names()[index];
  auto type = inputType->childAt(index);
  return std::make_shared<core::FieldAccessTypedExpr>(type, name);
}

// static
std::vector<std::shared_ptr<const core::FieldAccessTypedExpr>>
PlanBuilder::fields(
    const RowTypePtr& inputType,
    const std::vector<std::string>& names) {
  std::vector<std::shared_ptr<const core::FieldAccessTypedExpr>> fields;
  for (const auto& name : names) {
    fields.push_back(field(inputType, name));
  }
  return fields;
}

// static
std::vector<std::shared_ptr<const core::FieldAccessTypedExpr>>
PlanBuilder::fields(
    const RowTypePtr& inputType,
    const std::vector<column_index_t>& indices) {
  std::vector<std::shared_ptr<const core::FieldAccessTypedExpr>> fields;
  for (auto& index : indices) {
    fields.push_back(field(inputType, index));
  }
  return fields;
}

std::shared_ptr<const core::FieldAccessTypedExpr> PlanBuilder::field(
    column_index_t index) {
  VELOX_CHECK_NOT_NULL(planNode_);
  return field(planNode_->outputType(), index);
}

std::shared_ptr<const core::FieldAccessTypedExpr> PlanBuilder::field(
    const std::string& name) {
  VELOX_CHECK_NOT_NULL(planNode_);
  return field(planNode_->outputType(), name);
}

std::vector<std::shared_ptr<const core::FieldAccessTypedExpr>>
PlanBuilder::fields(const std::vector<std::string>& names) {
  VELOX_CHECK_NOT_NULL(planNode_);
  return fields(planNode_->outputType(), names);
}

std::vector<std::shared_ptr<const core::FieldAccessTypedExpr>>
PlanBuilder::fields(const std::vector<column_index_t>& indices) {
  VELOX_CHECK_NOT_NULL(planNode_);
  return fields(planNode_->outputType(), indices);
}

std::vector<core::TypedExprPtr> PlanBuilder::exprs(
    const std::vector<std::string>& expressions,
    const RowTypePtr& inputType) {
  std::vector<core::TypedExprPtr> typedExpressions;
  for (auto& expr : expressions) {
    auto typedExpression = core::Expressions::inferTypes(
        parse::parseExpr(expr, options_), inputType, pool_);

    if (auto field = dynamic_cast<const core::FieldAccessTypedExpr*>(
            typedExpression.get())) {
      typedExpressions.push_back(typedExpression);
    } else if (
        auto constant = dynamic_cast<const core::ConstantTypedExpr*>(
            typedExpression.get())) {
      typedExpressions.push_back(typedExpression);
    } else {
      VELOX_FAIL("Expected field name or constant: {}", expr);
    }
  }

  return typedExpressions;
}

core::TypedExprPtr PlanBuilder::inferTypes(
    const std::shared_ptr<const core::IExpr>& untypedExpr) {
  VELOX_CHECK_NOT_NULL(planNode_);
  return core::Expressions::inferTypes(
      untypedExpr, planNode_->outputType(), pool_);
}
} // namespace facebook::velox::exec::test<|MERGE_RESOLUTION|>--- conflicted
+++ resolved
@@ -287,12 +287,7 @@
     if (facebook::velox::cudf_velox::cudfIsRegistered() &&
         facebook::velox::connector::getAllConnectors().count(
             cudf_velox::exec::test::kParquetConnectorId) > 0 &&
-<<<<<<< HEAD
-        facebook::velox::cudf_velox::isEnabledcudfTableScan()) {
-=======
         facebook::velox::cudf_velox::cudfTableScanEnabled()) {
-      // TODO error out if it has filters.
->>>>>>> 780da704
       tableHandle_ =
           std::make_shared<cudf_velox::connector::parquet::ParquetTableHandle>(
               cudf_velox::exec::test::kParquetConnectorId,
