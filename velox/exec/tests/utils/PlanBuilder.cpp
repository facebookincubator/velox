--- conflicted
+++ resolved
@@ -508,17 +508,10 @@
 
 PlanBuilder& PlanBuilder::filter(const std::string& filter) {
   VELOX_CHECK_NOT_NULL(planNode_, "Filter cannot be the source node");
-<<<<<<< HEAD
-  planNode_ = std::make_shared<core::FilterNode>(
-      nextPlanNodeId(),
-      parseExpr(filter, planNode_->outputType(), options_, pool_),
-      planNode_);
-=======
   auto expr = parseExpr(filter, planNode_->outputType(), options_, pool_);
   planNode_ =
       std::make_shared<core::FilterNode>(nextPlanNodeId(), expr, planNode_);
   VELOX_CHECK(planNode_->supportsBarrier());
->>>>>>> 5b8a4e9c
   return *this;
 }
 
