/*
 * Copyright (c) Facebook, Inc. and its affiliates.
 *
 * Licensed under the Apache License, Version 2.0 (the "License");
 * you may not use this file except in compliance with the License.
 * You may obtain a copy of the License at
 *
 *     http://www.apache.org/licenses/LICENSE-2.0
 *
 * Unless required by applicable law or agreed to in writing, software
 * distributed under the License is distributed on an "AS IS" BASIS,
 * WITHOUT WARRANTIES OR CONDITIONS OF ANY KIND, either express or implied.
 * See the License for the specific language governing permissions and
 * limitations under the License.
 */

#include "velox/exec/tests/utils/PlanBuilder.h"
#include "velox/connectors/hive/HiveConnector.h"
#include "velox/connectors/hive/TableHandle.h"
#include "velox/connectors/tpch/TpchConnector.h"
#include "velox/core/FilterToExpression.h"
#include "velox/duckdb/conversion/DuckParser.h"
#include "velox/exec/Aggregate.h"
#include "velox/exec/HashPartitionFunction.h"
#include "velox/exec/RoundRobinPartitionFunction.h"
#include "velox/exec/TableWriter.h"
#include "velox/exec/WindowFunction.h"
#include "velox/expression/Expr.h"
#include "velox/expression/ExprToSubfieldFilter.h"
#include "velox/expression/FunctionCallToSpecialForm.h"
#include "velox/expression/SignatureBinder.h"
#include "velox/expression/VectorReaders.h"
#include "velox/parse/Expressions.h"
#include "velox/parse/TypeResolver.h"

using namespace facebook::velox;
using namespace facebook::velox::connector;
using namespace facebook::velox::connector::hive;

namespace facebook::velox::exec::test {
namespace {

core::TypedExprPtr parseExpr(
    const std::string& text,
    const RowTypePtr& rowType,
    const parse::ParseOptions& options,
    memory::MemoryPool* pool) {
  auto untyped = parse::parseExpr(text, options);
  return core::Expressions::inferTypes(untyped, rowType, pool);
}

std::shared_ptr<HiveBucketProperty> buildHiveBucketProperty(
    const RowTypePtr rowType,
    int32_t bucketCount,
    const std::vector<std::string>& bucketColumns,
    const std::vector<std::shared_ptr<const HiveSortingColumn>>& sortBy) {
  std::vector<TypePtr> bucketTypes;
  bucketTypes.reserve(bucketColumns.size());
  for (const auto& bucketColumn : bucketColumns) {
    bucketTypes.push_back(rowType->childAt(rowType->getChildIdx(bucketColumn)));
  }
  return std::make_shared<HiveBucketProperty>(
      HiveBucketProperty::Kind::kHiveCompatible,
      bucketCount,
      bucketColumns,
      bucketTypes,
      sortBy);
}
} // namespace

PlanBuilder& PlanBuilder::tableScan(
    const RowTypePtr& outputType,
    const std::vector<std::string>& subfieldFilters,
    const std::string& remainingFilter,
    const RowTypePtr& dataColumns,
    const connector::ColumnHandleMap& assignments) {
  return TableScanBuilder(*this)
      .filtersAsNode(filtersAsNode_ ? planNodeIdGenerator_ : nullptr)
      .outputType(outputType)
      .assignments(assignments)
      .dataColumns(dataColumns)
      .subfieldFilters(subfieldFilters)
      .remainingFilter(remainingFilter)
      .endTableScan();
}

PlanBuilder& PlanBuilder::tableScan(
    const std::string& tableName,
    const RowTypePtr& outputType,
    const std::unordered_map<std::string, std::string>& columnAliases,
    const std::vector<std::string>& subfieldFilters,
    const std::string& remainingFilter,
    const RowTypePtr& dataColumns,
    const connector::ColumnHandleMap& assignments) {
  return TableScanBuilder(*this)
      .filtersAsNode(filtersAsNode_ ? planNodeIdGenerator_ : nullptr)
      .tableName(tableName)
      .outputType(outputType)
      .columnAliases(columnAliases)
      .dataColumns(dataColumns)

      .subfieldFilters(subfieldFilters)
      .remainingFilter(remainingFilter)
      .assignments(assignments)
      .endTableScan();
}

PlanBuilder& PlanBuilder::tableScanWithPushDown(
    const RowTypePtr& outputType,
    const PushdownConfig& pushdownConfig,
    const RowTypePtr& dataColumns,
    const connector::ColumnHandleMap& assignments) {
  return TableScanBuilder(*this)
      .filtersAsNode(filtersAsNode_ ? planNodeIdGenerator_ : nullptr)
      .outputType(outputType)
      .assignments(assignments)
      .dataColumns(dataColumns)
      .subfieldFiltersMap(pushdownConfig.subfieldFiltersMap)
      .remainingFilter(pushdownConfig.remainingFilter)
      .endTableScan();
}

PlanBuilder& PlanBuilder::tpchTableScan(
    tpch::Table table,
    std::vector<std::string> columnNames,
    double scaleFactor,
    std::string_view connectorId,
    const std::string& filter) {
  connector::ColumnHandleMap assignmentsMap;
  std::vector<TypePtr> outputTypes;

  assignmentsMap.reserve(columnNames.size());
  outputTypes.reserve(columnNames.size());

  for (const auto& columnName : columnNames) {
    assignmentsMap.emplace(
        columnName,
        std::make_shared<connector::tpch::TpchColumnHandle>(columnName));
    outputTypes.emplace_back(resolveTpchColumn(table, columnName));
  }
  auto rowType = ROW(std::move(columnNames), std::move(outputTypes));

  core::TypedExprPtr filterExpression;
  if (!filter.empty()) {
    auto expression = parse::parseExpr(filter, options_);
    filterExpression =
        core::Expressions::inferTypes(expression, rowType, pool_);
  }

  auto tableHandle = std::make_shared<connector::tpch::TpchTableHandle>(
      std::string(connectorId),
      table,
      scaleFactor,
      std::move(filterExpression));

  return TableScanBuilder(*this)
      .filtersAsNode(filtersAsNode_ ? planNodeIdGenerator_ : nullptr)
      .outputType(rowType)
      .tableHandle(tableHandle)
      .assignments(assignmentsMap)
      .endTableScan();
}

PlanBuilder::TableScanBuilder& PlanBuilder::TableScanBuilder::subfieldFilters(
    std::vector<std::string> subfieldFilters) {
  VELOX_CHECK(subfieldFiltersMap_.empty());

  if (subfieldFilters.empty()) {
    return *this;
  }

  // Parse subfield filters
  auto queryCtx = core::QueryCtx::create();
  exec::SimpleExpressionEvaluator evaluator(queryCtx.get(), planBuilder_.pool_);
  const RowTypePtr& parseType = dataColumns_ ? dataColumns_ : outputType_;

  for (const auto& filter : subfieldFilters) {
    auto untypedExpr = parse::parseExpr(filter, planBuilder_.options_);

    // Parse directly to subfieldFiltersMap_
    auto filterExpr = core::Expressions::inferTypes(
        untypedExpr, parseType, planBuilder_.pool_);
    auto [subfield, subfieldFilter] =
        exec::toSubfieldFilter(filterExpr, &evaluator);

    auto it = columnAliases_.find(subfield.toString());
    if (it != columnAliases_.end()) {
      subfield = common::Subfield(it->second);
    }
    VELOX_CHECK_EQ(
        subfieldFiltersMap_.count(subfield),
        0,
        "Duplicate subfield: {}",
        subfield.toString());

    subfieldFiltersMap_[std::move(subfield)] = std::move(subfieldFilter);
  }
  return *this;
}

PlanBuilder::TableScanBuilder&
PlanBuilder::TableScanBuilder::subfieldFiltersMap(
    const common::SubfieldFilters& filtersMap) {
  for (const auto& [k, v] : filtersMap) {
    subfieldFiltersMap_[k.clone()] = v->clone();
  }
  return *this;
}

PlanBuilder::TableScanBuilder& PlanBuilder::TableScanBuilder::remainingFilter(
    std::string remainingFilter) {
  if (!remainingFilter.empty()) {
    remainingFilter_ = parse::parseExpr(remainingFilter, planBuilder_.options_);
  }
  return *this;
}

namespace {
void addConjunct(
    const core::TypedExprPtr& conjunct,
    core::TypedExprPtr& conjunction) {
  if (!conjunction) {
    conjunction = conjunct;
  } else {
    conjunction = std::make_shared<core::CallTypedExpr>(
        BOOLEAN(),
        std::vector<core::TypedExprPtr>{conjunction, conjunct},
        "and");
  }
}
} // namespace

core::PlanNodePtr PlanBuilder::TableScanBuilder::build(core::PlanNodeId id) {
  VELOX_CHECK_NOT_NULL(outputType_, "outputType must be specified");
  std::unordered_map<std::string, core::TypedExprPtr> typedMapping;
  bool hasAssignments = !(assignments_.empty());
  for (uint32_t i = 0; i < outputType_->size(); ++i) {
    const auto& name = outputType_->nameOf(i);
    const auto& type = outputType_->childAt(i);

    std::string hiveColumnName = name;
    auto it = columnAliases_.find(name);
    if (it != columnAliases_.end()) {
      hiveColumnName = it->second;
      typedMapping.emplace(
          name,
          std::make_shared<core::FieldAccessTypedExpr>(type, hiveColumnName));
    }

    if (!hasAssignments) {
      assignments_.insert(
          {name,
           std::make_shared<HiveColumnHandle>(
               hiveColumnName,
               HiveColumnHandle::ColumnType::kRegular,
               type,
               type)});
    }
  }

  const RowTypePtr& parseType = dataColumns_ ? dataColumns_ : outputType_;

  core::TypedExprPtr filterNodeExpr;

<<<<<<< HEAD
  common::SubfieldFilters filters;

=======
>>>>>>> b350409c
  if (filtersAsNode_) {
    for (const auto& [subfield, filter] : subfieldFiltersMap_) {
      auto filterExpr = core::filterToExpr(
          subfield, filter.get(), parseType, planBuilder_.pool_);

      addConjunct(filterExpr, filterNodeExpr);
    }
<<<<<<< HEAD

    subfieldFiltersMap_.clear();
  }
=======
>>>>>>> b350409c

    subfieldFiltersMap_.clear();
  }

  core::TypedExprPtr remainingFilterExpr;
  if (remainingFilter_) {
    remainingFilterExpr = core::Expressions::inferTypes(
                              remainingFilter_, parseType, planBuilder_.pool_)
                              ->rewriteInputNames(typedMapping);
    if (filtersAsNode_) {
      addConjunct(remainingFilterExpr, filterNodeExpr);
      remainingFilterExpr = nullptr;
    }
  }

  if (!tableHandle_) {
    tableHandle_ = std::make_shared<HiveTableHandle>(
        connectorId_,
        tableName_,
        true,
<<<<<<< HEAD
        filtersAsNode_ ? std::move(filters) : std::move(subfieldFiltersMap_),
=======
        std::move(subfieldFiltersMap_),
>>>>>>> b350409c
        remainingFilterExpr,
        dataColumns_);
  }
  core::PlanNodePtr result = std::make_shared<core::TableScanNode>(
      id, outputType_, tableHandle_, assignments_);

  if (filtersAsNode_ && filterNodeExpr) {
    auto filterId = planNodeIdGenerator_->next();
    result =
        std::make_shared<core::FilterNode>(filterId, filterNodeExpr, result);
  }
  return result;
}

core::PlanNodePtr PlanBuilder::TableWriterBuilder::build(core::PlanNodeId id) {
  auto upstreamNode = planBuilder_.planNode();
  VELOX_CHECK_NOT_NULL(upstreamNode, "TableWrite cannot be the source node");

  // If outputType wasn't explicit specified, fallback to use the output of the
  // upstream operator.
  auto outputType = outputType_ ? outputType_ : upstreamNode->outputType();

  // If insertHandle_ is not specified, build a HiveInsertTableHandle along with
  // columnHandles, bucketProperty and locationHandle.
  if (!insertHandle_) {
    // Create column handles.
    std::vector<std::shared_ptr<const connector::hive::HiveColumnHandle>>
        columnHandles;
    for (auto i = 0; i < outputType->size(); ++i) {
      const auto column = outputType->nameOf(i);
      const bool isPartitionKey =
          std::find(partitionBy_.begin(), partitionBy_.end(), column) !=
          partitionBy_.end();
      columnHandles.push_back(
          std::make_shared<connector::hive::HiveColumnHandle>(
              column,
              isPartitionKey
                  ? connector::hive::HiveColumnHandle::ColumnType::kPartitionKey
                  : connector::hive::HiveColumnHandle::ColumnType::kRegular,
              outputType->childAt(i),
              outputType->childAt(i)));
    }

    auto locationHandle = std::make_shared<connector::hive::LocationHandle>(
        outputDirectoryPath_,
        outputDirectoryPath_,
        connector::hive::LocationHandle::TableType::kNew,
        outputFileName_);

    std::shared_ptr<HiveBucketProperty> bucketProperty;
    if (bucketCount_ != 0) {
      bucketProperty = buildHiveBucketProperty(
          outputType, bucketCount_, bucketedBy_, sortBy_);
    }

    auto hiveHandle = std::make_shared<connector::hive::HiveInsertTableHandle>(
        columnHandles,
        locationHandle,
        fileFormat_,
        bucketProperty,
        compressionKind_,
        serdeParameters_,
        options_,
        ensureFiles_);

    insertHandle_ =
        std::make_shared<core::InsertTableHandle>(connectorId_, hiveHandle);
  }

  std::shared_ptr<core::AggregationNode> aggregationNode;
  if (!aggregates_.empty()) {
    auto aggregatesAndNames = planBuilder_.createAggregateExpressionsAndNames(
        aggregates_, {}, core::AggregationNode::Step::kPartial);
    aggregationNode = std::make_shared<core::AggregationNode>(
        planBuilder_.nextPlanNodeId(),
        core::AggregationNode::Step::kPartial,
        std::vector<core::FieldAccessTypedExprPtr>{}, // groupingKeys
        std::vector<core::FieldAccessTypedExprPtr>{}, // preGroupedKeys
        aggregatesAndNames.names, // ignoreNullKeys
        aggregatesAndNames.aggregates,
        false,
        upstreamNode);
    VELOX_CHECK_EQ(
        aggregationNode->supportsBarrier(), aggregationNode->isPreGrouped());
  }

  const auto writeNode = std::make_shared<core::TableWriteNode>(
      id,
      outputType,
      outputType->names(),
      aggregationNode,
      insertHandle_,
      false,
      TableWriteTraits::outputType(aggregationNode),
      commitStrategy_,
      upstreamNode);
  VELOX_CHECK(!writeNode->supportsBarrier());
  return writeNode;
}

PlanBuilder& PlanBuilder::values(
    const std::vector<RowVectorPtr>& values,
    bool parallelizable,
    size_t repeatTimes) {
  VELOX_CHECK_NULL(planNode_, "Values must be the source node");
  auto valuesCopy = values;
  planNode_ = std::make_shared<core::ValuesNode>(
      nextPlanNodeId(), std::move(valuesCopy), parallelizable, repeatTimes);
  VELOX_CHECK(!planNode_->supportsBarrier());
  return *this;
}

PlanBuilder& PlanBuilder::traceScan(
    const std::string& traceNodeDir,
    uint32_t pipelineId,
    std::vector<uint32_t> driverIds,
    const RowTypePtr& outputType) {
  planNode_ = std::make_shared<core::TraceScanNode>(
      nextPlanNodeId(),
      traceNodeDir,
      pipelineId,
      std::move(driverIds),
      outputType);
  VELOX_CHECK(!planNode_->supportsBarrier());
  return *this;
}

PlanBuilder& PlanBuilder::exchange(
    const RowTypePtr& outputType,
    VectorSerde::Kind serdeKind) {
  VELOX_CHECK_NULL(planNode_, "Exchange must be the source node");
  planNode_ = std::make_shared<core::ExchangeNode>(
      nextPlanNodeId(), outputType, serdeKind);
  VELOX_CHECK(!planNode_->supportsBarrier());
  return *this;
}

namespace {
std::pair<
    std::vector<std::shared_ptr<const core::FieldAccessTypedExpr>>,
    std::vector<core::SortOrder>>
parseOrderByClauses(
    const std::vector<std::string>& keys,
    const RowTypePtr& inputType,
    memory::MemoryPool* pool) {
  std::vector<std::shared_ptr<const core::FieldAccessTypedExpr>> sortingKeys;
  std::vector<core::SortOrder> sortingOrders;
  for (const auto& key : keys) {
    auto orderBy = parse::parseOrderByExpr(key);
    auto typedExpr =
        core::Expressions::inferTypes(orderBy.expr, inputType, pool);

    auto sortingKey =
        std::dynamic_pointer_cast<const core::FieldAccessTypedExpr>(typedExpr);
    VELOX_CHECK_NOT_NULL(
        sortingKey,
        "ORDER BY clause must use a column name, not an expression: {}",
        key);
    sortingKeys.emplace_back(sortingKey);
    sortingOrders.emplace_back(orderBy.ascending, orderBy.nullsFirst);
  }

  return {sortingKeys, sortingOrders};
}
} // namespace

PlanBuilder& PlanBuilder::mergeExchange(
    const RowTypePtr& outputType,
    const std::vector<std::string>& keys,
    VectorSerde::Kind serdeKind) {
  VELOX_CHECK_NULL(planNode_, "MergeExchange must be the source node");
  auto [sortingKeys, sortingOrders] =
      parseOrderByClauses(keys, outputType, pool_);

  planNode_ = std::make_shared<core::MergeExchangeNode>(
      nextPlanNodeId(), outputType, sortingKeys, sortingOrders, serdeKind);
  VELOX_CHECK(!planNode_->supportsBarrier());
  return *this;
}

PlanBuilder& PlanBuilder::optionalProject(
    const std::vector<std::string>& optionalProjections) {
  if (optionalProjections.empty()) {
    return *this;
  }
  return project(optionalProjections);
}

PlanBuilder& PlanBuilder::projectExpressions(
    const std::vector<std::shared_ptr<const core::IExpr>>& projections) {
  std::vector<core::TypedExprPtr> expressions;
  std::vector<std::string> projectNames;
  for (auto i = 0; i < projections.size(); ++i) {
    expressions.push_back(inferTypes(projections[i]));
    if (projections[i]->alias().has_value()) {
      projectNames.push_back(projections[i]->alias().value());
    } else if (
        auto fieldExpr =
            dynamic_cast<const core::FieldAccessExpr*>(projections[i].get())) {
      projectNames.push_back(fieldExpr->name());
    } else {
      projectNames.push_back(fmt::format("p{}", i));
    }
  }
  planNode_ = std::make_shared<core::ProjectNode>(
      nextPlanNodeId(),
      std::move(projectNames),
      std::move(expressions),
      planNode_);
  VELOX_CHECK(planNode_->supportsBarrier());
  return *this;
}

PlanBuilder& PlanBuilder::projectExpressions(
    const std::vector<std::shared_ptr<const core::ITypedExpr>>& projections) {
  std::vector<core::TypedExprPtr> expressions;
  std::vector<std::string> projectNames;
  for (auto i = 0; i < projections.size(); ++i) {
    expressions.push_back(projections[i]);
    if (auto fieldExpr =
            dynamic_cast<const core::FieldAccessExpr*>(projections[i].get())) {
      projectNames.push_back(fieldExpr->name());
    } else {
      projectNames.push_back(fmt::format("p{}", i));
    }
  }
  planNode_ = std::make_shared<core::ProjectNode>(
      nextPlanNodeId(),
      std::move(projectNames),
      std::move(expressions),
      planNode_);
  VELOX_CHECK(planNode_->supportsBarrier());
  return *this;
}

PlanBuilder& PlanBuilder::project(const std::vector<std::string>& projections) {
  VELOX_CHECK_NOT_NULL(planNode_, "Project cannot be the source node");
  std::vector<std::shared_ptr<const core::IExpr>> expressions;
  expressions.reserve(projections.size());
  for (auto i = 0; i < projections.size(); ++i) {
    expressions.push_back(parse::parseExpr(projections[i], options_));
  }
  return projectExpressions(expressions);
}

PlanBuilder& PlanBuilder::parallelProject(
    const std::vector<std::vector<std::string>>& projectionGroups,
    const std::vector<std::string>& noLoadColumns) {
  VELOX_CHECK_NOT_NULL(planNode_, "ParallelProject cannot be the source node");

  std::vector<std::string> names;

  std::vector<std::vector<core::TypedExprPtr>> exprGroups;
  exprGroups.reserve(projectionGroups.size());

  size_t i = 0;

  for (const auto& group : projectionGroups) {
    std::vector<core::TypedExprPtr> typedExprs;
    typedExprs.reserve(group.size());

    for (const auto& expr : group) {
      const auto typedExpr = inferTypes(parse::parseExpr(expr, options_));
      typedExprs.push_back(typedExpr);

      if (auto fieldExpr =
              dynamic_cast<const core::FieldAccessExpr*>(typedExpr.get())) {
        names.push_back(fieldExpr->name());
      } else {
        names.push_back(fmt::format("p{}", i));
      }

      ++i;
    }
    exprGroups.push_back(std::move(typedExprs));
  }

  planNode_ = std::make_shared<core::ParallelProjectNode>(
      nextPlanNodeId(),
      std::move(names),
      std::move(exprGroups),
      noLoadColumns,
      planNode_);

  return *this;
}

PlanBuilder& PlanBuilder::lazyDereference(
    const std::vector<std::string>& projections) {
  VELOX_CHECK_NOT_NULL(planNode_, "LazyDeference cannot be the source node");
  std::vector<core::TypedExprPtr> expressions;
  std::vector<std::string> projectNames;
  for (auto i = 0; i < projections.size(); ++i) {
    auto expr = inferTypes(parse::parseExpr(projections[i], options_));
    expressions.push_back(expr);
    if (auto* fieldExpr =
            dynamic_cast<const core::FieldAccessExpr*>(expr.get())) {
      projectNames.push_back(fieldExpr->name());
    } else {
      projectNames.push_back(fmt::format("p{}", i));
    }
  }
  planNode_ = std::make_shared<core::LazyDereferenceNode>(
      nextPlanNodeId(),
      std::move(projectNames),
      std::move(expressions),
      planNode_);
  VELOX_CHECK(planNode_->supportsBarrier());
  return *this;
}

PlanBuilder& PlanBuilder::appendColumns(
    const std::vector<std::string>& newColumns) {
  VELOX_CHECK_NOT_NULL(planNode_, "Project cannot be the source node");
  std::vector<std::string> allProjections = planNode_->outputType()->names();
  for (const auto& column : newColumns) {
    allProjections.push_back(column);
  }

  return project(allProjections);
}

PlanBuilder& PlanBuilder::optionalFilter(const std::string& optionalFilter) {
  if (optionalFilter.empty()) {
    return *this;
  }
  return filter(optionalFilter);
}

PlanBuilder& PlanBuilder::filter(const std::string& filter) {
  VELOX_CHECK_NOT_NULL(planNode_, "Filter cannot be the source node");
  auto expr = parseExpr(filter, planNode_->outputType(), options_, pool_);
  planNode_ =
      std::make_shared<core::FilterNode>(nextPlanNodeId(), expr, planNode_);
  VELOX_CHECK(planNode_->supportsBarrier());
  return *this;
}

PlanBuilder& PlanBuilder::tableWrite(
    const std::string& outputDirectoryPath,
    const dwio::common::FileFormat fileFormat,
    const std::vector<std::string>& aggregates,
    const std::shared_ptr<dwio::common::WriterOptions>& options,
    const std::string& outputFileName) {
  return TableWriterBuilder(*this)
      .outputDirectoryPath(outputDirectoryPath)
      .outputFileName(outputFileName)
      .fileFormat(fileFormat)
      .aggregates(aggregates)
      .options(options)
      .endTableWriter();
}

PlanBuilder& PlanBuilder::tableWrite(
    const std::string& outputDirectoryPath,
    const std::vector<std::string>& partitionBy,
    const dwio::common::FileFormat fileFormat,
    const std::vector<std::string>& aggregates,
    const std::shared_ptr<dwio::common::WriterOptions>& options) {
  return TableWriterBuilder(*this)
      .outputDirectoryPath(outputDirectoryPath)
      .partitionBy(partitionBy)
      .fileFormat(fileFormat)
      .aggregates(aggregates)
      .options(options)
      .endTableWriter();
}

PlanBuilder& PlanBuilder::tableWrite(
    const std::string& outputDirectoryPath,
    const std::vector<std::string>& partitionBy,
    int32_t bucketCount,
    const std::vector<std::string>& bucketedBy,
    const dwio::common::FileFormat fileFormat,
    const std::vector<std::string>& aggregates,
    const std::shared_ptr<dwio::common::WriterOptions>& options) {
  return TableWriterBuilder(*this)
      .outputDirectoryPath(outputDirectoryPath)
      .partitionBy(partitionBy)
      .bucketCount(bucketCount)
      .bucketedBy(bucketedBy)
      .fileFormat(fileFormat)
      .aggregates(aggregates)
      .options(options)
      .endTableWriter();
}

PlanBuilder& PlanBuilder::tableWrite(
    const std::string& outputDirectoryPath,
    const std::vector<std::string>& partitionBy,
    int32_t bucketCount,
    const std::vector<std::string>& bucketedBy,
    const std::vector<std::shared_ptr<const HiveSortingColumn>>& sortBy,
    const dwio::common::FileFormat fileFormat,
    const std::vector<std::string>& aggregates,
    const std::string_view& connectorId,
    const std::unordered_map<std::string, std::string>& serdeParameters,
    const std::shared_ptr<dwio::common::WriterOptions>& options,
    const std::string& outputFileName,
    const common::CompressionKind compressionKind,
    const RowTypePtr& schema,
    const bool ensureFiles,
    const connector::CommitStrategy commitStrategy) {
  return TableWriterBuilder(*this)
      .outputDirectoryPath(outputDirectoryPath)
      .outputFileName(outputFileName)
      .outputType(schema)
      .partitionBy(partitionBy)
      .bucketCount(bucketCount)
      .bucketedBy(bucketedBy)
      .sortBy(sortBy)
      .fileFormat(fileFormat)
      .aggregates(aggregates)
      .connectorId(connectorId)
      .serdeParameters(serdeParameters)
      .options(options)
      .compressionKind(compressionKind)
      .ensureFiles(ensureFiles)
      .commitStrategy(commitStrategy)
      .endTableWriter();
}

PlanBuilder& PlanBuilder::tableWriteMerge(
    const core::AggregationNodePtr& aggregationNode) {
  planNode_ = std::make_shared<core::TableWriteMergeNode>(
      nextPlanNodeId(),
      TableWriteTraits::outputType(aggregationNode),
      aggregationNode,
      planNode_);
  VELOX_CHECK(!planNode_->supportsBarrier());
  return *this;
}

namespace {

std::string throwAggregateFunctionDoesntExist(const std::string& name) {
  std::stringstream error;
  error << "Aggregate function doesn't exist: " << name << ".";
  exec::aggregateFunctions().withRLock([&](const auto& functionsMap) {
    if (functionsMap.empty()) {
      error << " Registry of aggregate functions is empty. "
               "Make sure to register some aggregate functions.";
    }
  });
  VELOX_USER_FAIL(error.str());
}

std::string throwAggregateFunctionSignatureNotSupported(
    const std::string& name,
    const std::vector<TypePtr>& types,
    const std::vector<std::shared_ptr<AggregateFunctionSignature>>&
        signatures) {
  std::stringstream error;
  error << "Aggregate function signature is not supported: "
        << toString(name, types)
        << ". Supported signatures: " << toString(signatures) << ".";
  VELOX_USER_FAIL(error.str());
}

TypePtr resolveAggregateType(
    const std::string& aggregateName,
    core::AggregationNode::Step step,
    const std::vector<TypePtr>& rawInputTypes,
    bool nullOnFailure) {
  if (auto signatures = exec::getAggregateFunctionSignatures(aggregateName)) {
    for (const auto& signature : signatures.value()) {
      exec::SignatureBinder binder(*signature, rawInputTypes);
      if (binder.tryBind()) {
        return binder.tryResolveType(
            exec::isPartialOutput(step) ? signature->intermediateType()
                                        : signature->returnType());
      }
    }

    if (nullOnFailure) {
      return nullptr;
    }

    throwAggregateFunctionSignatureNotSupported(
        aggregateName, rawInputTypes, signatures.value());
  }

  // We may be parsing lambda expression used in a lambda aggregate function. In
  // this case, 'aggregateName' would refer to a scalar function.
  //
  // TODO Enhance the parser to allow for specifying separate resolver for
  // lambda expressions.
  if (auto type =
          exec::resolveTypeForSpecialForm(aggregateName, rawInputTypes)) {
    return type;
  }

  if (auto type = parse::resolveScalarFunctionType(
          aggregateName, rawInputTypes, true)) {
    return type;
  }

  if (nullOnFailure) {
    return nullptr;
  }

  throwAggregateFunctionDoesntExist(aggregateName);
  return nullptr;
}

class AggregateTypeResolver {
 public:
  explicit AggregateTypeResolver(core::AggregationNode::Step step)
      : step_(step), previousHook_(core::Expressions::getResolverHook()) {
    core::Expressions::setTypeResolverHook(
        [&](const auto& inputs, const auto& expr, bool nullOnFailure) {
          return resolveType(inputs, expr, nullOnFailure);
        });
  }

  ~AggregateTypeResolver() {
    core::Expressions::setTypeResolverHook(previousHook_);
  }

  void setRawInputTypes(const std::vector<TypePtr>& types) {
    rawInputTypes_ = types;
  }

 private:
  TypePtr resolveType(
      const std::vector<core::TypedExprPtr>& inputs,
      const std::shared_ptr<const core::CallExpr>& expr,
      bool nullOnFailure) const {
    auto functionName = expr->name();

    // Use raw input types (if available) to resolve intermediate and final
    // result types.
    if (exec::isRawInput(step_)) {
      std::vector<TypePtr> types;
      for (auto& input : inputs) {
        types.push_back(input->type());
      }

      return resolveAggregateType(functionName, step_, types, nullOnFailure);
    }

    if (!rawInputTypes_.empty()) {
      return resolveAggregateType(
          functionName, step_, rawInputTypes_, nullOnFailure);
    }

    if (!nullOnFailure) {
      VELOX_USER_FAIL(
          "Cannot resolve aggregation function return type without raw input types: {}",
          functionName);
    }
    return nullptr;
  }

  const core::AggregationNode::Step step_;
  const core::Expressions::TypeResolverHook previousHook_;
  std::vector<TypePtr> rawInputTypes_;
};

} // namespace

core::PlanNodePtr PlanBuilder::createIntermediateOrFinalAggregation(
    core::AggregationNode::Step step,
    const core::AggregationNode* partialAggNode) {
  // Create intermediate or final aggregation using same grouping keys and same
  // aggregate function names.
  const auto& partialAggregates = partialAggNode->aggregates();
  const auto& groupingKeys = partialAggNode->groupingKeys();

  auto numAggregates = partialAggregates.size();
  auto numGroupingKeys = groupingKeys.size();

  std::vector<core::AggregationNode::Aggregate> aggregates;
  aggregates.reserve(numAggregates);
  for (auto i = 0; i < numAggregates; i++) {
    // Resolve final or intermediate aggregation result type using raw input
    // types for the partial aggregation.
    auto name = partialAggregates[i].call->name();
    auto rawInputs = partialAggregates[i].call->inputs();

    core::AggregationNode::Aggregate aggregate;
    for (auto& rawInput : rawInputs) {
      aggregate.rawInputTypes.push_back(rawInput->type());
    }

    auto type =
        resolveAggregateType(name, step, aggregate.rawInputTypes, false);
    std::vector<core::TypedExprPtr> inputs = {field(numGroupingKeys + i)};

    // Add lambda inputs.
    for (const auto& rawInput : rawInputs) {
      if (rawInput->type()->kind() == TypeKind::FUNCTION) {
        inputs.push_back(rawInput);
      }
    }

    aggregate.call =
        std::make_shared<core::CallTypedExpr>(type, std::move(inputs), name);
    aggregates.emplace_back(aggregate);
  }

  auto aggregationNode = std::make_shared<core::AggregationNode>(
      nextPlanNodeId(),
      step,
      groupingKeys,
      partialAggNode->preGroupedKeys(),
      partialAggNode->aggregateNames(),
      aggregates,
      partialAggNode->ignoreNullKeys(),
      planNode_);
  VELOX_CHECK_EQ(
      aggregationNode->supportsBarrier(), aggregationNode->isPreGrouped());
  return aggregationNode;
}

namespace {
/// Checks that specified plan node is a partial or intermediate aggregation or
/// local exchange over the same. Returns a pointer to core::AggregationNode.
const core::AggregationNode* findPartialAggregation(
    const core::PlanNode* planNode) {
  const core::AggregationNode* aggNode;
  if (auto exchange = dynamic_cast<const core::LocalPartitionNode*>(planNode)) {
    aggNode = dynamic_cast<const core::AggregationNode*>(
        exchange->sources()[0].get());
  } else if (auto merge = dynamic_cast<const core::LocalMergeNode*>(planNode)) {
    aggNode =
        dynamic_cast<const core::AggregationNode*>(merge->sources()[0].get());
  } else {
    aggNode = dynamic_cast<const core::AggregationNode*>(planNode);
  }
  VELOX_CHECK_NOT_NULL(
      aggNode,
      "Current plan node must be one of: partial or intermediate aggregation, "
      "local merge or exchange. Got: {}",
      planNode->toString());
  VELOX_CHECK(exec::isPartialOutput(aggNode->step()));
  return aggNode;
}
} // namespace

PlanBuilder& PlanBuilder::intermediateAggregation() {
  const auto* aggNode = findPartialAggregation(planNode_.get());
  VELOX_CHECK(exec::isRawInput(aggNode->step()));

  auto step = core::AggregationNode::Step::kIntermediate;

  planNode_ = createIntermediateOrFinalAggregation(step, aggNode);
  return *this;
}

PlanBuilder& PlanBuilder::finalAggregation() {
  const auto* aggNode = findPartialAggregation(planNode_.get());

  if (!exec::isRawInput(aggNode->step())) {
    // If aggregation node is not the partial aggregation, keep looking again.
    aggNode = findPartialAggregation(aggNode->sources()[0].get());
    VELOX_CHECK_NOT_NULL(aggNode);
  }

  VELOX_CHECK(exec::isRawInput(aggNode->step()));
  VELOX_CHECK(exec::isPartialOutput(aggNode->step()));

  auto step = core::AggregationNode::Step::kFinal;

  planNode_ = createIntermediateOrFinalAggregation(step, aggNode);
  return *this;
}

PlanBuilder::AggregatesAndNames PlanBuilder::createAggregateExpressionsAndNames(
    const std::vector<std::string>& aggregates,
    const std::vector<std::string>& masks,
    core::AggregationNode::Step step,
    const std::vector<std::vector<TypePtr>>& rawInputTypes) {
  if (step == core::AggregationNode::Step::kPartial ||
      step == core::AggregationNode::Step::kSingle) {
    VELOX_CHECK(
        rawInputTypes.empty(),
        "Do not provide raw inputs types for partial or single aggregation");
  } else {
    VELOX_CHECK_EQ(
        aggregates.size(),
        rawInputTypes.size(),
        "Do provide raw inputs types for final or intermediate aggregation");
  }

  std::vector<core::AggregationNode::Aggregate> aggs;

  AggregateTypeResolver resolver(step);
  std::vector<std::string> names;
  aggs.reserve(aggregates.size());
  names.reserve(aggregates.size());

  duckdb::ParseOptions options;
  options.parseIntegerAsBigint = options_.parseIntegerAsBigint;

  for (auto i = 0; i < aggregates.size(); i++) {
    auto& aggregate = aggregates[i];

    if (!rawInputTypes.empty()) {
      resolver.setRawInputTypes(rawInputTypes[i]);
    }

    auto untypedExpr = duckdb::parseAggregateExpr(aggregate, options);

    core::AggregationNode::Aggregate agg;

    agg.call = std::dynamic_pointer_cast<const core::CallTypedExpr>(
        inferTypes(untypedExpr.expr));

    if (step == core::AggregationNode::Step::kPartial ||
        step == core::AggregationNode::Step::kSingle) {
      for (const auto& input : agg.call->inputs()) {
        agg.rawInputTypes.push_back(input->type());
      }
    } else {
      agg.rawInputTypes = rawInputTypes[i];
    }

    if (untypedExpr.maskExpr != nullptr) {
      auto maskExpr =
          std::dynamic_pointer_cast<const core::FieldAccessTypedExpr>(
              inferTypes(untypedExpr.maskExpr));
      VELOX_CHECK_NOT_NULL(
          maskExpr,
          "FILTER clause must use a column name, not an expression: {}",
          aggregate);
      agg.mask = maskExpr;
    }

    if (i < masks.size() && !masks[i].empty()) {
      VELOX_CHECK_NULL(
          agg.mask,
          "Aggregation mask should be specified only once (either explicitly or using FILTER clause)");
      agg.mask = field(masks[i]);
    }

    agg.distinct = untypedExpr.distinct;

    if (!untypedExpr.orderBy.empty()) {
      auto* entry = exec::getAggregateFunctionEntry(agg.call->name());
      const auto& metadata = entry->metadata;
      if (metadata.orderSensitive) {
        VELOX_CHECK(
            step == core::AggregationNode::Step::kSingle,
            "Order sensitive aggregation over sorted inputs cannot be split "
            "into partial and final: {}.",
            aggregate);
      }
    }

    for (const auto& orderBy : untypedExpr.orderBy) {
      auto sortingKey =
          std::dynamic_pointer_cast<const core::FieldAccessTypedExpr>(
              inferTypes(orderBy.expr));
      VELOX_CHECK_NOT_NULL(
          sortingKey,
          "ORDER BY clause must use a column name, not an expression: {}",
          aggregate);

      agg.sortingKeys.push_back(sortingKey);
      agg.sortingOrders.emplace_back(orderBy.ascending, orderBy.nullsFirst);
    }

    aggs.emplace_back(agg);

    if (untypedExpr.expr->alias().has_value()) {
      names.push_back(untypedExpr.expr->alias().value());
    } else {
      names.push_back(fmt::format("a{}", i));
    }
  }

  return {aggs, names};
}

PlanBuilder& PlanBuilder::aggregation(
    const std::vector<std::string>& groupingKeys,
    const std::vector<std::string>& preGroupedKeys,
    const std::vector<std::string>& aggregates,
    const std::vector<std::string>& masks,
    core::AggregationNode::Step step,
    bool ignoreNullKeys,
    const std::vector<std::vector<TypePtr>>& rawInputTypes) {
  auto aggregatesAndNames = createAggregateExpressionsAndNames(
      aggregates, masks, step, rawInputTypes);

  // If the aggregationNode is over a GroupId, then global grouping sets
  // need to be populated.
  std::vector<vector_size_t> globalGroupingSets;
  std::optional<core::FieldAccessTypedExprPtr> groupId;
  if (auto groupIdNode =
          dynamic_cast<const core::GroupIdNode*>(planNode_.get())) {
    for (auto i = 0; i < groupIdNode->groupingSets().size(); i++) {
      if (groupIdNode->groupingSets().at(i).empty()) {
        globalGroupingSets.push_back(i);
      }
    }

    if (!globalGroupingSets.empty()) {
      // GroupId is the last column of the GroupIdNode.
      groupId = field(groupIdNode->outputType()->names().back());
    }
  }

  auto aggregationNode = std::make_shared<core::AggregationNode>(
      nextPlanNodeId(),
      step,
      fields(groupingKeys),
      fields(preGroupedKeys),
      aggregatesAndNames.names,
      aggregatesAndNames.aggregates,
      globalGroupingSets,
      groupId,
      ignoreNullKeys,
      planNode_);
  VELOX_CHECK_EQ(
      aggregationNode->supportsBarrier(), aggregationNode->isPreGrouped());
  planNode_ = std::move(aggregationNode);
  return *this;
}

PlanBuilder& PlanBuilder::streamingAggregation(
    const std::vector<std::string>& groupingKeys,
    const std::vector<std::string>& aggregates,
    const std::vector<std::string>& masks,
    core::AggregationNode::Step step,
    bool ignoreNullKeys) {
  auto aggregatesAndNames =
      createAggregateExpressionsAndNames(aggregates, masks, step);
  auto aggregationNode = std::make_shared<core::AggregationNode>(
      nextPlanNodeId(),
      step,
      fields(groupingKeys),
      fields(groupingKeys),
      aggregatesAndNames.names,
      aggregatesAndNames.aggregates,
      ignoreNullKeys,
      planNode_);
  VELOX_CHECK_EQ(
      aggregationNode->supportsBarrier(), aggregationNode->isPreGrouped());
  planNode_ = std::move(aggregationNode);
  return *this;
}

PlanBuilder& PlanBuilder::groupId(
    const std::vector<std::string>& groupingKeys,
    const std::vector<std::vector<std::string>>& groupingSets,
    const std::vector<std::string>& aggregationInputs,
    std::string groupIdName) {
  std::vector<core::GroupIdNode::GroupingKeyInfo> groupingKeyInfos;
  groupingKeyInfos.reserve(groupingKeys.size());
  for (const auto& groupingKey : groupingKeys) {
    auto untypedExpr = parse::parseExpr(groupingKey, options_);
    const auto* fieldAccessExpr =
        dynamic_cast<const core::FieldAccessExpr*>(untypedExpr.get());
    VELOX_USER_CHECK(
        fieldAccessExpr,
        "Grouping key {} is not valid projection",
        groupingKey);
    std::string inputField = fieldAccessExpr->name();
    std::string outputField = untypedExpr->alias().has_value()
        ?
        // This is a projection with a column alias with the format
        // "input_col as output_col".
        untypedExpr->alias().value()
        :
        // This is a projection without a column alias.
        fieldAccessExpr->name();

    core::GroupIdNode::GroupingKeyInfo keyInfos;
    keyInfos.output = outputField;
    keyInfos.input = field(inputField);
    groupingKeyInfos.push_back(keyInfos);
  }

  planNode_ = std::make_shared<core::GroupIdNode>(
      nextPlanNodeId(),
      groupingSets,
      std::move(groupingKeyInfos),
      fields(aggregationInputs),
      std::move(groupIdName),
      planNode_);
  VELOX_CHECK(!planNode_->supportsBarrier());
  return *this;
}

namespace {
core::PlanNodePtr createLocalMergeNode(
    const core::PlanNodeId& id,
    const std::vector<std::string>& keys,
    std::vector<core::PlanNodePtr> sources,
    memory::MemoryPool* pool) {
  const auto& inputType = sources[0]->outputType();
  auto [sortingKeys, sortingOrders] =
      parseOrderByClauses(keys, inputType, pool);

  return std::make_shared<core::LocalMergeNode>(
      id, std::move(sortingKeys), std::move(sortingOrders), std::move(sources));
}
} // namespace

PlanBuilder& PlanBuilder::localMerge(const std::vector<std::string>& keys) {
  planNode_ = createLocalMergeNode(nextPlanNodeId(), keys, {planNode_}, pool_);
  return *this;
}

PlanBuilder& PlanBuilder::expand(
    const std::vector<std::vector<std::string>>& projections) {
  VELOX_CHECK(!projections.empty(), "projections must not be empty.");
  const auto numColumns = projections[0].size();
  const auto numRows = projections.size();
  std::vector<std::string> aliases;
  aliases.reserve(numColumns);

  std::vector<std::vector<core::TypedExprPtr>> projectExprs;
  projectExprs.reserve(projections.size());

  for (auto i = 0; i < numRows; i++) {
    std::vector<core::TypedExprPtr> projectExpr;
    VELOX_CHECK_EQ(numColumns, projections[i].size());
    for (auto j = 0; j < numColumns; j++) {
      auto untypedExpression = parse::parseExpr(projections[i][j], options_);
      auto typedExpression = inferTypes(untypedExpression);

      if (i == 0) {
        if (untypedExpression->alias().has_value()) {
          aliases.push_back(untypedExpression->alias().value());
        } else {
          auto fieldExpr = dynamic_cast<const core::FieldAccessExpr*>(
              untypedExpression.get());
          VELOX_CHECK_NOT_NULL(fieldExpr);
          aliases.push_back(fieldExpr->name());
        }
        projectExpr.push_back(typedExpression);
      } else {
        // The types of values in 2nd and subsequent rows must much types in the
        //  1st row.
        const auto& expectedType = projectExprs[0][j]->type();
        if (typedExpression->type()->equivalent(*expectedType)) {
          projectExpr.push_back(typedExpression);
        } else {
          auto constantExpr =
              dynamic_cast<const core::ConstantExpr*>(untypedExpression.get());
          VELOX_CHECK_NOT_NULL(constantExpr);
          VELOX_CHECK(constantExpr->value().isNull());
          projectExpr.push_back(std::make_shared<core::ConstantTypedExpr>(
              expectedType, variant::null(expectedType->kind())));
        }
      }
    }
    projectExprs.push_back(projectExpr);
  }

  planNode_ = std::make_shared<core::ExpandNode>(
      nextPlanNodeId(), projectExprs, std::move(aliases), planNode_);
  VELOX_CHECK(!planNode_->supportsBarrier());
  return *this;
}

PlanBuilder& PlanBuilder::localMerge(
    const std::vector<std::string>& keys,
    std::vector<core::PlanNodePtr> sources) {
  VELOX_CHECK_NULL(planNode_, "localMerge() must be the first call");
  VELOX_CHECK_GE(
      sources.size(), 1, "localMerge() requires at least one source");

  planNode_ =
      createLocalMergeNode(nextPlanNodeId(), keys, std::move(sources), pool_);
  return *this;
}

PlanBuilder& PlanBuilder::orderBy(
    const std::vector<std::string>& keys,
    bool isPartial) {
  VELOX_CHECK_NOT_NULL(planNode_, "OrderBy cannot be the source node");
  auto [sortingKeys, sortingOrders] =
      parseOrderByClauses(keys, planNode_->outputType(), pool_);

  planNode_ = std::make_shared<core::OrderByNode>(
      nextPlanNodeId(), sortingKeys, sortingOrders, isPartial, planNode_);
  VELOX_CHECK(!planNode_->supportsBarrier());
  return *this;
}

PlanBuilder& PlanBuilder::topN(
    const std::vector<std::string>& keys,
    int32_t count,
    bool isPartial) {
  VELOX_CHECK_NOT_NULL(planNode_, "TopN cannot be the source node");
  auto [sortingKeys, sortingOrders] =
      parseOrderByClauses(keys, planNode_->outputType(), pool_);
  planNode_ = std::make_shared<core::TopNNode>(
      nextPlanNodeId(),
      sortingKeys,
      sortingOrders,
      count,
      isPartial,
      planNode_);
  VELOX_CHECK(!planNode_->supportsBarrier());
  return *this;
}

PlanBuilder& PlanBuilder::limit(int64_t offset, int64_t count, bool isPartial) {
  planNode_ = std::make_shared<core::LimitNode>(
      nextPlanNodeId(), offset, count, isPartial, planNode_);
  VELOX_CHECK(planNode_->supportsBarrier());
  return *this;
}

PlanBuilder& PlanBuilder::enforceSingleRow() {
  planNode_ =
      std::make_shared<core::EnforceSingleRowNode>(nextPlanNodeId(), planNode_);
  return *this;
}

PlanBuilder& PlanBuilder::assignUniqueId(
    const std::string& idName,
    const int32_t taskUniqueId) {
  planNode_ = std::make_shared<core::AssignUniqueIdNode>(
      nextPlanNodeId(), idName, taskUniqueId, planNode_);
  VELOX_CHECK(planNode_->supportsBarrier());
  return *this;
}

namespace {
core::PartitionFunctionSpecPtr createPartitionFunctionSpec(
    const RowTypePtr& inputType,
    const std::vector<core::TypedExprPtr>& keys,
    memory::MemoryPool* pool) {
  if (keys.empty()) {
    return std::make_shared<core::GatherPartitionFunctionSpec>();
  } else {
    std::vector<column_index_t> keyIndices;
    keyIndices.reserve(keys.size());

    std::vector<VectorPtr> constValues;
    constValues.reserve(keys.size());

    for (const auto& key : keys) {
      if (auto field =
              std::dynamic_pointer_cast<const core::FieldAccessTypedExpr>(
                  key)) {
        keyIndices.push_back(inputType->getChildIdx(field->name()));
      } else if (
          auto constant =
              std::dynamic_pointer_cast<const core::ConstantTypedExpr>(key)) {
        keyIndices.push_back(kConstantChannel);
        constValues.push_back(constant->toConstantVector(pool));
      } else {
        VELOX_UNREACHABLE();
      }
    }
    return std::make_shared<HashPartitionFunctionSpec>(
        inputType, std::move(keyIndices), std::move(constValues));
  }
}

RowTypePtr concat(const RowTypePtr& a, const RowTypePtr& b) {
  std::vector<std::string> names = a->names();
  std::vector<TypePtr> types = a->children();
  names.insert(names.end(), b->names().begin(), b->names().end());
  types.insert(types.end(), b->children().begin(), b->children().end());
  return ROW(std::move(names), std::move(types));
}

RowTypePtr extract(
    const RowTypePtr& type,
    const std::vector<std::string>& childNames) {
  std::vector<std::string> names = childNames;

  std::vector<TypePtr> types;
  types.reserve(childNames.size());
  for (const auto& name : childNames) {
    types.emplace_back(type->findChild(name));
  }
  return ROW(std::move(names), std::move(types));
}

// Rename columns in the given row type.
RowTypePtr rename(
    const RowTypePtr& type,
    const std::vector<std::string>& newNames) {
  VELOX_CHECK_EQ(
      type->size(),
      newNames.size(),
      "Number of types and new type names should be the same");
  std::vector<std::string> names{newNames};
  std::vector<TypePtr> types{type->children()};
  return ROW(std::move(names), std::move(types));
}

core::PlanNodePtr createLocalPartitionNode(
    const core::PlanNodeId& planNodeId,
    const std::vector<core::TypedExprPtr>& keys,
    bool scaleWriter,
    const std::vector<core::PlanNodePtr>& sources,
    memory::MemoryPool* pool) {
  auto partitionFunctionFactory =
      createPartitionFunctionSpec(sources[0]->outputType(), keys, pool);
  return std::make_shared<core::LocalPartitionNode>(
      planNodeId,
      keys.empty() ? core::LocalPartitionNode::Type::kGather
                   : core::LocalPartitionNode::Type::kRepartition,
      scaleWriter,
      partitionFunctionFactory,
      sources);
}
} // namespace

PlanBuilder& PlanBuilder::partitionedOutput(
    const std::vector<std::string>& keys,
    int numPartitions,
    const std::vector<std::string>& outputLayout,
    VectorSerde::Kind serdeKind) {
  return partitionedOutput(keys, numPartitions, false, outputLayout, serdeKind);
}

PlanBuilder& PlanBuilder::partitionedOutput(
    const std::vector<std::string>& keys,
    int numPartitions,
    bool replicateNullsAndAny,
    const std::vector<std::string>& outputLayout,
    VectorSerde::Kind serdeKind) {
  VELOX_CHECK_NOT_NULL(
      planNode_, "PartitionedOutput cannot be the source node");

  auto keyExprs = exprs(keys, planNode_->outputType());
  return partitionedOutput(
      keys,
      numPartitions,
      replicateNullsAndAny,
      createPartitionFunctionSpec(planNode_->outputType(), keyExprs, pool_),
      outputLayout,
      serdeKind);
}

PlanBuilder& PlanBuilder::partitionedOutput(
    const std::vector<std::string>& keys,
    int numPartitions,
    bool replicateNullsAndAny,
    core::PartitionFunctionSpecPtr partitionFunctionSpec,
    const std::vector<std::string>& outputLayout,
    VectorSerde::Kind serdeKind) {
  VELOX_CHECK_NOT_NULL(
      planNode_, "PartitionedOutput cannot be the source node");
  auto outputType = outputLayout.empty()
      ? planNode_->outputType()
      : extract(planNode_->outputType(), outputLayout);
  planNode_ = std::make_shared<core::PartitionedOutputNode>(
      nextPlanNodeId(),
      core::PartitionedOutputNode::Kind::kPartitioned,
      exprs(keys, planNode_->outputType()),
      numPartitions,
      replicateNullsAndAny,
      std::move(partitionFunctionSpec),
      outputType,
      serdeKind,
      planNode_);
  VELOX_CHECK(!planNode_->supportsBarrier());
  return *this;
}

PlanBuilder& PlanBuilder::partitionedOutputBroadcast(
    const std::vector<std::string>& outputLayout,
    VectorSerde::Kind serdeKind) {
  VELOX_CHECK_NOT_NULL(
      planNode_, "PartitionedOutput cannot be the source node");
  auto outputType = outputLayout.empty()
      ? planNode_->outputType()
      : extract(planNode_->outputType(), outputLayout);
  planNode_ = core::PartitionedOutputNode::broadcast(
      nextPlanNodeId(), 1, outputType, serdeKind, planNode_);
  VELOX_CHECK(!planNode_->supportsBarrier());
  return *this;
}

PlanBuilder& PlanBuilder::partitionedOutputArbitrary(
    const std::vector<std::string>& outputLayout,
    VectorSerde::Kind serdeKind) {
  VELOX_CHECK_NOT_NULL(
      planNode_, "PartitionedOutput cannot be the source node");
  auto outputType = outputLayout.empty()
      ? planNode_->outputType()
      : extract(planNode_->outputType(), outputLayout);
  planNode_ = core::PartitionedOutputNode::arbitrary(
      nextPlanNodeId(), outputType, serdeKind, planNode_);
  VELOX_CHECK(!planNode_->supportsBarrier());
  return *this;
}

PlanBuilder& PlanBuilder::localPartition(
    const std::vector<std::string>& keys,
    const std::vector<core::PlanNodePtr>& sources) {
  VELOX_CHECK_NULL(planNode_, "localPartition() must be the first call");
  planNode_ = createLocalPartitionNode(
      nextPlanNodeId(),
      exprs(keys, sources[0]->outputType()),
      /*scaleWriter=*/false,
      sources,
      pool_);
  VELOX_CHECK(planNode_->supportsBarrier());
  return *this;
}

PlanBuilder& PlanBuilder::localPartition(const std::vector<std::string>& keys) {
  planNode_ = createLocalPartitionNode(
      nextPlanNodeId(),
      exprs(keys, planNode_->outputType()),
      /*scaleWriter=*/false,
      {planNode_},
      pool_);
  VELOX_CHECK(planNode_->supportsBarrier());
  return *this;
}

PlanBuilder& PlanBuilder::scaleWriterlocalPartition(
    const std::vector<std::string>& keys) {
  std::vector<column_index_t> keyIndices;
  keyIndices.reserve(keys.size());
  for (const auto& key : keys) {
    keyIndices.push_back(planNode_->outputType()->getChildIdx(key));
  }
  auto hivePartitionFunctionFactory =
      std::make_shared<HivePartitionFunctionSpec>(
          1009, keyIndices, std::vector<VectorPtr>{});
  planNode_ = std::make_shared<core::LocalPartitionNode>(
      nextPlanNodeId(),
      core::LocalPartitionNode::Type::kRepartition,
      true,
      hivePartitionFunctionFactory,
      std::vector{planNode_});
  VELOX_CHECK(!planNode_->supportsBarrier());
  return *this;
}

PlanBuilder& PlanBuilder::localPartition(
    int numBuckets,
    const std::vector<column_index_t>& bucketChannels,
    const std::vector<VectorPtr>& constValues) {
  auto hivePartitionFunctionFactory =
      std::make_shared<HivePartitionFunctionSpec>(
          numBuckets, bucketChannels, constValues);
  planNode_ = std::make_shared<core::LocalPartitionNode>(
      nextPlanNodeId(),
      core::LocalPartitionNode::Type::kRepartition,
      /*scaleWriter=*/false,
      std::move(hivePartitionFunctionFactory),
      std::vector<core::PlanNodePtr>{planNode_});
  VELOX_CHECK(planNode_->supportsBarrier());
  return *this;
}

PlanBuilder& PlanBuilder::localPartitionByBucket(
    const std::shared_ptr<connector::hive::HiveBucketProperty>&
        bucketProperty) {
  VELOX_CHECK_NOT_NULL(planNode_, "LocalPartition cannot be the source node");
  std::vector<column_index_t> bucketChannels;
  for (const auto& bucketColumn : bucketProperty->bucketedBy()) {
    bucketChannels.push_back(
        planNode_->outputType()->getChildIdx(bucketColumn));
  }
  auto hivePartitionFunctionFactory =
      std::make_shared<HivePartitionFunctionSpec>(
          bucketProperty->bucketCount(),
          bucketChannels,
          std::vector<VectorPtr>{});
  planNode_ = std::make_shared<core::LocalPartitionNode>(
      nextPlanNodeId(),
      core::LocalPartitionNode::Type::kRepartition,
      /*scaleWriter=*/false,
      std::move(hivePartitionFunctionFactory),
      std::vector<core::PlanNodePtr>{planNode_});
  VELOX_CHECK(planNode_->supportsBarrier());
  return *this;
}

namespace {
core::PlanNodePtr createLocalPartitionRoundRobinNode(
    const core::PlanNodeId& planNodeId,
    bool scaleWriter,
    const std::vector<core::PlanNodePtr>& sources) {
  return std::make_shared<core::LocalPartitionNode>(
      planNodeId,
      core::LocalPartitionNode::Type::kRepartition,
      scaleWriter,
      std::make_shared<RoundRobinPartitionFunctionSpec>(),
      sources);
}
} // namespace

PlanBuilder& PlanBuilder::localPartitionRoundRobin(
    const std::vector<core::PlanNodePtr>& sources) {
  VELOX_CHECK_NULL(
      planNode_, "localPartitionRoundRobin() must be the first call");
  planNode_ = createLocalPartitionRoundRobinNode(
      nextPlanNodeId(), /*scaleWriter=*/false, sources);
  VELOX_CHECK(planNode_->supportsBarrier());
  return *this;
}

PlanBuilder& PlanBuilder::localPartitionRoundRobin() {
  planNode_ = createLocalPartitionRoundRobinNode(
      nextPlanNodeId(), /*scaleWriter=*/false, {planNode_});
  VELOX_CHECK(planNode_->supportsBarrier());
  return *this;
}

PlanBuilder& PlanBuilder::scaleWriterlocalPartitionRoundRobin() {
  planNode_ = createLocalPartitionRoundRobinNode(
      nextPlanNodeId(), /*scaleWriter=*/true, {planNode_});
  VELOX_CHECK(!planNode_->supportsBarrier());
  return *this;
}

namespace {
class RoundRobinRowPartitionFunction : public core::PartitionFunction {
 public:
  explicit RoundRobinRowPartitionFunction(int numPartitions)
      : numPartitions_{numPartitions} {}

  std::optional<uint32_t> partition(
      const RowVector& input,
      std::vector<uint32_t>& partitions) override {
    auto size = input.size();
    partitions.resize(size);
    for (auto i = 0; i < size; ++i) {
      partitions[i] = counter_ % numPartitions_;
      ++counter_;
    }
    return std::nullopt;
  }

 private:
  const int numPartitions_;
  uint32_t counter_{0};
};

class RoundRobinRowPartitionFunctionSpec : public core::PartitionFunctionSpec {
 public:
  std::unique_ptr<core::PartitionFunction> create(
      int numPartitions,
      bool /*localExchange*/) const override {
    return std::make_unique<RoundRobinRowPartitionFunction>(numPartitions);
  }

  std::string toString() const override {
    return "ROUND ROBIN ROW";
  }

  folly::dynamic serialize() const override {
    folly::dynamic obj = folly::dynamic::object;
    obj["name"] = fmt::format("RoundRobinRowPartitionFunctionSpec");
    return obj;
  }

  static core::PartitionFunctionSpecPtr deserialize(
      const folly::dynamic& /*obj*/,
      void* /*context*/) {
    return std::make_shared<RoundRobinRowPartitionFunctionSpec>();
  }
};
} // namespace

PlanBuilder& PlanBuilder::localPartitionRoundRobinRow() {
  planNode_ = std::make_shared<core::LocalPartitionNode>(
      nextPlanNodeId(),
      core::LocalPartitionNode::Type::kRepartition,
      /*scaleWriter=*/false,
      std::make_shared<RoundRobinRowPartitionFunctionSpec>(),
      std::vector<core::PlanNodePtr>{planNode_});
  VELOX_CHECK(planNode_->supportsBarrier());
  return *this;
}

PlanBuilder& PlanBuilder::hashJoin(
    const std::vector<std::string>& leftKeys,
    const std::vector<std::string>& rightKeys,
    const core::PlanNodePtr& build,
    const std::string& filter,
    const std::vector<std::string>& outputLayout,
    core::JoinType joinType,
    bool nullAware) {
  VELOX_CHECK_NOT_NULL(planNode_, "HashJoin cannot be the source node");
  VELOX_CHECK_EQ(leftKeys.size(), rightKeys.size());

  auto leftType = planNode_->outputType();
  auto rightType = build->outputType();
  auto resultType = concat(leftType, rightType);
  core::TypedExprPtr filterExpr;
  if (!filter.empty()) {
    filterExpr = parseExpr(filter, resultType, options_, pool_);
  }

  RowTypePtr outputType;
  if (isLeftSemiProjectJoin(joinType) || isRightSemiProjectJoin(joinType)) {
    std::vector<std::string> names = outputLayout;

    // Last column in 'outputLayout' must be a boolean 'match'.
    std::vector<TypePtr> types;
    types.reserve(outputLayout.size());
    for (auto i = 0; i < outputLayout.size() - 1; ++i) {
      types.emplace_back(resultType->findChild(outputLayout[i]));
    }
    types.emplace_back(BOOLEAN());

    outputType = ROW(std::move(names), std::move(types));
  } else {
    outputType = extract(resultType, outputLayout);
  }

  auto leftKeyFields = fields(leftType, leftKeys);
  auto rightKeyFields = fields(rightType, rightKeys);

  planNode_ = std::make_shared<core::HashJoinNode>(
      nextPlanNodeId(),
      joinType,
      nullAware,
      leftKeyFields,
      rightKeyFields,
      std::move(filterExpr),
      std::move(planNode_),
      build,
      outputType);
  VELOX_CHECK(!planNode_->supportsBarrier());
  return *this;
}

PlanBuilder& PlanBuilder::mergeJoin(
    const std::vector<std::string>& leftKeys,
    const std::vector<std::string>& rightKeys,
    const core::PlanNodePtr& build,
    const std::string& filter,
    const std::vector<std::string>& outputLayout,
    core::JoinType joinType) {
  VELOX_CHECK_NOT_NULL(planNode_, "MergeJoin cannot be the source node");
  VELOX_CHECK_EQ(leftKeys.size(), rightKeys.size());

  auto leftType = planNode_->outputType();
  auto rightType = build->outputType();
  auto resultType = concat(leftType, rightType);
  core::TypedExprPtr filterExpr;
  if (!filter.empty()) {
    filterExpr = parseExpr(filter, resultType, options_, pool_);
  }
  auto outputType = extract(resultType, outputLayout);
  auto leftKeyFields = fields(leftType, leftKeys);
  auto rightKeyFields = fields(rightType, rightKeys);

  planNode_ = std::make_shared<core::MergeJoinNode>(
      nextPlanNodeId(),
      joinType,
      leftKeyFields,
      rightKeyFields,
      std::move(filterExpr),
      std::move(planNode_),
      build,
      outputType);
  VELOX_CHECK(planNode_->supportsBarrier());
  return *this;
}

PlanBuilder& PlanBuilder::nestedLoopJoin(
    const core::PlanNodePtr& right,
    const std::vector<std::string>& outputLayout,
    core::JoinType joinType) {
  return nestedLoopJoin(right, "", outputLayout, joinType);
}

PlanBuilder& PlanBuilder::nestedLoopJoin(
    const core::PlanNodePtr& right,
    const std::string& joinCondition,
    const std::vector<std::string>& outputLayout,
    core::JoinType joinType) {
  VELOX_CHECK_NOT_NULL(planNode_, "NestedLoopJoin cannot be the source node");
  auto resultType = concat(planNode_->outputType(), right->outputType());
  if (isLeftSemiProjectJoin(joinType)) {
    resultType = concat(resultType, ROW({"match"}, {BOOLEAN()}));
  }

  auto outputType = extract(resultType, outputLayout);

  core::TypedExprPtr joinConditionExpr{};
  if (!joinCondition.empty()) {
    joinConditionExpr = parseExpr(joinCondition, resultType, options_, pool_);
  }

  planNode_ = std::make_shared<core::NestedLoopJoinNode>(
      nextPlanNodeId(),
      joinType,
      std::move(joinConditionExpr),
      std::move(planNode_),
      right,
      outputType);
  VELOX_CHECK(!planNode_->supportsBarrier());
  return *this;
}

namespace {
core::TypedExprPtr removeCastTypedExpr(const core::TypedExprPtr& expr) {
  core::TypedExprPtr convertedTypedExpr = expr;
  while (auto castTypedExpr =
             std::dynamic_pointer_cast<const core::CastTypedExpr>(
                 convertedTypedExpr)) {
    VELOX_CHECK_EQ(castTypedExpr->inputs().size(), 1);
    convertedTypedExpr = castTypedExpr->inputs()[0];
  }
  return convertedTypedExpr;
}

template <TypeKind SrcKind, TypeKind DstKind>
core::TypedExprPtr castConstantArrayConditionInput(
    const core::ConstantTypedExprPtr& constantExpr) {
  if (SrcKind == DstKind) {
    return constantExpr;
  }

  auto srcVector = constantExpr->valueVector();
  BaseVector::flattenVector(srcVector);
  auto* srcArrayVector = srcVector->asChecked<velox::ArrayVector>();
  VELOX_CHECK_EQ(srcArrayVector->size(), 1);
  using SrcCppType = typename velox::TypeTraits<SrcKind>::NativeType;
  auto* srcValueVector = srcArrayVector->elements()->asFlatVector<SrcCppType>();

  const auto dstType = createScalarType(DstKind);
  auto dstValueVector = BaseVector::create(
      dstType, srcValueVector->size(), srcArrayVector->pool());
  using DstCppType = typename velox::TypeTraits<DstKind>::NativeType;
  auto* dstFlatValueVector =
      dstValueVector->template asFlatVector<DstCppType>();

  velox::DecodedVector decodedSrcValueVector{*srcValueVector};
  velox::exec::VectorReader<SrcCppType> srcValueReader{&decodedSrcValueVector};
  for (auto row = 0; row < srcValueVector->size(); ++row) {
    const auto value = srcValueReader[row];
    dstFlatValueVector->set(row, static_cast<DstCppType>(value));
  }
  auto dstArrayVector = std::make_shared<ArrayVector>(
      srcArrayVector->pool(),
      ARRAY(dstType),
      nullptr,
      1,
      srcArrayVector->offsets(),
      srcArrayVector->sizes(),
      dstValueVector);
  return std::make_shared<core::ConstantTypedExpr>(dstArrayVector);
}

template <TypeKind SrcKind, TypeKind DstKind>
core::TypedExprPtr castConstantConditionInput(
    const core::ConstantTypedExprPtr& constantExpr) {
  if (SrcKind == DstKind) {
    return constantExpr;
  }
  const auto dstType = createScalarType(DstKind);
  return std::make_shared<core::ConstantTypedExpr>(
      dstType,
      static_cast<typename TypeTraits<DstKind>::NativeType>(
          constantExpr->value().value<SrcKind>()));
}

template <TypeKind Kind>
core::TypedExprPtr castIndexConditionInputExpr(const core::TypedExprPtr& expr) {
  core::TypedExprPtr convertedTypedExpr = removeCastTypedExpr(expr);
  if (std::dynamic_pointer_cast<const core::FieldAccessTypedExpr>(
          convertedTypedExpr)) {
    VELOX_CHECK(
        convertedTypedExpr->type()->kind() == Kind ||
        std::dynamic_pointer_cast<const ArrayType>(convertedTypedExpr->type())
                ->elementType()
                ->kind() == Kind);
    return convertedTypedExpr;
  }

  const auto constantTypedExpr =
      std::dynamic_pointer_cast<const core::ConstantTypedExpr>(
          convertedTypedExpr);
  VELOX_CHECK_NOT_NULL(constantTypedExpr, "{}", expr->toString());

  if (constantTypedExpr->type()->isArray()) {
    const auto arrayType =
        std::dynamic_pointer_cast<const ArrayType>(constantTypedExpr->type());
    if (arrayType->elementType()->kind() == Kind) {
      return constantTypedExpr;
    }
    switch (arrayType->elementType()->kind()) {
      case TypeKind::INTEGER:
        return castConstantArrayConditionInput<TypeKind::INTEGER, Kind>(
            constantTypedExpr);
      case TypeKind::BIGINT:
        return castConstantArrayConditionInput<TypeKind::BIGINT, Kind>(
            constantTypedExpr);
      case TypeKind::SMALLINT:
        return castConstantArrayConditionInput<TypeKind::SMALLINT, Kind>(
            constantTypedExpr);
      default:
        VELOX_UNSUPPORTED(
            "Incompatible condition input type: {}, index column kind: {}",
            constantTypedExpr->type()->toString(),
            Kind);
    }
  }

  if (constantTypedExpr->type()->kind() == Kind) {
    return convertedTypedExpr;
  }

  switch (constantTypedExpr->type()->kind()) {
    case TypeKind::INTEGER:
      return castConstantConditionInput<TypeKind::INTEGER, Kind>(
          constantTypedExpr);
    case TypeKind::BIGINT:
      return castConstantConditionInput<TypeKind::BIGINT, Kind>(
          constantTypedExpr);
    case TypeKind::SMALLINT:
      return castConstantConditionInput<TypeKind::SMALLINT, Kind>(
          constantTypedExpr);
    default:
      VELOX_UNSUPPORTED(
          "Incompatible condition input type: {}, index column kind: {}",
          constantTypedExpr->type()->toString(),
          Kind);
  }
}

core::TypedExprPtr castIndexConditionInputExpr(
    const core::TypedExprPtr& expr,
    const TypePtr& indexType) {
  switch (indexType->kind()) {
    case TypeKind::INTEGER:
      return castIndexConditionInputExpr<TypeKind::INTEGER>(expr);
    case TypeKind::BIGINT:
      return castIndexConditionInputExpr<TypeKind::BIGINT>(expr);
    case TypeKind::SMALLINT:
      return castIndexConditionInputExpr<TypeKind::SMALLINT>(expr);
    default:
      VELOX_UNSUPPORTED("Unsupported index column kind: {}", expr->toString());
  }
}
} // namespace

// static
core::IndexLookupConditionPtr PlanBuilder::parseIndexJoinCondition(
    const std::string& joinCondition,
    const RowTypePtr& rowType,
    memory::MemoryPool* pool) {
  const auto joinConditionExpr =
      parseExpr(joinCondition, rowType, parse::ParseOptions{}, pool);
  const auto typedCallExpr =
      std::dynamic_pointer_cast<const core::CallTypedExpr>(joinConditionExpr);
  VELOX_CHECK_NOT_NULL(typedCallExpr);
  if (typedCallExpr->name() == "contains") {
    VELOX_CHECK_EQ(typedCallExpr->inputs().size(), 2);
    const auto keyColumnExpr =
        std::dynamic_pointer_cast<const core::FieldAccessTypedExpr>(
            removeCastTypedExpr(typedCallExpr->inputs()[1]));
    VELOX_CHECK_NOT_NULL(
        keyColumnExpr, "{}", typedCallExpr->inputs()[1]->toString());
    return std::make_shared<core::InIndexLookupCondition>(
        keyColumnExpr,
        castIndexConditionInputExpr(
            typedCallExpr->inputs()[0], keyColumnExpr->type()));
  }

  if (typedCallExpr->name() == "between") {
    VELOX_CHECK_EQ(typedCallExpr->inputs().size(), 3);
    const auto keyColumnExpr =
        std::dynamic_pointer_cast<const core::FieldAccessTypedExpr>(
            removeCastTypedExpr(typedCallExpr->inputs()[0]));
    VELOX_CHECK_NOT_NULL(
        keyColumnExpr, "{}", typedCallExpr->inputs()[0]->toString());
    return std::make_shared<core::BetweenIndexLookupCondition>(
        keyColumnExpr,
        castIndexConditionInputExpr(
            typedCallExpr->inputs()[1], keyColumnExpr->type()),
        castIndexConditionInputExpr(
            typedCallExpr->inputs()[2], keyColumnExpr->type()));
  }

  if (typedCallExpr->name() == "eq") {
    VELOX_CHECK_EQ(typedCallExpr->inputs().size(), 2);
    const auto keyColumnExpr =
        std::dynamic_pointer_cast<const core::FieldAccessTypedExpr>(
            removeCastTypedExpr(typedCallExpr->inputs()[0]));
    VELOX_CHECK_NOT_NULL(
        keyColumnExpr, "{}", typedCallExpr->inputs()[0]->toString());
    return std::make_shared<core::EqualIndexLookupCondition>(
        keyColumnExpr,
        castIndexConditionInputExpr(
            typedCallExpr->inputs()[1], keyColumnExpr->type()));
  }
  VELOX_USER_FAIL(
      "Invalid index join condition: {}, and we only support in, between, and equal conditions",
      joinCondition);
}

PlanBuilder& PlanBuilder::indexLookupJoin(
    const std::vector<std::string>& leftKeys,
    const std::vector<std::string>& rightKeys,
    const core::TableScanNodePtr& right,
    const std::vector<std::string>& joinConditions,
    bool includeMatchColumn,
    const std::vector<std::string>& outputLayout,
    core::JoinType joinType) {
  VELOX_CHECK_NOT_NULL(planNode_, "indexLookupJoin cannot be the source node");
  auto inputType = concat(planNode_->outputType(), right->outputType());
  if (includeMatchColumn) {
    auto names = inputType->names();
    names.push_back(outputLayout.back());
    auto types = inputType->children();
    types.push_back(BOOLEAN());
    inputType = ROW(std::move(names), std::move(types));
  }
  auto outputType = extract(inputType, outputLayout);
  auto leftKeyFields = fields(planNode_->outputType(), leftKeys);
  auto rightKeyFields = fields(right->outputType(), rightKeys);

  std::vector<core::IndexLookupConditionPtr> joinConditionPtrs{};
  joinConditionPtrs.reserve(joinConditions.size());
  for (const auto& joinCondition : joinConditions) {
    joinConditionPtrs.push_back(
        parseIndexJoinCondition(joinCondition, inputType, pool_));
  }

  planNode_ = std::make_shared<core::IndexLookupJoinNode>(
      nextPlanNodeId(),
      joinType,
      std::move(leftKeyFields),
      std::move(rightKeyFields),
      std::move(joinConditionPtrs),
      includeMatchColumn,
      std::move(planNode_),
      right,
      std::move(outputType));
  VELOX_CHECK(planNode_->supportsBarrier());
  return *this;
}

PlanBuilder& PlanBuilder::unnest(
    const std::vector<std::string>& replicateColumns,
    const std::vector<std::string>& unnestColumns,
    const std::optional<std::string>& ordinalColumn,
    const std::optional<std::string>& emptyUnnestValueName) {
  VELOX_CHECK_NOT_NULL(planNode_, "Unnest cannot be the source node");
  std::vector<std::shared_ptr<const core::FieldAccessTypedExpr>>
      replicateFields;
  replicateFields.reserve(replicateColumns.size());
  for (const auto& name : replicateColumns) {
    replicateFields.emplace_back(field(name));
  }

  std::vector<std::shared_ptr<const core::FieldAccessTypedExpr>> unnestFields;
  unnestFields.reserve(unnestColumns.size());
  for (const auto& name : unnestColumns) {
    unnestFields.emplace_back(field(name));
  }

  std::vector<std::string> unnestNames;
  for (const auto& name : unnestColumns) {
    auto input = planNode_->outputType()->findChild(name);
    if (input->isArray()) {
      unnestNames.push_back(name + "_e");
    } else if (input->isMap()) {
      unnestNames.push_back(name + "_k");
      unnestNames.push_back(name + "_v");
    } else {
      VELOX_NYI(
          "Unsupported type of unnest variable. Expected ARRAY or MAP, but got {}.",
          input->toString());
    }
  }

  planNode_ = std::make_shared<core::UnnestNode>(
      nextPlanNodeId(),
      replicateFields,
      unnestFields,
      unnestNames,
      ordinalColumn,
      emptyUnnestValueName,
      planNode_);
  VELOX_CHECK(planNode_->supportsBarrier());
  return *this;
}

namespace {
std::string throwWindowFunctionDoesntExist(const std::string& name) {
  std::stringstream error;
  error << "Window function doesn't exist: " << name << ".";
  if (exec::windowFunctions().empty()) {
    error << " Registry of window functions is empty. "
             "Make sure to register some window functions.";
  }
  VELOX_USER_FAIL(error.str());
}

std::string throwWindowFunctionSignatureNotSupported(
    const std::string& name,
    const std::vector<TypePtr>& types,
    const std::vector<FunctionSignaturePtr>& signatures) {
  std::stringstream error;
  error << "Window function signature is not supported: "
        << toString(name, types)
        << ". Supported signatures: " << toString(signatures) << ".";
  VELOX_USER_FAIL(error.str());
}

TypePtr resolveWindowType(
    const std::string& windowFunctionName,
    const std::vector<TypePtr>& inputTypes,
    bool nullOnFailure) {
  if (auto signatures = exec::getWindowFunctionSignatures(windowFunctionName)) {
    for (const auto& signature : signatures.value()) {
      exec::SignatureBinder binder(*signature, inputTypes);
      if (binder.tryBind()) {
        return binder.tryResolveType(signature->returnType());
      }
    }

    if (nullOnFailure) {
      return nullptr;
    }
    throwWindowFunctionSignatureNotSupported(
        windowFunctionName, inputTypes, signatures.value());
  }

  if (nullOnFailure) {
    return nullptr;
  }
  throwWindowFunctionDoesntExist(windowFunctionName);
  return nullptr;
}

class WindowTypeResolver {
 public:
  explicit WindowTypeResolver()
      : previousHook_(core::Expressions::getResolverHook()) {
    core::Expressions::setTypeResolverHook(
        [&](const auto& inputs, const auto& expr, bool nullOnFailure) {
          return resolveType(inputs, expr, nullOnFailure);
        });
  }

  ~WindowTypeResolver() {
    core::Expressions::setTypeResolverHook(previousHook_);
  }

 private:
  TypePtr resolveType(
      const std::vector<core::TypedExprPtr>& inputs,
      const std::shared_ptr<const core::CallExpr>& expr,
      bool nullOnFailure) const {
    std::vector<TypePtr> types;
    for (auto& input : inputs) {
      types.push_back(input->type());
    }

    const auto& functionName = expr->name();

    return resolveWindowType(functionName, types, nullOnFailure);
  }

  const core::Expressions::TypeResolverHook previousHook_;
};

const core::WindowNode::Frame createWindowFrame(
    const duckdb::IExprWindowFrame& windowFrame,
    const TypePtr& inputRow,
    memory::MemoryPool* pool) {
  core::WindowNode::Frame frame;
  frame.type = (windowFrame.type == duckdb::WindowType::kRows)
      ? core::WindowNode::WindowType::kRows
      : core::WindowNode::WindowType::kRange;

  auto boundTypeConversion =
      [](duckdb::BoundType boundType) -> core::WindowNode::BoundType {
    switch (boundType) {
      case duckdb::BoundType::kCurrentRow:
        return core::WindowNode::BoundType::kCurrentRow;
      case duckdb::BoundType::kFollowing:
        return core::WindowNode::BoundType::kFollowing;
      case duckdb::BoundType::kPreceding:
        return core::WindowNode::BoundType::kPreceding;
      case duckdb::BoundType::kUnboundedFollowing:
        return core::WindowNode::BoundType::kUnboundedFollowing;
      case duckdb::BoundType::kUnboundedPreceding:
        return core::WindowNode::BoundType::kUnboundedPreceding;
    }
    VELOX_UNREACHABLE();
  };
  frame.startType = boundTypeConversion(windowFrame.startType);
  frame.startValue = windowFrame.startValue
      ? core::Expressions::inferTypes(windowFrame.startValue, inputRow, pool)
      : nullptr;
  frame.endType = boundTypeConversion(windowFrame.endType);
  frame.endValue = windowFrame.endValue
      ? core::Expressions::inferTypes(windowFrame.endValue, inputRow, pool)
      : nullptr;
  return frame;
}

std::vector<core::FieldAccessTypedExprPtr> parsePartitionKeys(
    const duckdb::IExprWindowFunction& windowExpr,
    const std::string& windowString,
    const TypePtr& inputRow,
    memory::MemoryPool* pool) {
  std::vector<core::FieldAccessTypedExprPtr> partitionKeys;
  for (const auto& partitionKey : windowExpr.partitionBy) {
    auto typedExpr =
        core::Expressions::inferTypes(partitionKey, inputRow, pool);
    auto typedPartitionKey =
        std::dynamic_pointer_cast<const core::FieldAccessTypedExpr>(typedExpr);
    VELOX_CHECK_NOT_NULL(
        typedPartitionKey,
        "PARTITION BY clause must use a column name, not an expression: {}",
        windowString);
    partitionKeys.emplace_back(typedPartitionKey);
  }
  return partitionKeys;
}

std::pair<
    std::vector<core::FieldAccessTypedExprPtr>,
    std::vector<core::SortOrder>>
parseOrderByKeys(
    const duckdb::IExprWindowFunction& windowExpr,
    const std::string& windowString,
    const TypePtr& inputRow,
    memory::MemoryPool* pool) {
  std::vector<core::FieldAccessTypedExprPtr> sortingKeys;
  std::vector<core::SortOrder> sortingOrders;

  for (const auto& orderBy : windowExpr.orderBy) {
    auto typedExpr =
        core::Expressions::inferTypes(orderBy.expr, inputRow, pool);
    auto sortingKey =
        std::dynamic_pointer_cast<const core::FieldAccessTypedExpr>(typedExpr);
    VELOX_CHECK_NOT_NULL(
        sortingKey,
        "ORDER BY clause must use a column name, not an expression: {}",
        windowString);
    sortingKeys.emplace_back(sortingKey);
    sortingOrders.emplace_back(orderBy.ascending, orderBy.nullsFirst);
  }
  return {sortingKeys, sortingOrders};
}

bool equalFieldAccessTypedExprPtrList(
    const std::vector<core::FieldAccessTypedExprPtr>& lhs,
    const std::vector<core::FieldAccessTypedExprPtr>& rhs) {
  return std::equal(
      lhs.begin(),
      lhs.end(),
      rhs.begin(),
      [](const core::FieldAccessTypedExprPtr& e1,
         const core::FieldAccessTypedExprPtr& e2) {
        return e1->name() == e2->name();
      });
}

bool equalSortOrderList(
    const std::vector<core::SortOrder>& lhs,
    const std::vector<core::SortOrder>& rhs) {
  return std::equal(
      lhs.begin(),
      lhs.end(),
      rhs.begin(),
      [](const core::SortOrder& s1, const core::SortOrder& s2) {
        return s1.isAscending() == s2.isAscending() &&
            s1.isNullsFirst() == s2.isNullsFirst();
      });
}

} // namespace

PlanBuilder& PlanBuilder::window(
    const std::vector<std::string>& windowFunctions,
    bool inputSorted) {
  VELOX_CHECK_NOT_NULL(planNode_, "Window cannot be the source node");
  VELOX_CHECK_GT(
      windowFunctions.size(),
      0,
      "Window Node requires at least one window function.");

  std::vector<core::FieldAccessTypedExprPtr> partitionKeys;
  std::vector<core::FieldAccessTypedExprPtr> sortingKeys;
  std::vector<core::SortOrder> sortingOrders;
  std::vector<core::WindowNode::Function> windowNodeFunctions;
  std::vector<std::string> windowNames;

  bool first = true;
  auto inputType = planNode_->outputType();
  int i = 0;

  auto errorOnMismatch = [&](const std::string& windowString,
                             const std::string& mismatchTypeString) -> void {
    std::stringstream error;
    error << "Window function invocations " << windowString << " and "
          << windowFunctions[0] << " do not match " << mismatchTypeString
          << " clauses.";
    VELOX_USER_FAIL(error.str());
  };

  WindowTypeResolver windowResolver;
  facebook::velox::duckdb::ParseOptions options;
  options.parseIntegerAsBigint = options_.parseIntegerAsBigint;
  for (const auto& windowString : windowFunctions) {
    const auto& windowExpr = duckdb::parseWindowExpr(windowString, options);
    // All window function SQL strings in the list are expected to have the same
    // PARTITION BY and ORDER BY clauses. Validate this assumption.
    if (first) {
      partitionKeys =
          parsePartitionKeys(windowExpr, windowString, inputType, pool_);
      auto sortPair =
          parseOrderByKeys(windowExpr, windowString, inputType, pool_);
      sortingKeys = sortPair.first;
      sortingOrders = sortPair.second;
      first = false;
    } else {
      auto latestPartitionKeys =
          parsePartitionKeys(windowExpr, windowString, inputType, pool_);
      auto [latestSortingKeys, latestSortingOrders] =
          parseOrderByKeys(windowExpr, windowString, inputType, pool_);

      if (!equalFieldAccessTypedExprPtrList(
              partitionKeys, latestPartitionKeys)) {
        errorOnMismatch(windowString, "PARTITION BY");
      }

      if (!equalFieldAccessTypedExprPtrList(sortingKeys, latestSortingKeys)) {
        errorOnMismatch(windowString, "ORDER BY");
      }

      if (!equalSortOrderList(sortingOrders, latestSortingOrders)) {
        errorOnMismatch(windowString, "ORDER BY");
      }
    }

    auto windowCall = std::dynamic_pointer_cast<const core::CallTypedExpr>(
        core::Expressions::inferTypes(
            windowExpr.functionCall, planNode_->outputType(), pool_));
    windowNodeFunctions.push_back(
        {std::move(windowCall),
         createWindowFrame(windowExpr.frame, planNode_->outputType(), pool_),
         windowExpr.ignoreNulls});
    if (windowExpr.functionCall->alias().has_value()) {
      windowNames.push_back(windowExpr.functionCall->alias().value());
    } else {
      windowNames.push_back(fmt::format("w{}", i++));
    }
  }

  planNode_ = std::make_shared<core::WindowNode>(
      nextPlanNodeId(),
      partitionKeys,
      sortingKeys,
      sortingOrders,
      windowNames,
      windowNodeFunctions,
      inputSorted,
      planNode_);
  VELOX_CHECK(!planNode_->supportsBarrier());
  return *this;
}

PlanBuilder& PlanBuilder::window(
    const std::vector<std::string>& windowFunctions) {
  return window(windowFunctions, false);
}

PlanBuilder& PlanBuilder::streamingWindow(
    const std::vector<std::string>& windowFunctions) {
  return window(windowFunctions, true);
}

PlanBuilder& PlanBuilder::rowNumber(
    const std::vector<std::string>& partitionKeys,
    std::optional<int32_t> limit,
    const bool generateRowNumber) {
  std::optional<std::string> rowNumberColumnName;
  if (generateRowNumber) {
    rowNumberColumnName = "row_number";
  }
  planNode_ = std::make_shared<core::RowNumberNode>(
      nextPlanNodeId(),
      fields(partitionKeys),
      rowNumberColumnName,
      limit,
      planNode_);
  VELOX_CHECK(!planNode_->supportsBarrier());
  return *this;
}

PlanBuilder& PlanBuilder::topNRank(
    std::string_view function,
    const std::vector<std::string>& partitionKeys,
    const std::vector<std::string>& sortingKeys,
    int32_t limit,
    bool generateRowNumber) {
  VELOX_CHECK_NOT_NULL(planNode_, "TopNRowNumber cannot be the source node");
  auto [sortingFields, sortingOrders] =
      parseOrderByClauses(sortingKeys, planNode_->outputType(), pool_);
  std::optional<std::string> rowNumberColumnName;
  if (generateRowNumber) {
    rowNumberColumnName = "row_number";
  }
  planNode_ = std::make_shared<core::TopNRowNumberNode>(
      nextPlanNodeId(),
      core::TopNRowNumberNode::rankFunctionFromName(function),
      fields(partitionKeys),
      sortingFields,
      sortingOrders,
      rowNumberColumnName,
      limit,
      planNode_);
  VELOX_CHECK(!planNode_->supportsBarrier());
  return *this;
}

PlanBuilder& PlanBuilder::topNRowNumber(
    const std::vector<std::string>& partitionKeys,
    const std::vector<std::string>& sortingKeys,
    int32_t limit,
    bool generateRowNumber) {
  return topNRank(
      "row_number", partitionKeys, sortingKeys, limit, generateRowNumber);
}

PlanBuilder& PlanBuilder::markDistinct(
    std::string markerKey,
    const std::vector<std::string>& distinctKeys) {
  VELOX_CHECK_NOT_NULL(planNode_, "MarkDistinct cannot be the source node");
  planNode_ = std::make_shared<core::MarkDistinctNode>(
      nextPlanNodeId(),
      std::move(markerKey),
      fields(planNode_->outputType(), distinctKeys),
      planNode_);
  VELOX_CHECK(!planNode_->supportsBarrier());
  return *this;
}

core::PlanNodeId PlanBuilder::nextPlanNodeId() {
  return planNodeIdGenerator_->next();
}

// static
std::shared_ptr<const core::FieldAccessTypedExpr> PlanBuilder::field(
    const RowTypePtr& inputType,
    const std::string& name) {
  auto index = inputType->getChildIdx(name);
  return field(inputType, index);
}

// static
std::shared_ptr<const core::FieldAccessTypedExpr> PlanBuilder::field(
    const RowTypePtr& inputType,
    column_index_t index) {
  auto name = inputType->names()[index];
  auto type = inputType->childAt(index);
  return std::make_shared<core::FieldAccessTypedExpr>(type, name);
}

// static
std::vector<std::shared_ptr<const core::FieldAccessTypedExpr>>
PlanBuilder::fields(
    const RowTypePtr& inputType,
    const std::vector<std::string>& names) {
  std::vector<std::shared_ptr<const core::FieldAccessTypedExpr>> fields;
  for (const auto& name : names) {
    fields.push_back(field(inputType, name));
  }
  return fields;
}

// static
std::vector<std::shared_ptr<const core::FieldAccessTypedExpr>>
PlanBuilder::fields(
    const RowTypePtr& inputType,
    const std::vector<column_index_t>& indices) {
  std::vector<std::shared_ptr<const core::FieldAccessTypedExpr>> fields;
  for (auto& index : indices) {
    fields.push_back(field(inputType, index));
  }
  return fields;
}

std::shared_ptr<const core::FieldAccessTypedExpr> PlanBuilder::field(
    column_index_t index) {
  VELOX_CHECK_NOT_NULL(planNode_);
  return field(planNode_->outputType(), index);
}

std::shared_ptr<const core::FieldAccessTypedExpr> PlanBuilder::field(
    const std::string& name) {
  VELOX_CHECK_NOT_NULL(planNode_);
  return field(planNode_->outputType(), name);
}

std::vector<std::shared_ptr<const core::FieldAccessTypedExpr>>
PlanBuilder::fields(const std::vector<std::string>& names) {
  VELOX_CHECK_NOT_NULL(planNode_);
  return fields(planNode_->outputType(), names);
}

std::vector<std::shared_ptr<const core::FieldAccessTypedExpr>>
PlanBuilder::fields(const std::vector<column_index_t>& indices) {
  VELOX_CHECK_NOT_NULL(planNode_);
  return fields(planNode_->outputType(), indices);
}

std::vector<core::TypedExprPtr> PlanBuilder::exprs(
    const std::vector<std::string>& expressions,
    const RowTypePtr& inputType) {
  std::vector<core::TypedExprPtr> typedExpressions;
  for (auto& expr : expressions) {
    auto typedExpression = core::Expressions::inferTypes(
        parse::parseExpr(expr, options_), inputType, pool_);

    if (dynamic_cast<const core::FieldAccessTypedExpr*>(
            typedExpression.get())) {
      typedExpressions.push_back(typedExpression);
    } else if (dynamic_cast<const core::ConstantTypedExpr*>(
                   typedExpression.get())) {
      typedExpressions.push_back(typedExpression);
    } else {
      VELOX_FAIL("Expected field name or constant: {}", expr);
    }
  }

  return typedExpressions;
}

core::TypedExprPtr PlanBuilder::inferTypes(
    const std::shared_ptr<const core::IExpr>& untypedExpr) {
  VELOX_CHECK_NOT_NULL(planNode_);
  return core::Expressions::inferTypes(
      untypedExpr, planNode_->outputType(), pool_);
}
} // namespace facebook::velox::exec::test<|MERGE_RESOLUTION|>--- conflicted
+++ resolved
@@ -262,11 +262,6 @@
 
   core::TypedExprPtr filterNodeExpr;
 
-<<<<<<< HEAD
-  common::SubfieldFilters filters;
-
-=======
->>>>>>> b350409c
   if (filtersAsNode_) {
     for (const auto& [subfield, filter] : subfieldFiltersMap_) {
       auto filterExpr = core::filterToExpr(
@@ -274,12 +269,6 @@
 
       addConjunct(filterExpr, filterNodeExpr);
     }
-<<<<<<< HEAD
-
-    subfieldFiltersMap_.clear();
-  }
-=======
->>>>>>> b350409c
 
     subfieldFiltersMap_.clear();
   }
@@ -300,11 +289,7 @@
         connectorId_,
         tableName_,
         true,
-<<<<<<< HEAD
-        filtersAsNode_ ? std::move(filters) : std::move(subfieldFiltersMap_),
-=======
         std::move(subfieldFiltersMap_),
->>>>>>> b350409c
         remainingFilterExpr,
         dataColumns_);
   }
