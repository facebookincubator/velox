/*
 * Copyright (c) Facebook, Inc. and its affiliates.
 *
 * Licensed under the Apache License, Version 2.0 (the "License");
 * you may not use this file except in compliance with the License.
 * You may obtain a copy of the License at
 *
 *     http://www.apache.org/licenses/LICENSE-2.0
 *
 * Unless required by applicable law or agreed to in writing, software
 * distributed under the License is distributed on an "AS IS" BASIS,
 * WITHOUT WARRANTIES OR CONDITIONS OF ANY KIND, either express or implied.
 * See the License for the specific language governing permissions and
 * limitations under the License.
 */

#include "velox/exec/tests/utils/PlanBuilder.h"
#include "velox/connectors/hive/HiveConnector.h"
#include "velox/connectors/hive/TableHandle.h"
#include "velox/connectors/tpch/TpchConnector.h"
#include "velox/duckdb/conversion/DuckParser.h"
#include "velox/exec/Aggregate.h"
#include "velox/exec/HashPartitionFunction.h"
#include "velox/exec/RoundRobinPartitionFunction.h"
#include "velox/exec/TableWriter.h"
#include "velox/exec/WindowFunction.h"
#include "velox/exec/tests/utils/TempDirectoryPath.h"
#include "velox/expression/Expr.h"
#include "velox/expression/ExprToSubfieldFilter.h"
#include "velox/expression/FunctionCallToSpecialForm.h"
#include "velox/expression/SignatureBinder.h"
#include "velox/parse/Expressions.h"
#include "velox/parse/TypeResolver.h"

using namespace facebook::velox;
using namespace facebook::velox::connector;
using namespace facebook::velox::connector::hive;

namespace facebook::velox::exec::test {
namespace {

core::TypedExprPtr parseExpr(
    const std::string& text,
    const RowTypePtr& rowType,
    const parse::ParseOptions& options,
    memory::MemoryPool* pool) {
  auto untyped = parse::parseExpr(text, options);
  return core::Expressions::inferTypes(untyped, rowType, pool);
}

std::shared_ptr<HiveBucketProperty> buildHiveBucketProperty(
    const RowTypePtr rowType,
    int32_t bucketCount,
    const std::vector<std::string>& bucketColumns,
    const std::vector<std::shared_ptr<const HiveSortingColumn>>& sortBy) {
  std::vector<TypePtr> bucketTypes;
  bucketTypes.reserve(bucketColumns.size());
  for (const auto& bucketColumn : bucketColumns) {
    bucketTypes.push_back(rowType->childAt(rowType->getChildIdx(bucketColumn)));
  }
  return std::make_shared<HiveBucketProperty>(
      HiveBucketProperty::Kind::kHiveCompatible,
      bucketCount,
      bucketColumns,
      bucketTypes,
      sortBy);
}

core::IndexJoinConditionPtr parseJoinCondition(
    const std::string& joinCondition,
    const RowTypePtr& rowType,
    const parse::ParseOptions& options,
    memory::MemoryPool* pool) {
  const auto joinConditionExpr =
      parseExpr(joinCondition, rowType, options, pool);
  const auto typedCallExpr =
      std::dynamic_pointer_cast<const core::CallTypedExpr>(joinConditionExpr);
  VELOX_CHECK_NOT_NULL(typedCallExpr);
  if (typedCallExpr->name() == "contains") {
    VELOX_CHECK_EQ(typedCallExpr->inputs().size(), 2);
    auto keyColumnExpr =
        std::dynamic_pointer_cast<const core::FieldAccessTypedExpr>(
            typedCallExpr->inputs()[1]);
    VELOX_CHECK_NOT_NULL(keyColumnExpr);
    auto conditionColumnExpr =
        std::dynamic_pointer_cast<const core::FieldAccessTypedExpr>(
            typedCallExpr->inputs()[0]);
    VELOX_CHECK_NOT_NULL(conditionColumnExpr);
    return std::make_shared<core::InIndexJoinCondition>(
        std::move(keyColumnExpr), std::move(conditionColumnExpr));
  }

  if (typedCallExpr->name() == "between") {
    VELOX_CHECK_EQ(typedCallExpr->inputs().size(), 3);
    auto keyColumnExpr =
        std::dynamic_pointer_cast<const core::FieldAccessTypedExpr>(
            typedCallExpr->inputs()[0]);
    VELOX_CHECK_NOT_NULL(keyColumnExpr);
    const auto& lowerExpr = typedCallExpr->inputs()[1];
    const auto& upperExpr = typedCallExpr->inputs()[2];
    return std::make_shared<core::BetweenIndexJoinCondition>(
        std::move(keyColumnExpr), lowerExpr, upperExpr);
  }
  VELOX_USER_FAIL(
      "Invalid index join condition: {}, and we only support in and between conditions",
      joinCondition);
}
} // namespace

PlanBuilder& PlanBuilder::tableScan(
    const RowTypePtr& outputType,
    const std::vector<std::string>& subfieldFilters,
    const std::string& remainingFilter,
    const RowTypePtr& dataColumns,
    const std::unordered_map<
        std::string,
        std::shared_ptr<connector::ColumnHandle>>& assignments) {
  return TableScanBuilder(*this)
      .outputType(outputType)
      .assignments(assignments)
      .subfieldFilters(subfieldFilters)
      .remainingFilter(remainingFilter)
      .dataColumns(dataColumns)
      .assignments(assignments)
      .endTableScan();
}

PlanBuilder& PlanBuilder::tableScan(
    const std::string& tableName,
    const RowTypePtr& outputType,
    const std::unordered_map<std::string, std::string>& columnAliases,
    const std::vector<std::string>& subfieldFilters,
    const std::string& remainingFilter,
    const RowTypePtr& dataColumns,
    const std::unordered_map<
        std::string,
        std::shared_ptr<connector::ColumnHandle>>& assignments) {
  return TableScanBuilder(*this)
      .tableName(tableName)
      .outputType(outputType)
      .columnAliases(columnAliases)
      .subfieldFilters(subfieldFilters)
      .remainingFilter(remainingFilter)
      .dataColumns(dataColumns)
      .assignments(assignments)
      .endTableScan();
}

PlanBuilder& PlanBuilder::tpchTableScan(
    tpch::Table table,
    std::vector<std::string> columnNames,
    double scaleFactor,
    std::string_view connectorId) {
  std::unordered_map<std::string, std::shared_ptr<connector::ColumnHandle>>
      assignmentsMap;
  std::vector<TypePtr> outputTypes;

  assignmentsMap.reserve(columnNames.size());
  outputTypes.reserve(columnNames.size());

  for (const auto& columnName : columnNames) {
    assignmentsMap.emplace(
        columnName,
        std::make_shared<connector::tpch::TpchColumnHandle>(columnName));
    outputTypes.emplace_back(resolveTpchColumn(table, columnName));
  }
  auto rowType = ROW(std::move(columnNames), std::move(outputTypes));
  return TableScanBuilder(*this)
      .outputType(rowType)
      .tableHandle(std::make_shared<connector::tpch::TpchTableHandle>(
          std::string(connectorId), table, scaleFactor))
      .assignments(assignmentsMap)
      .endTableScan();
}

PlanBuilder::TableScanBuilder& PlanBuilder::TableScanBuilder::subfieldFilters(
    std::vector<std::string> subfieldFilters) {
  subfieldFilters_.clear();
  subfieldFilters_.reserve(subfieldFilters.size());

  for (const auto& filter : subfieldFilters) {
    subfieldFilters_.emplace_back(
        parse::parseExpr(filter, planBuilder_.options_));
  }
  return *this;
}

PlanBuilder::TableScanBuilder& PlanBuilder::TableScanBuilder::remainingFilter(
    std::string remainingFilter) {
  if (!remainingFilter.empty()) {
    remainingFilter_ = parse::parseExpr(remainingFilter, planBuilder_.options_);
  }
  return *this;
}

core::PlanNodePtr PlanBuilder::TableScanBuilder::build(core::PlanNodeId id) {
  VELOX_CHECK_NOT_NULL(outputType_, "outputType must be specified");
  std::unordered_map<std::string, core::TypedExprPtr> typedMapping;
  bool hasAssignments = !(assignments_.empty());
  for (uint32_t i = 0; i < outputType_->size(); ++i) {
    const auto& name = outputType_->nameOf(i);
    const auto& type = outputType_->childAt(i);

    std::string hiveColumnName = name;
    auto it = columnAliases_.find(name);
    if (it != columnAliases_.end()) {
      hiveColumnName = it->second;
      typedMapping.emplace(
          name,
          std::make_shared<core::FieldAccessTypedExpr>(type, hiveColumnName));
    }

    if (!hasAssignments) {
      assignments_.insert(
          {name,
           std::make_shared<HiveColumnHandle>(
               hiveColumnName,
               HiveColumnHandle::ColumnType::kRegular,
               type,
               type)});
    }
  }

  const RowTypePtr& parseType = dataColumns_ ? dataColumns_ : outputType_;

  common::SubfieldFilters filters;
  filters.reserve(subfieldFilters_.size());
  auto queryCtx = core::QueryCtx::create();
  exec::SimpleExpressionEvaluator evaluator(queryCtx.get(), planBuilder_.pool_);

  for (const auto& filter : subfieldFilters_) {
    auto filterExpr =
        core::Expressions::inferTypes(filter, parseType, planBuilder_.pool_);
    auto [subfield, subfieldFilter] =
        exec::toSubfieldFilter(filterExpr, &evaluator);

    auto it = columnAliases_.find(subfield.toString());
    if (it != columnAliases_.end()) {
      subfield = common::Subfield(it->second);
    }
    VELOX_CHECK_EQ(
        filters.count(subfield),
        0,
        "Duplicate subfield: {}",
        subfield.toString());

    filters[std::move(subfield)] = std::move(subfieldFilter);
  }

  core::TypedExprPtr remainingFilterExpr;
  if (remainingFilter_) {
    remainingFilterExpr = core::Expressions::inferTypes(
                              remainingFilter_, parseType, planBuilder_.pool_)
                              ->rewriteInputNames(typedMapping);
  }

  if (!tableHandle_) {
    tableHandle_ = std::make_shared<HiveTableHandle>(
        connectorId_,
        tableName_,
        true,
        std::move(filters),
        remainingFilterExpr,
        dataColumns_);
  }
  return std::make_shared<core::TableScanNode>(
      id, outputType_, tableHandle_, assignments_);
}

core::PlanNodePtr PlanBuilder::TableWriterBuilder::build(core::PlanNodeId id) {
  auto upstreamNode = planBuilder_.planNode();
  VELOX_CHECK_NOT_NULL(upstreamNode, "TableWrite cannot be the source node");

  // If outputType wasn't explicit specified, fallback to use the output of the
  // upstream operator.
  auto outputType = outputType_ ? outputType_ : upstreamNode->outputType();

  // If insertHandle_ is not specified, build a HiveInsertTableHandle along with
  // columnHandles, bucketProperty and locationHandle.
  if (!insertHandle_) {
    // Create column handles.
    std::vector<std::shared_ptr<const connector::hive::HiveColumnHandle>>
        columnHandles;
    for (auto i = 0; i < outputType->size(); ++i) {
      const auto column = outputType->nameOf(i);
      const bool isPartitionKey =
          std::find(partitionBy_.begin(), partitionBy_.end(), column) !=
          partitionBy_.end();
      columnHandles.push_back(std::make_shared<connector::hive::HiveColumnHandle>(
          column,
          isPartitionKey
              ? connector::hive::HiveColumnHandle::ColumnType::kPartitionKey
              : connector::hive::HiveColumnHandle::ColumnType::kRegular,
          outputType->childAt(i),
          outputType->childAt(i)));
    }

    auto locationHandle = std::make_shared<connector::hive::LocationHandle>(
        outputDirectoryPath_,
        outputDirectoryPath_,
        connector::hive::LocationHandle::TableType::kNew,
        outputFileName_);

    std::shared_ptr<HiveBucketProperty> bucketProperty;
    if (bucketCount_ != 0) {
      bucketProperty =
          buildHiveBucketProperty(outputType, bucketCount_, bucketedBy_, sortBy_);
    }

<<<<<<< HEAD
    auto hiveHandle = std::make_shared<connector::hive::HiveInsertTableHandle>(
        columnHandles,
        locationHandle,
        fileFormat_,
        bucketProperty,
        compressionKind_,
        serdeParameters_,
        options_);
=======
  auto hiveHandle = std::make_shared<connector::hive::HiveInsertTableHandle>(
      columnHandles,
      locationHandle,
      fileFormat_,
      bucketProperty,
      compressionKind_,
      serdeParameters_,
      options_,
      ensureFiles_);
>>>>>>> 17d5f836

    insertHandle_ =
      std::make_shared<core::InsertTableHandle>(connectorId_, hiveHandle);
  }

  std::shared_ptr<core::AggregationNode> aggregationNode;
  if (!aggregates_.empty()) {
    auto aggregatesAndNames = planBuilder_.createAggregateExpressionsAndNames(
        aggregates_, {}, core::AggregationNode::Step::kPartial);
    aggregationNode = std::make_shared<core::AggregationNode>(
        planBuilder_.nextPlanNodeId(),
        core::AggregationNode::Step::kPartial,
        std::vector<core::FieldAccessTypedExprPtr>{}, // groupingKeys
        std::vector<core::FieldAccessTypedExprPtr>{}, // preGroupedKeys
        aggregatesAndNames.names, // ignoreNullKeys
        aggregatesAndNames.aggregates,
        false,
        upstreamNode);
  }

  return std::make_shared<core::TableWriteNode>(
      id,
      outputType,
      outputType->names(),
      aggregationNode,
      insertHandle_,
      false,
      TableWriteTraits::outputType(aggregationNode),
      connector::CommitStrategy::kNoCommit,
      upstreamNode);
}

PlanBuilder& PlanBuilder::values(
    const std::vector<RowVectorPtr>& values,
    bool parallelizable,
    size_t repeatTimes) {
  VELOX_CHECK_NULL(planNode_, "Values must be the source node");
  auto valuesCopy = values;
  planNode_ = std::make_shared<core::ValuesNode>(
      nextPlanNodeId(), std::move(valuesCopy), parallelizable, repeatTimes);
  return *this;
}

PlanBuilder& PlanBuilder::traceScan(
    const std::string& traceNodeDir,
    uint32_t pipelineId,
    std::vector<uint32_t> driverIds,
    const RowTypePtr& outputType) {
  planNode_ = std::make_shared<core::TraceScanNode>(
      nextPlanNodeId(),
      traceNodeDir,
      pipelineId,
      std::move(driverIds),
      outputType);
  return *this;
}

PlanBuilder& PlanBuilder::exchange(
    const RowTypePtr& outputType,
    VectorSerde::Kind serdeKind) {
  VELOX_CHECK_NULL(planNode_, "Exchange must be the source node");
  planNode_ = std::make_shared<core::ExchangeNode>(
      nextPlanNodeId(), outputType, serdeKind);
  return *this;
}

namespace {
std::pair<
    std::vector<std::shared_ptr<const core::FieldAccessTypedExpr>>,
    std::vector<core::SortOrder>>
parseOrderByClauses(
    const std::vector<std::string>& keys,
    const RowTypePtr& inputType,
    memory::MemoryPool* pool) {
  std::vector<std::shared_ptr<const core::FieldAccessTypedExpr>> sortingKeys;
  std::vector<core::SortOrder> sortingOrders;
  for (const auto& key : keys) {
    auto [untypedExpr, sortOrder] = parse::parseOrderByExpr(key);
    auto typedExpr =
        core::Expressions::inferTypes(untypedExpr, inputType, pool);

    auto sortingKey =
        std::dynamic_pointer_cast<const core::FieldAccessTypedExpr>(typedExpr);
    VELOX_CHECK_NOT_NULL(
        sortingKey,
        "ORDER BY clause must use a column name, not an expression: {}",
        key);
    sortingKeys.emplace_back(sortingKey);
    sortingOrders.emplace_back(sortOrder);
  }

  return {sortingKeys, sortingOrders};
}
} // namespace

PlanBuilder& PlanBuilder::mergeExchange(
    const RowTypePtr& outputType,
    const std::vector<std::string>& keys,
    VectorSerde::Kind serdeKind) {
  VELOX_CHECK_NULL(planNode_, "MergeExchange must be the source node");
  auto [sortingKeys, sortingOrders] =
      parseOrderByClauses(keys, outputType, pool_);

  planNode_ = std::make_shared<core::MergeExchangeNode>(
      nextPlanNodeId(), outputType, sortingKeys, sortingOrders, serdeKind);

  return *this;
}

PlanBuilder& PlanBuilder::optionalProject(
    const std::vector<std::string>& optionalProjections) {
  if (optionalProjections.empty()) {
    return *this;
  }
  return project(optionalProjections);
}

PlanBuilder& PlanBuilder::projectExpressions(
    const std::vector<std::shared_ptr<const core::IExpr>>& projections) {
  std::vector<core::TypedExprPtr> expressions;
  std::vector<std::string> projectNames;
  for (auto i = 0; i < projections.size(); ++i) {
    expressions.push_back(inferTypes(projections[i]));
    if (projections[i]->alias().has_value()) {
      projectNames.push_back(projections[i]->alias().value());
    } else if (
        auto fieldExpr =
            dynamic_cast<const core::FieldAccessExpr*>(projections[i].get())) {
      projectNames.push_back(fieldExpr->getFieldName());
    } else {
      projectNames.push_back(fmt::format("p{}", i));
    }
  }
  planNode_ = std::make_shared<core::ProjectNode>(
      nextPlanNodeId(),
      std::move(projectNames),
      std::move(expressions),
      planNode_);
  return *this;
}

PlanBuilder& PlanBuilder::project(const std::vector<std::string>& projections) {
  VELOX_CHECK_NOT_NULL(planNode_, "Project cannot be the source node");
  std::vector<std::shared_ptr<const core::IExpr>> expressions;
  for (auto i = 0; i < projections.size(); ++i) {
    expressions.push_back(parse::parseExpr(projections[i], options_));
  }
  return projectExpressions(expressions);
}

PlanBuilder& PlanBuilder::appendColumns(
    const std::vector<std::string>& newColumns) {
  VELOX_CHECK_NOT_NULL(planNode_, "Project cannot be the source node");
  std::vector<std::string> allProjections = planNode_->outputType()->names();
  for (const auto& column : newColumns) {
    allProjections.push_back(column);
  }

  return project(allProjections);
}

PlanBuilder& PlanBuilder::optionalFilter(const std::string& optionalFilter) {
  if (optionalFilter.empty()) {
    return *this;
  }
  return filter(optionalFilter);
}

PlanBuilder& PlanBuilder::filter(const std::string& filter) {
  VELOX_CHECK_NOT_NULL(planNode_, "Filter cannot be the source node");
  auto expr = parseExpr(filter, planNode_->outputType(), options_, pool_);
  planNode_ =
      std::make_shared<core::FilterNode>(nextPlanNodeId(), expr, planNode_);
  return *this;
}

PlanBuilder& PlanBuilder::tableWrite(
    const std::string& outputDirectoryPath,
    const dwio::common::FileFormat fileFormat,
    const std::vector<std::string>& aggregates,
    const std::shared_ptr<dwio::common::WriterOptions>& options,
    const std::string& outputFileName) {
  return TableWriterBuilder(*this)
      .outputDirectoryPath(outputDirectoryPath)
      .outputFileName(outputFileName)
      .fileFormat(fileFormat)
      .aggregates(aggregates)
      .options(options)
      .endTableWriter();
}

PlanBuilder& PlanBuilder::tableWrite(
    const std::string& outputDirectoryPath,
    const std::vector<std::string>& partitionBy,
    const dwio::common::FileFormat fileFormat,
    const std::vector<std::string>& aggregates,
    const std::shared_ptr<dwio::common::WriterOptions>& options) {
  return TableWriterBuilder(*this)
      .outputDirectoryPath(outputDirectoryPath)
      .partitionBy(partitionBy)
      .fileFormat(fileFormat)
      .aggregates(aggregates)
      .options(options)
      .endTableWriter();
}

PlanBuilder& PlanBuilder::tableWrite(
    const std::string& outputDirectoryPath,
    const std::vector<std::string>& partitionBy,
    int32_t bucketCount,
    const std::vector<std::string>& bucketedBy,
    const dwio::common::FileFormat fileFormat,
    const std::vector<std::string>& aggregates,
    const std::shared_ptr<dwio::common::WriterOptions>& options) {
  return TableWriterBuilder(*this)
      .outputDirectoryPath(outputDirectoryPath)
      .partitionBy(partitionBy)
      .bucketCount(bucketCount)
      .bucketedBy(bucketedBy)
      .fileFormat(fileFormat)
      .aggregates(aggregates)
      .options(options)
      .endTableWriter();
}

PlanBuilder& PlanBuilder::tableWrite(
    const std::string& outputDirectoryPath,
    const std::vector<std::string>& partitionBy,
    int32_t bucketCount,
    const std::vector<std::string>& bucketedBy,
    const std::vector<std::shared_ptr<const HiveSortingColumn>>& sortBy,
    const dwio::common::FileFormat fileFormat,
    const std::vector<std::string>& aggregates,
    const std::string_view& connectorId,
    const std::unordered_map<std::string, std::string>& serdeParameters,
    const std::shared_ptr<dwio::common::WriterOptions>& options,
    const std::string& outputFileName,
    const common::CompressionKind compressionKind,
    const RowTypePtr& schema,
    const bool ensureFiles) {
  return TableWriterBuilder(*this)
      .outputDirectoryPath(outputDirectoryPath)
      .outputFileName(outputFileName)
      .outputType(schema)
      .partitionBy(partitionBy)
      .bucketCount(bucketCount)
      .bucketedBy(bucketedBy)
      .sortBy(sortBy)
      .fileFormat(fileFormat)
      .aggregates(aggregates)
      .connectorId(connectorId)
      .serdeParameters(serdeParameters)
      .options(options)
      .compressionKind(compressionKind)
      .ensureFiles(ensureFiles)
      .endTableWriter();
}

PlanBuilder& PlanBuilder::tableWriteMerge(
    const std::shared_ptr<core::AggregationNode>& aggregationNode) {
  planNode_ = std::make_shared<core::TableWriteMergeNode>(
      nextPlanNodeId(),
      TableWriteTraits::outputType(aggregationNode),
      aggregationNode,
      planNode_);
  return *this;
}

namespace {

std::string throwAggregateFunctionDoesntExist(const std::string& name) {
  std::stringstream error;
  error << "Aggregate function doesn't exist: " << name << ".";
  exec::aggregateFunctions().withRLock([&](const auto& functionsMap) {
    if (functionsMap.empty()) {
      error << " Registry of aggregate functions is empty. "
               "Make sure to register some aggregate functions.";
    }
  });
  VELOX_USER_FAIL(error.str());
}

std::string throwAggregateFunctionSignatureNotSupported(
    const std::string& name,
    const std::vector<TypePtr>& types,
    const std::vector<std::shared_ptr<AggregateFunctionSignature>>&
        signatures) {
  std::stringstream error;
  error << "Aggregate function signature is not supported: "
        << toString(name, types)
        << ". Supported signatures: " << toString(signatures) << ".";
  VELOX_USER_FAIL(error.str());
}

TypePtr resolveAggregateType(
    const std::string& aggregateName,
    core::AggregationNode::Step step,
    const std::vector<TypePtr>& rawInputTypes,
    bool nullOnFailure) {
  if (auto signatures = exec::getAggregateFunctionSignatures(aggregateName)) {
    for (const auto& signature : signatures.value()) {
      exec::SignatureBinder binder(*signature, rawInputTypes);
      if (binder.tryBind()) {
        return binder.tryResolveType(
            exec::isPartialOutput(step) ? signature->intermediateType()
                                        : signature->returnType());
      }
    }

    if (nullOnFailure) {
      return nullptr;
    }

    throwAggregateFunctionSignatureNotSupported(
        aggregateName, rawInputTypes, signatures.value());
  }

  // We may be parsing lambda expression used in a lambda aggregate function. In
  // this case, 'aggregateName' would refer to a scalar function.
  //
  // TODO Enhance the parser to allow for specifying separate resolver for
  // lambda expressions.
  if (auto type =
          exec::resolveTypeForSpecialForm(aggregateName, rawInputTypes)) {
    return type;
  }

  if (auto type = parse::resolveScalarFunctionType(
          aggregateName, rawInputTypes, true)) {
    return type;
  }

  if (nullOnFailure) {
    return nullptr;
  }

  throwAggregateFunctionDoesntExist(aggregateName);
  return nullptr;
}

class AggregateTypeResolver {
 public:
  explicit AggregateTypeResolver(core::AggregationNode::Step step)
      : step_(step), previousHook_(core::Expressions::getResolverHook()) {
    core::Expressions::setTypeResolverHook(
        [&](const auto& inputs, const auto& expr, bool nullOnFailure) {
          return resolveType(inputs, expr, nullOnFailure);
        });
  }

  ~AggregateTypeResolver() {
    core::Expressions::setTypeResolverHook(previousHook_);
  }

  void setRawInputTypes(const std::vector<TypePtr>& types) {
    rawInputTypes_ = types;
  }

 private:
  TypePtr resolveType(
      const std::vector<core::TypedExprPtr>& inputs,
      const std::shared_ptr<const core::CallExpr>& expr,
      bool nullOnFailure) const {
    auto functionName = expr->getFunctionName();

    // Use raw input types (if available) to resolve intermediate and final
    // result types.
    if (exec::isRawInput(step_)) {
      std::vector<TypePtr> types;
      for (auto& input : inputs) {
        types.push_back(input->type());
      }

      return resolveAggregateType(functionName, step_, types, nullOnFailure);
    }

    if (!rawInputTypes_.empty()) {
      return resolveAggregateType(
          functionName, step_, rawInputTypes_, nullOnFailure);
    }

    if (!nullOnFailure) {
      VELOX_USER_FAIL(
          "Cannot resolve aggregation function return type without raw input types: {}",
          functionName);
    }
    return nullptr;
  }

  const core::AggregationNode::Step step_;
  const core::Expressions::TypeResolverHook previousHook_;
  std::vector<TypePtr> rawInputTypes_;
};

} // namespace

core::PlanNodePtr PlanBuilder::createIntermediateOrFinalAggregation(
    core::AggregationNode::Step step,
    const core::AggregationNode* partialAggNode) {
  // Create intermediate or final aggregation using same grouping keys and same
  // aggregate function names.
  const auto& partialAggregates = partialAggNode->aggregates();
  const auto& groupingKeys = partialAggNode->groupingKeys();

  auto numAggregates = partialAggregates.size();
  auto numGroupingKeys = groupingKeys.size();

  std::vector<core::AggregationNode::Aggregate> aggregates;
  aggregates.reserve(numAggregates);
  for (auto i = 0; i < numAggregates; i++) {
    // Resolve final or intermediate aggregation result type using raw input
    // types for the partial aggregation.
    auto name = partialAggregates[i].call->name();
    auto rawInputs = partialAggregates[i].call->inputs();

    core::AggregationNode::Aggregate aggregate;
    for (auto& rawInput : rawInputs) {
      aggregate.rawInputTypes.push_back(rawInput->type());
    }

    auto type =
        resolveAggregateType(name, step, aggregate.rawInputTypes, false);
    std::vector<core::TypedExprPtr> inputs = {field(numGroupingKeys + i)};

    // Add lambda inputs.
    for (const auto& rawInput : rawInputs) {
      if (rawInput->type()->kind() == TypeKind::FUNCTION) {
        inputs.push_back(rawInput);
      }
    }

    aggregate.call =
        std::make_shared<core::CallTypedExpr>(type, std::move(inputs), name);
    aggregates.emplace_back(aggregate);
  }

  return std::make_shared<core::AggregationNode>(
      nextPlanNodeId(),
      step,
      groupingKeys,
      partialAggNode->preGroupedKeys(),
      partialAggNode->aggregateNames(),
      aggregates,
      partialAggNode->ignoreNullKeys(),
      planNode_);
}

namespace {
/// Checks that specified plan node is a partial or intermediate aggregation or
/// local exchange over the same. Returns a pointer to core::AggregationNode.
const core::AggregationNode* findPartialAggregation(
    const core::PlanNode* planNode) {
  const core::AggregationNode* aggNode;
  if (auto exchange = dynamic_cast<const core::LocalPartitionNode*>(planNode)) {
    aggNode = dynamic_cast<const core::AggregationNode*>(
        exchange->sources()[0].get());
  } else if (auto merge = dynamic_cast<const core::LocalMergeNode*>(planNode)) {
    aggNode =
        dynamic_cast<const core::AggregationNode*>(merge->sources()[0].get());
  } else {
    aggNode = dynamic_cast<const core::AggregationNode*>(planNode);
  }
  VELOX_CHECK_NOT_NULL(
      aggNode,
      "Current plan node must be one of: partial or intermediate aggregation, "
      "local merge or exchange. Got: {}",
      planNode->toString());
  VELOX_CHECK(exec::isPartialOutput(aggNode->step()));
  return aggNode;
}
} // namespace

PlanBuilder& PlanBuilder::intermediateAggregation() {
  const auto* aggNode = findPartialAggregation(planNode_.get());
  VELOX_CHECK(exec::isRawInput(aggNode->step()));

  auto step = core::AggregationNode::Step::kIntermediate;

  planNode_ = createIntermediateOrFinalAggregation(step, aggNode);
  return *this;
}

PlanBuilder& PlanBuilder::finalAggregation() {
  const auto* aggNode = findPartialAggregation(planNode_.get());

  if (!exec::isRawInput(aggNode->step())) {
    // If aggregation node is not the partial aggregation, keep looking again.
    aggNode = findPartialAggregation(aggNode->sources()[0].get());
    if (!exec::isRawInput(aggNode->step())) {
      VELOX_CHECK_NOT_NULL(
          aggNode,
          "Plan node before current plan node must be a partial aggregation.");
      VELOX_CHECK(exec::isRawInput(aggNode->step()));
      VELOX_CHECK(exec::isPartialOutput(aggNode->step()));
    }
  }

  auto step = core::AggregationNode::Step::kFinal;

  planNode_ = createIntermediateOrFinalAggregation(step, aggNode);
  return *this;
}

PlanBuilder::AggregatesAndNames PlanBuilder::createAggregateExpressionsAndNames(
    const std::vector<std::string>& aggregates,
    const std::vector<std::string>& masks,
    core::AggregationNode::Step step,
    const std::vector<std::vector<TypePtr>>& rawInputTypes) {
  if (step == core::AggregationNode::Step::kPartial ||
      step == core::AggregationNode::Step::kSingle) {
    VELOX_CHECK(
        rawInputTypes.empty(),
        "Do not provide raw inputs types for partial or single aggregation");
  } else {
    VELOX_CHECK_EQ(
        aggregates.size(),
        rawInputTypes.size(),
        "Do provide raw inputs types for final or intermediate aggregation");
  }

  std::vector<core::AggregationNode::Aggregate> aggs;

  AggregateTypeResolver resolver(step);
  std::vector<std::string> names;
  aggs.reserve(aggregates.size());
  names.reserve(aggregates.size());

  duckdb::ParseOptions options;
  options.parseIntegerAsBigint = options_.parseIntegerAsBigint;

  for (auto i = 0; i < aggregates.size(); i++) {
    auto& aggregate = aggregates[i];

    if (!rawInputTypes.empty()) {
      resolver.setRawInputTypes(rawInputTypes[i]);
    }

    auto untypedExpr = duckdb::parseAggregateExpr(aggregate, options);

    core::AggregationNode::Aggregate agg;

    agg.call = std::dynamic_pointer_cast<const core::CallTypedExpr>(
        inferTypes(untypedExpr.expr));

    if (step == core::AggregationNode::Step::kPartial ||
        step == core::AggregationNode::Step::kSingle) {
      for (const auto& input : agg.call->inputs()) {
        agg.rawInputTypes.push_back(input->type());
      }
    } else {
      agg.rawInputTypes = rawInputTypes[i];
    }

    if (untypedExpr.maskExpr != nullptr) {
      auto maskExpr =
          std::dynamic_pointer_cast<const core::FieldAccessTypedExpr>(
              inferTypes(untypedExpr.maskExpr));
      VELOX_CHECK_NOT_NULL(
          maskExpr,
          "FILTER clause must use a column name, not an expression: {}",
          aggregate);
      agg.mask = maskExpr;
    }

    if (i < masks.size() && !masks[i].empty()) {
      VELOX_CHECK_NULL(
          agg.mask,
          "Aggregation mask should be specified only once (either explicitly or using FILTER clause)");
      agg.mask = field(masks[i]);
    }

    agg.distinct = untypedExpr.distinct;

    if (!untypedExpr.orderBy.empty()) {
      auto* entry = exec::getAggregateFunctionEntry(agg.call->name());
      const auto& metadata = entry->metadata;
      if (metadata.orderSensitive) {
        VELOX_CHECK(
            step == core::AggregationNode::Step::kSingle,
            "Order sensitive aggregation over sorted inputs cannot be split "
            "into partial and final: {}.",
            aggregate);
      }
    }

    for (const auto& [keyExpr, order] : untypedExpr.orderBy) {
      auto sortingKey =
          std::dynamic_pointer_cast<const core::FieldAccessTypedExpr>(
              inferTypes(keyExpr));
      VELOX_CHECK_NOT_NULL(
          sortingKey,
          "ORDER BY clause must use a column name, not an expression: {}",
          aggregate);

      agg.sortingKeys.push_back(sortingKey);
      agg.sortingOrders.push_back(order);
    }

    aggs.emplace_back(agg);

    if (untypedExpr.expr->alias().has_value()) {
      names.push_back(untypedExpr.expr->alias().value());
    } else {
      names.push_back(fmt::format("a{}", i));
    }
  }

  return {aggs, names};
}

PlanBuilder& PlanBuilder::aggregation(
    const std::vector<std::string>& groupingKeys,
    const std::vector<std::string>& preGroupedKeys,
    const std::vector<std::string>& aggregates,
    const std::vector<std::string>& masks,
    core::AggregationNode::Step step,
    bool ignoreNullKeys,
    const std::vector<std::vector<TypePtr>>& rawInputTypes) {
  auto aggregatesAndNames = createAggregateExpressionsAndNames(
      aggregates, masks, step, rawInputTypes);

  // If the aggregationNode is over a GroupId, then global grouping sets
  // need to be populated.
  std::vector<vector_size_t> globalGroupingSets;
  std::optional<core::FieldAccessTypedExprPtr> groupId;
  if (auto groupIdNode =
          dynamic_cast<const core::GroupIdNode*>(planNode_.get())) {
    for (auto i = 0; i < groupIdNode->groupingSets().size(); i++) {
      if (groupIdNode->groupingSets().at(i).empty()) {
        globalGroupingSets.push_back(i);
      }
    }

    if (!globalGroupingSets.empty()) {
      // GroupId is the last column of the GroupIdNode.
      groupId = field(groupIdNode->outputType()->names().back());
    }
  }

  planNode_ = std::make_shared<core::AggregationNode>(
      nextPlanNodeId(),
      step,
      fields(groupingKeys),
      fields(preGroupedKeys),
      aggregatesAndNames.names,
      aggregatesAndNames.aggregates,
      globalGroupingSets,
      groupId,
      ignoreNullKeys,
      planNode_);
  return *this;
}

PlanBuilder& PlanBuilder::streamingAggregation(
    const std::vector<std::string>& groupingKeys,
    const std::vector<std::string>& aggregates,
    const std::vector<std::string>& masks,
    core::AggregationNode::Step step,
    bool ignoreNullKeys) {
  auto aggregatesAndNames =
      createAggregateExpressionsAndNames(aggregates, masks, step);
  planNode_ = std::make_shared<core::AggregationNode>(
      nextPlanNodeId(),
      step,
      fields(groupingKeys),
      fields(groupingKeys),
      aggregatesAndNames.names,
      aggregatesAndNames.aggregates,
      ignoreNullKeys,
      planNode_);
  return *this;
}

PlanBuilder& PlanBuilder::groupId(
    const std::vector<std::string>& groupingKeys,
    const std::vector<std::vector<std::string>>& groupingSets,
    const std::vector<std::string>& aggregationInputs,
    std::string groupIdName) {
  std::vector<core::GroupIdNode::GroupingKeyInfo> groupingKeyInfos;
  groupingKeyInfos.reserve(groupingKeys.size());
  for (const auto& groupingKey : groupingKeys) {
    auto untypedExpr = parse::parseExpr(groupingKey, options_);
    const auto* fieldAccessExpr =
        dynamic_cast<const core::FieldAccessExpr*>(untypedExpr.get());
    VELOX_USER_CHECK(
        fieldAccessExpr,
        "Grouping key {} is not valid projection",
        groupingKey);
    std::string inputField = fieldAccessExpr->getFieldName();
    std::string outputField = untypedExpr->alias().has_value()
        ?
        // This is a projection with a column alias with the format
        // "input_col as output_col".
        untypedExpr->alias().value()
        :
        // This is a projection without a column alias.
        fieldAccessExpr->getFieldName();

    core::GroupIdNode::GroupingKeyInfo keyInfos;
    keyInfos.output = outputField;
    keyInfos.input = field(inputField);
    groupingKeyInfos.push_back(keyInfos);
  }

  planNode_ = std::make_shared<core::GroupIdNode>(
      nextPlanNodeId(),
      groupingSets,
      std::move(groupingKeyInfos),
      fields(aggregationInputs),
      std::move(groupIdName),
      planNode_);

  return *this;
}

namespace {
core::PlanNodePtr createLocalMergeNode(
    const core::PlanNodeId& id,
    const std::vector<std::string>& keys,
    std::vector<core::PlanNodePtr> sources,
    memory::MemoryPool* pool) {
  const auto& inputType = sources[0]->outputType();
  auto [sortingKeys, sortingOrders] =
      parseOrderByClauses(keys, inputType, pool);

  return std::make_shared<core::LocalMergeNode>(
      id, std::move(sortingKeys), std::move(sortingOrders), std::move(sources));
}
} // namespace

PlanBuilder& PlanBuilder::localMerge(const std::vector<std::string>& keys) {
  planNode_ = createLocalMergeNode(nextPlanNodeId(), keys, {planNode_}, pool_);
  return *this;
}

PlanBuilder& PlanBuilder::expand(
    const std::vector<std::vector<std::string>>& projections) {
  VELOX_CHECK(!projections.empty(), "projections must not be empty.");
  const auto numColumns = projections[0].size();
  const auto numRows = projections.size();
  std::vector<std::string> aliases;
  aliases.reserve(numColumns);

  std::vector<std::vector<core::TypedExprPtr>> projectExprs;
  projectExprs.reserve(projections.size());

  for (auto i = 0; i < numRows; i++) {
    std::vector<core::TypedExprPtr> projectExpr;
    VELOX_CHECK_EQ(numColumns, projections[i].size());
    for (auto j = 0; j < numColumns; j++) {
      auto untypedExpression = parse::parseExpr(projections[i][j], options_);
      auto typedExpression = inferTypes(untypedExpression);

      if (i == 0) {
        if (untypedExpression->alias().has_value()) {
          aliases.push_back(untypedExpression->alias().value());
        } else {
          auto fieldExpr = dynamic_cast<const core::FieldAccessExpr*>(
              untypedExpression.get());
          VELOX_CHECK_NOT_NULL(fieldExpr);
          aliases.push_back(fieldExpr->getFieldName());
        }
        projectExpr.push_back(typedExpression);
      } else {
        // The types of values in 2nd and subsequent rows must much types in the
        //  1st row.
        const auto& expectedType = projectExprs[0][j]->type();
        if (typedExpression->type()->equivalent(*expectedType)) {
          projectExpr.push_back(typedExpression);
        } else {
          auto constantExpr =
              dynamic_cast<const core::ConstantExpr*>(untypedExpression.get());
          VELOX_CHECK_NOT_NULL(constantExpr);
          VELOX_CHECK(constantExpr->value().isNull());
          projectExpr.push_back(std::make_shared<core::ConstantTypedExpr>(
              expectedType, variant::null(expectedType->kind())));
        }
      }
    }
    projectExprs.push_back(projectExpr);
  }

  planNode_ = std::make_shared<core::ExpandNode>(
      nextPlanNodeId(), projectExprs, std::move(aliases), planNode_);

  return *this;
}

PlanBuilder& PlanBuilder::localMerge(
    const std::vector<std::string>& keys,
    std::vector<core::PlanNodePtr> sources) {
  VELOX_CHECK_NULL(planNode_, "localMerge() must be the first call");
  VELOX_CHECK_GE(
      sources.size(), 1, "localMerge() requires at least one source");

  planNode_ =
      createLocalMergeNode(nextPlanNodeId(), keys, std::move(sources), pool_);
  return *this;
}

PlanBuilder& PlanBuilder::orderBy(
    const std::vector<std::string>& keys,
    bool isPartial) {
  VELOX_CHECK_NOT_NULL(planNode_, "OrderBy cannot be the source node");
  auto [sortingKeys, sortingOrders] =
      parseOrderByClauses(keys, planNode_->outputType(), pool_);

  planNode_ = std::make_shared<core::OrderByNode>(
      nextPlanNodeId(), sortingKeys, sortingOrders, isPartial, planNode_);

  return *this;
}

PlanBuilder& PlanBuilder::topN(
    const std::vector<std::string>& keys,
    int32_t count,
    bool isPartial) {
  VELOX_CHECK_NOT_NULL(planNode_, "TopN cannot be the source node");
  auto [sortingKeys, sortingOrders] =
      parseOrderByClauses(keys, planNode_->outputType(), pool_);
  planNode_ = std::make_shared<core::TopNNode>(
      nextPlanNodeId(),
      sortingKeys,
      sortingOrders,
      count,
      isPartial,
      planNode_);
  return *this;
}

PlanBuilder& PlanBuilder::limit(int64_t offset, int64_t count, bool isPartial) {
  planNode_ = std::make_shared<core::LimitNode>(
      nextPlanNodeId(), offset, count, isPartial, planNode_);
  return *this;
}

PlanBuilder& PlanBuilder::enforceSingleRow() {
  planNode_ =
      std::make_shared<core::EnforceSingleRowNode>(nextPlanNodeId(), planNode_);
  return *this;
}

PlanBuilder& PlanBuilder::assignUniqueId(
    const std::string& idName,
    const int32_t taskUniqueId) {
  planNode_ = std::make_shared<core::AssignUniqueIdNode>(
      nextPlanNodeId(), idName, taskUniqueId, planNode_);
  return *this;
}

namespace {
core::PartitionFunctionSpecPtr createPartitionFunctionSpec(
    const RowTypePtr& inputType,
    const std::vector<core::TypedExprPtr>& keys,
    memory::MemoryPool* pool) {
  if (keys.empty()) {
    return std::make_shared<core::GatherPartitionFunctionSpec>();
  } else {
    std::vector<column_index_t> keyIndices;
    keyIndices.reserve(keys.size());

    std::vector<VectorPtr> constValues;
    constValues.reserve(keys.size());

    for (const auto& key : keys) {
      if (auto field =
              std::dynamic_pointer_cast<const core::FieldAccessTypedExpr>(
                  key)) {
        keyIndices.push_back(inputType->getChildIdx(field->name()));
      } else if (
          auto constant =
              std::dynamic_pointer_cast<const core::ConstantTypedExpr>(key)) {
        keyIndices.push_back(kConstantChannel);
        constValues.push_back(constant->toConstantVector(pool));
      } else {
        VELOX_UNREACHABLE();
      }
    }
    return std::make_shared<HashPartitionFunctionSpec>(
        inputType, std::move(keyIndices), std::move(constValues));
  }
}

RowTypePtr concat(const RowTypePtr& a, const RowTypePtr& b) {
  std::vector<std::string> names = a->names();
  std::vector<TypePtr> types = a->children();
  names.insert(names.end(), b->names().begin(), b->names().end());
  types.insert(types.end(), b->children().begin(), b->children().end());
  return ROW(std::move(names), std::move(types));
}

RowTypePtr extract(
    const RowTypePtr& type,
    const std::vector<std::string>& childNames) {
  std::vector<std::string> names = childNames;

  std::vector<TypePtr> types;
  types.reserve(childNames.size());
  for (const auto& name : childNames) {
    types.emplace_back(type->findChild(name));
  }
  return ROW(std::move(names), std::move(types));
}

// Rename columns in the given row type.
RowTypePtr rename(
    const RowTypePtr& type,
    const std::vector<std::string>& newNames) {
  VELOX_CHECK_EQ(
      type->size(),
      newNames.size(),
      "Number of types and new type names should be the same");
  std::vector<std::string> names{newNames};
  std::vector<TypePtr> types{type->children()};
  return ROW(std::move(names), std::move(types));
}

core::PlanNodePtr createLocalPartitionNode(
    const core::PlanNodeId& planNodeId,
    const std::vector<core::TypedExprPtr>& keys,
    bool scaleWriter,
    const std::vector<core::PlanNodePtr>& sources,
    memory::MemoryPool* pool) {
  auto partitionFunctionFactory =
      createPartitionFunctionSpec(sources[0]->outputType(), keys, pool);
  return std::make_shared<core::LocalPartitionNode>(
      planNodeId,
      keys.empty() ? core::LocalPartitionNode::Type::kGather
                   : core::LocalPartitionNode::Type::kRepartition,
      scaleWriter,
      partitionFunctionFactory,
      sources);
}
} // namespace

PlanBuilder& PlanBuilder::partitionedOutput(
    const std::vector<std::string>& keys,
    int numPartitions,
    const std::vector<std::string>& outputLayout,
    VectorSerde::Kind serdeKind) {
  return partitionedOutput(keys, numPartitions, false, outputLayout, serdeKind);
}

PlanBuilder& PlanBuilder::partitionedOutput(
    const std::vector<std::string>& keys,
    int numPartitions,
    bool replicateNullsAndAny,
    const std::vector<std::string>& outputLayout,
    VectorSerde::Kind serdeKind) {
  VELOX_CHECK_NOT_NULL(
      planNode_, "PartitionedOutput cannot be the source node");

  auto keyExprs = exprs(keys, planNode_->outputType());
  return partitionedOutput(
      keys,
      numPartitions,
      replicateNullsAndAny,
      createPartitionFunctionSpec(planNode_->outputType(), keyExprs, pool_),
      outputLayout,
      serdeKind);
}

PlanBuilder& PlanBuilder::partitionedOutput(
    const std::vector<std::string>& keys,
    int numPartitions,
    bool replicateNullsAndAny,
    core::PartitionFunctionSpecPtr partitionFunctionSpec,
    const std::vector<std::string>& outputLayout,
    VectorSerde::Kind serdeKind) {
  VELOX_CHECK_NOT_NULL(
      planNode_, "PartitionedOutput cannot be the source node");
  auto outputType = outputLayout.empty()
      ? planNode_->outputType()
      : extract(planNode_->outputType(), outputLayout);
  planNode_ = std::make_shared<core::PartitionedOutputNode>(
      nextPlanNodeId(),
      core::PartitionedOutputNode::Kind::kPartitioned,
      exprs(keys, planNode_->outputType()),
      numPartitions,
      replicateNullsAndAny,
      std::move(partitionFunctionSpec),
      outputType,
      serdeKind,
      planNode_);
  return *this;
}

PlanBuilder& PlanBuilder::partitionedOutputBroadcast(
    const std::vector<std::string>& outputLayout,
    VectorSerde::Kind serdeKind) {
  VELOX_CHECK_NOT_NULL(
      planNode_, "PartitionedOutput cannot be the source node");
  auto outputType = outputLayout.empty()
      ? planNode_->outputType()
      : extract(planNode_->outputType(), outputLayout);
  planNode_ = core::PartitionedOutputNode::broadcast(
      nextPlanNodeId(), 1, outputType, serdeKind, planNode_);
  return *this;
}

PlanBuilder& PlanBuilder::partitionedOutputArbitrary(
    const std::vector<std::string>& outputLayout,
    VectorSerde::Kind serdeKind) {
  VELOX_CHECK_NOT_NULL(
      planNode_, "PartitionedOutput cannot be the source node");
  auto outputType = outputLayout.empty()
      ? planNode_->outputType()
      : extract(planNode_->outputType(), outputLayout);
  planNode_ = core::PartitionedOutputNode::arbitrary(
      nextPlanNodeId(), outputType, serdeKind, planNode_);
  return *this;
}

PlanBuilder& PlanBuilder::localPartition(
    const std::vector<std::string>& keys,
    const std::vector<core::PlanNodePtr>& sources) {
  VELOX_CHECK_NULL(planNode_, "localPartition() must be the first call");
  planNode_ = createLocalPartitionNode(
      nextPlanNodeId(),
      exprs(keys, sources[0]->outputType()),
      /*scaleWriter=*/false,
      sources,
      pool_);
  return *this;
}

PlanBuilder& PlanBuilder::localPartition(const std::vector<std::string>& keys) {
  planNode_ = createLocalPartitionNode(
      nextPlanNodeId(),
      exprs(keys, planNode_->outputType()),
      /*scaleWriter=*/false,
      {planNode_},
      pool_);
  return *this;
}

PlanBuilder& PlanBuilder::scaleWriterlocalPartition(
    const std::vector<std::string>& keys) {
  std::vector<column_index_t> keyIndices;
  keyIndices.reserve(keys.size());
  for (const auto& key : keys) {
    keyIndices.push_back(planNode_->outputType()->getChildIdx(key));
  }
  auto hivePartitionFunctionFactory =
      std::make_shared<HivePartitionFunctionSpec>(
          1009, keyIndices, std::vector<VectorPtr>{});
  planNode_ = std::make_shared<core::LocalPartitionNode>(
      nextPlanNodeId(),
      core::LocalPartitionNode::Type::kRepartition,
      true,
      hivePartitionFunctionFactory,
      std::vector{planNode_});
  return *this;
}

PlanBuilder& PlanBuilder::localPartition(
    int numBuckets,
    const std::vector<column_index_t>& bucketChannels,
    const std::vector<VectorPtr>& constValues) {
  auto hivePartitionFunctionFactory =
      std::make_shared<HivePartitionFunctionSpec>(
          numBuckets, bucketChannels, constValues);
  planNode_ = std::make_shared<core::LocalPartitionNode>(
      nextPlanNodeId(),
      core::LocalPartitionNode::Type::kRepartition,
      /*scaleWriter=*/false,
      std::move(hivePartitionFunctionFactory),
      std::vector<core::PlanNodePtr>{planNode_});
  return *this;
}

PlanBuilder& PlanBuilder::localPartitionByBucket(
    const std::shared_ptr<connector::hive::HiveBucketProperty>&
        bucketProperty) {
  VELOX_CHECK_NOT_NULL(planNode_, "LocalPartition cannot be the source node");
  std::vector<column_index_t> bucketChannels;
  for (const auto& bucketColumn : bucketProperty->bucketedBy()) {
    bucketChannels.push_back(
        planNode_->outputType()->getChildIdx(bucketColumn));
  }
  auto hivePartitionFunctionFactory =
      std::make_shared<HivePartitionFunctionSpec>(
          bucketProperty->bucketCount(),
          bucketChannels,
          std::vector<VectorPtr>{});
  planNode_ = std::make_shared<core::LocalPartitionNode>(
      nextPlanNodeId(),
      core::LocalPartitionNode::Type::kRepartition,
      /*scaleWriter=*/false,
      std::move(hivePartitionFunctionFactory),
      std::vector<core::PlanNodePtr>{planNode_});
  return *this;
}

namespace {
core::PlanNodePtr createLocalPartitionRoundRobinNode(
    const core::PlanNodeId& planNodeId,
    bool scaleWriter,
    const std::vector<core::PlanNodePtr>& sources) {
  return std::make_shared<core::LocalPartitionNode>(
      planNodeId,
      core::LocalPartitionNode::Type::kRepartition,
      scaleWriter,
      std::make_shared<RoundRobinPartitionFunctionSpec>(),
      sources);
}
} // namespace

PlanBuilder& PlanBuilder::localPartitionRoundRobin(
    const std::vector<core::PlanNodePtr>& sources) {
  VELOX_CHECK_NULL(
      planNode_, "localPartitionRoundRobin() must be the first call");
  planNode_ = createLocalPartitionRoundRobinNode(
      nextPlanNodeId(), /*scaleWriter=*/false, sources);
  return *this;
}

PlanBuilder& PlanBuilder::localPartitionRoundRobin() {
  planNode_ = createLocalPartitionRoundRobinNode(
      nextPlanNodeId(), /*scaleWriter=*/false, {planNode_});
  return *this;
}

PlanBuilder& PlanBuilder::scaleWriterlocalPartitionRoundRobin() {
  planNode_ = createLocalPartitionRoundRobinNode(
      nextPlanNodeId(), /*scaleWriter=*/true, {planNode_});
  return *this;
}

namespace {
class RoundRobinRowPartitionFunction : public core::PartitionFunction {
 public:
  explicit RoundRobinRowPartitionFunction(int numPartitions)
      : numPartitions_{numPartitions} {}

  std::optional<uint32_t> partition(
      const RowVector& input,
      std::vector<uint32_t>& partitions) override {
    auto size = input.size();
    partitions.resize(size);
    for (auto i = 0; i < size; ++i) {
      partitions[i] = counter_ % numPartitions_;
      ++counter_;
    }
    return std::nullopt;
  }

 private:
  const int numPartitions_;
  uint32_t counter_{0};
};

class RoundRobinRowPartitionFunctionSpec : public core::PartitionFunctionSpec {
 public:
  std::unique_ptr<core::PartitionFunction> create(
      int numPartitions,
      bool /*localExchange*/) const override {
    return std::make_unique<RoundRobinRowPartitionFunction>(numPartitions);
  }

  std::string toString() const override {
    return "ROUND ROBIN ROW";
  }

  folly::dynamic serialize() const override {
    folly::dynamic obj = folly::dynamic::object;
    obj["name"] = fmt::format("RoundRobinRowPartitionFunctionSpec");
    return obj;
  }

  static core::PartitionFunctionSpecPtr deserialize(
      const folly::dynamic& /*obj*/,
      void* /*context*/) {
    return std::make_shared<RoundRobinRowPartitionFunctionSpec>();
  }
};
} // namespace

PlanBuilder& PlanBuilder::localPartitionRoundRobinRow() {
  planNode_ = std::make_shared<core::LocalPartitionNode>(
      nextPlanNodeId(),
      core::LocalPartitionNode::Type::kRepartition,
      /*scaleWriter=*/false,
      std::make_shared<RoundRobinRowPartitionFunctionSpec>(),
      std::vector<core::PlanNodePtr>{planNode_});
  return *this;
}

PlanBuilder& PlanBuilder::hashJoin(
    const std::vector<std::string>& leftKeys,
    const std::vector<std::string>& rightKeys,
    const core::PlanNodePtr& build,
    const std::string& filter,
    const std::vector<std::string>& outputLayout,
    core::JoinType joinType,
    bool nullAware) {
  VELOX_CHECK_NOT_NULL(planNode_, "HashJoin cannot be the source node");
  VELOX_CHECK_EQ(leftKeys.size(), rightKeys.size());

  auto leftType = planNode_->outputType();
  auto rightType = build->outputType();
  auto resultType = concat(leftType, rightType);
  core::TypedExprPtr filterExpr;
  if (!filter.empty()) {
    filterExpr = parseExpr(filter, resultType, options_, pool_);
  }

  RowTypePtr outputType;
  if (isLeftSemiProjectJoin(joinType) || isRightSemiProjectJoin(joinType)) {
    std::vector<std::string> names = outputLayout;

    // Last column in 'outputLayout' must be a boolean 'match'.
    std::vector<TypePtr> types;
    types.reserve(outputLayout.size());
    for (auto i = 0; i < outputLayout.size() - 1; ++i) {
      types.emplace_back(resultType->findChild(outputLayout[i]));
    }
    types.emplace_back(BOOLEAN());

    outputType = ROW(std::move(names), std::move(types));
  } else {
    outputType = extract(resultType, outputLayout);
  }

  auto leftKeyFields = fields(leftType, leftKeys);
  auto rightKeyFields = fields(rightType, rightKeys);

  planNode_ = std::make_shared<core::HashJoinNode>(
      nextPlanNodeId(),
      joinType,
      nullAware,
      leftKeyFields,
      rightKeyFields,
      std::move(filterExpr),
      std::move(planNode_),
      build,
      outputType);
  return *this;
}

PlanBuilder& PlanBuilder::mergeJoin(
    const std::vector<std::string>& leftKeys,
    const std::vector<std::string>& rightKeys,
    const core::PlanNodePtr& build,
    const std::string& filter,
    const std::vector<std::string>& outputLayout,
    core::JoinType joinType) {
  VELOX_CHECK_NOT_NULL(planNode_, "MergeJoin cannot be the source node");
  VELOX_CHECK_EQ(leftKeys.size(), rightKeys.size());

  auto leftType = planNode_->outputType();
  auto rightType = build->outputType();
  auto resultType = concat(leftType, rightType);
  core::TypedExprPtr filterExpr;
  if (!filter.empty()) {
    filterExpr = parseExpr(filter, resultType, options_, pool_);
  }
  auto outputType = extract(resultType, outputLayout);
  auto leftKeyFields = fields(leftType, leftKeys);
  auto rightKeyFields = fields(rightType, rightKeys);

  planNode_ = std::make_shared<core::MergeJoinNode>(
      nextPlanNodeId(),
      joinType,
      leftKeyFields,
      rightKeyFields,
      std::move(filterExpr),
      std::move(planNode_),
      build,
      outputType);
  return *this;
}

PlanBuilder& PlanBuilder::nestedLoopJoin(
    const core::PlanNodePtr& right,
    const std::vector<std::string>& outputLayout,
    core::JoinType joinType) {
  return nestedLoopJoin(right, "", outputLayout, joinType);
}

PlanBuilder& PlanBuilder::nestedLoopJoin(
    const core::PlanNodePtr& right,
    const std::string& joinCondition,
    const std::vector<std::string>& outputLayout,
    core::JoinType joinType) {
  VELOX_CHECK_NOT_NULL(planNode_, "NestedLoopJoin cannot be the source node");
  auto resultType = concat(planNode_->outputType(), right->outputType());
  auto outputType = extract(resultType, outputLayout);

  core::TypedExprPtr joinConditionExpr{};
  if (!joinCondition.empty()) {
    joinConditionExpr = parseExpr(joinCondition, resultType, options_, pool_);
  }

  planNode_ = std::make_shared<core::NestedLoopJoinNode>(
      nextPlanNodeId(),
      joinType,
      std::move(joinConditionExpr),
      std::move(planNode_),
      right,
      outputType);
  return *this;
}

PlanBuilder& PlanBuilder::indexLookupJoin(
    const std::vector<std::string>& leftKeys,
    const std::vector<std::string>& rightKeys,
    const core::TableScanNodePtr& right,
    const std::vector<std::string>& joinConditions,
    const std::vector<std::string>& outputLayout,
    core::JoinType joinType) {
  VELOX_CHECK_NOT_NULL(planNode_, "indexLookupJoin cannot be the source node");
  const auto inputType = concat(planNode_->outputType(), right->outputType());
  auto outputType = extract(inputType, outputLayout);

  auto leftKeyFields = fields(planNode_->outputType(), leftKeys);
  auto rightKeyFields = fields(right->outputType(), rightKeys);

  std::vector<core::IndexJoinConditionPtr> joinConditionPtrs{};
  joinConditionPtrs.reserve(joinConditions.size());
  for (const auto& joinCondition : joinConditions) {
    joinConditionPtrs.push_back(
        parseJoinCondition(joinCondition, inputType, options_, pool_));
  }

  planNode_ = std::make_shared<core::IndexLookupJoinNode>(
      nextPlanNodeId(),
      joinType,
      std::move(leftKeyFields),
      std::move(rightKeyFields),
      std::move(joinConditionPtrs),
      std::move(planNode_),
      right,
      std::move(outputType));
  return *this;
}

PlanBuilder& PlanBuilder::unnest(
    const std::vector<std::string>& replicateColumns,
    const std::vector<std::string>& unnestColumns,
    const std::optional<std::string>& ordinalColumn) {
  VELOX_CHECK_NOT_NULL(planNode_, "Unnest cannot be the source node");
  std::vector<std::shared_ptr<const core::FieldAccessTypedExpr>>
      replicateFields;
  replicateFields.reserve(replicateColumns.size());
  for (const auto& name : replicateColumns) {
    replicateFields.emplace_back(field(name));
  }

  std::vector<std::shared_ptr<const core::FieldAccessTypedExpr>> unnestFields;
  unnestFields.reserve(unnestColumns.size());
  for (const auto& name : unnestColumns) {
    unnestFields.emplace_back(field(name));
  }

  std::vector<std::string> unnestNames;
  for (const auto& name : unnestColumns) {
    auto input = planNode_->outputType()->findChild(name);
    if (input->isArray()) {
      unnestNames.push_back(name + "_e");
    } else if (input->isMap()) {
      unnestNames.push_back(name + "_k");
      unnestNames.push_back(name + "_v");
    } else {
      VELOX_NYI(
          "Unsupported type of unnest variable. Expected ARRAY or MAP, but got {}.",
          input->toString());
    }
  }

  planNode_ = std::make_shared<core::UnnestNode>(
      nextPlanNodeId(),
      replicateFields,
      unnestFields,
      unnestNames,
      ordinalColumn,
      planNode_);
  return *this;
}

namespace {
std::string throwWindowFunctionDoesntExist(const std::string& name) {
  std::stringstream error;
  error << "Window function doesn't exist: " << name << ".";
  if (exec::windowFunctions().empty()) {
    error << " Registry of window functions is empty. "
             "Make sure to register some window functions.";
  }
  VELOX_USER_FAIL(error.str());
}

std::string throwWindowFunctionSignatureNotSupported(
    const std::string& name,
    const std::vector<TypePtr>& types,
    const std::vector<FunctionSignaturePtr>& signatures) {
  std::stringstream error;
  error << "Window function signature is not supported: "
        << toString(name, types)
        << ". Supported signatures: " << toString(signatures) << ".";
  VELOX_USER_FAIL(error.str());
}

TypePtr resolveWindowType(
    const std::string& windowFunctionName,
    const std::vector<TypePtr>& inputTypes,
    bool nullOnFailure) {
  if (auto signatures = exec::getWindowFunctionSignatures(windowFunctionName)) {
    for (const auto& signature : signatures.value()) {
      exec::SignatureBinder binder(*signature, inputTypes);
      if (binder.tryBind()) {
        return binder.tryResolveType(signature->returnType());
      }
    }

    if (nullOnFailure) {
      return nullptr;
    }
    throwWindowFunctionSignatureNotSupported(
        windowFunctionName, inputTypes, signatures.value());
  }

  if (nullOnFailure) {
    return nullptr;
  }
  throwWindowFunctionDoesntExist(windowFunctionName);
  return nullptr;
}

class WindowTypeResolver {
 public:
  explicit WindowTypeResolver()
      : previousHook_(core::Expressions::getResolverHook()) {
    core::Expressions::setTypeResolverHook(
        [&](const auto& inputs, const auto& expr, bool nullOnFailure) {
          return resolveType(inputs, expr, nullOnFailure);
        });
  }

  ~WindowTypeResolver() {
    core::Expressions::setTypeResolverHook(previousHook_);
  }

 private:
  TypePtr resolveType(
      const std::vector<core::TypedExprPtr>& inputs,
      const std::shared_ptr<const core::CallExpr>& expr,
      bool nullOnFailure) const {
    std::vector<TypePtr> types;
    for (auto& input : inputs) {
      types.push_back(input->type());
    }

    auto functionName = expr->getFunctionName();

    return resolveWindowType(functionName, types, nullOnFailure);
  }

  const core::Expressions::TypeResolverHook previousHook_;
};

const core::WindowNode::Frame createWindowFrame(
    const duckdb::IExprWindowFrame& windowFrame,
    const TypePtr& inputRow,
    memory::MemoryPool* pool) {
  core::WindowNode::Frame frame;
  frame.type = (windowFrame.type == duckdb::WindowType::kRows)
      ? core::WindowNode::WindowType::kRows
      : core::WindowNode::WindowType::kRange;

  auto boundTypeConversion =
      [](duckdb::BoundType boundType) -> core::WindowNode::BoundType {
    switch (boundType) {
      case duckdb::BoundType::kCurrentRow:
        return core::WindowNode::BoundType::kCurrentRow;
      case duckdb::BoundType::kFollowing:
        return core::WindowNode::BoundType::kFollowing;
      case duckdb::BoundType::kPreceding:
        return core::WindowNode::BoundType::kPreceding;
      case duckdb::BoundType::kUnboundedFollowing:
        return core::WindowNode::BoundType::kUnboundedFollowing;
      case duckdb::BoundType::kUnboundedPreceding:
        return core::WindowNode::BoundType::kUnboundedPreceding;
    }
    VELOX_UNREACHABLE();
  };
  frame.startType = boundTypeConversion(windowFrame.startType);
  frame.startValue = windowFrame.startValue
      ? core::Expressions::inferTypes(windowFrame.startValue, inputRow, pool)
      : nullptr;
  frame.endType = boundTypeConversion(windowFrame.endType);
  frame.endValue = windowFrame.endValue
      ? core::Expressions::inferTypes(windowFrame.endValue, inputRow, pool)
      : nullptr;
  return frame;
}

std::vector<core::FieldAccessTypedExprPtr> parsePartitionKeys(
    const duckdb::IExprWindowFunction& windowExpr,
    const std::string& windowString,
    const TypePtr& inputRow,
    memory::MemoryPool* pool) {
  std::vector<core::FieldAccessTypedExprPtr> partitionKeys;
  for (const auto& partitionKey : windowExpr.partitionBy) {
    auto typedExpr =
        core::Expressions::inferTypes(partitionKey, inputRow, pool);
    auto typedPartitionKey =
        std::dynamic_pointer_cast<const core::FieldAccessTypedExpr>(typedExpr);
    VELOX_CHECK_NOT_NULL(
        typedPartitionKey,
        "PARTITION BY clause must use a column name, not an expression: {}",
        windowString);
    partitionKeys.emplace_back(typedPartitionKey);
  }
  return partitionKeys;
}

std::pair<
    std::vector<core::FieldAccessTypedExprPtr>,
    std::vector<core::SortOrder>>
parseOrderByKeys(
    const duckdb::IExprWindowFunction& windowExpr,
    const std::string& windowString,
    const TypePtr& inputRow,
    memory::MemoryPool* pool) {
  std::vector<core::FieldAccessTypedExprPtr> sortingKeys;
  std::vector<core::SortOrder> sortingOrders;

  for (const auto& [untypedExpr, sortOrder] : windowExpr.orderBy) {
    auto typedExpr = core::Expressions::inferTypes(untypedExpr, inputRow, pool);
    auto sortingKey =
        std::dynamic_pointer_cast<const core::FieldAccessTypedExpr>(typedExpr);
    VELOX_CHECK_NOT_NULL(
        sortingKey,
        "ORDER BY clause must use a column name, not an expression: {}",
        windowString);
    sortingKeys.emplace_back(sortingKey);
    sortingOrders.emplace_back(sortOrder);
  }
  return {sortingKeys, sortingOrders};
}

bool equalFieldAccessTypedExprPtrList(
    const std::vector<core::FieldAccessTypedExprPtr>& lhs,
    const std::vector<core::FieldAccessTypedExprPtr>& rhs) {
  return std::equal(
      lhs.begin(),
      lhs.end(),
      rhs.begin(),
      [](const core::FieldAccessTypedExprPtr& e1,
         const core::FieldAccessTypedExprPtr& e2) {
        return e1->name() == e2->name();
      });
}

bool equalSortOrderList(
    const std::vector<core::SortOrder>& lhs,
    const std::vector<core::SortOrder>& rhs) {
  return std::equal(
      lhs.begin(),
      lhs.end(),
      rhs.begin(),
      [](const core::SortOrder& s1, const core::SortOrder& s2) {
        return s1.isAscending() == s2.isAscending() &&
            s1.isNullsFirst() == s2.isNullsFirst();
      });
}

} // namespace

PlanBuilder& PlanBuilder::window(
    const std::vector<std::string>& windowFunctions,
    bool inputSorted) {
  VELOX_CHECK_NOT_NULL(planNode_, "Window cannot be the source node");
  VELOX_CHECK_GT(
      windowFunctions.size(),
      0,
      "Window Node requires at least one window function.");

  std::vector<core::FieldAccessTypedExprPtr> partitionKeys;
  std::vector<core::FieldAccessTypedExprPtr> sortingKeys;
  std::vector<core::SortOrder> sortingOrders;
  std::vector<core::WindowNode::Function> windowNodeFunctions;
  std::vector<std::string> windowNames;

  bool first = true;
  auto inputType = planNode_->outputType();
  int i = 0;

  auto errorOnMismatch = [&](const std::string& windowString,
                             const std::string& mismatchTypeString) -> void {
    std::stringstream error;
    error << "Window function invocations " << windowString << " and "
          << windowFunctions[0] << " do not match " << mismatchTypeString
          << " clauses.";
    VELOX_USER_FAIL(error.str());
  };

  WindowTypeResolver windowResolver;
  facebook::velox::duckdb::ParseOptions options;
  options.parseIntegerAsBigint = options_.parseIntegerAsBigint;
  for (const auto& windowString : windowFunctions) {
    const auto& windowExpr = duckdb::parseWindowExpr(windowString, options);
    // All window function SQL strings in the list are expected to have the same
    // PARTITION BY and ORDER BY clauses. Validate this assumption.
    if (first) {
      partitionKeys =
          parsePartitionKeys(windowExpr, windowString, inputType, pool_);
      auto sortPair =
          parseOrderByKeys(windowExpr, windowString, inputType, pool_);
      sortingKeys = sortPair.first;
      sortingOrders = sortPair.second;
      first = false;
    } else {
      auto latestPartitionKeys =
          parsePartitionKeys(windowExpr, windowString, inputType, pool_);
      auto [latestSortingKeys, latestSortingOrders] =
          parseOrderByKeys(windowExpr, windowString, inputType, pool_);

      if (!equalFieldAccessTypedExprPtrList(
              partitionKeys, latestPartitionKeys)) {
        errorOnMismatch(windowString, "PARTITION BY");
      }

      if (!equalFieldAccessTypedExprPtrList(sortingKeys, latestSortingKeys)) {
        errorOnMismatch(windowString, "ORDER BY");
      }

      if (!equalSortOrderList(sortingOrders, latestSortingOrders)) {
        errorOnMismatch(windowString, "ORDER BY");
      }
    }

    auto windowCall = std::dynamic_pointer_cast<const core::CallTypedExpr>(
        core::Expressions::inferTypes(
            windowExpr.functionCall, planNode_->outputType(), pool_));
    windowNodeFunctions.push_back(
        {std::move(windowCall),
         createWindowFrame(windowExpr.frame, planNode_->outputType(), pool_),
         windowExpr.ignoreNulls});
    if (windowExpr.functionCall->alias().has_value()) {
      windowNames.push_back(windowExpr.functionCall->alias().value());
    } else {
      windowNames.push_back(fmt::format("w{}", i++));
    }
  }

  planNode_ = std::make_shared<core::WindowNode>(
      nextPlanNodeId(),
      partitionKeys,
      sortingKeys,
      sortingOrders,
      windowNames,
      windowNodeFunctions,
      inputSorted,
      planNode_);
  return *this;
}

PlanBuilder& PlanBuilder::window(
    const std::vector<std::string>& windowFunctions) {
  return window(windowFunctions, false);
}

PlanBuilder& PlanBuilder::streamingWindow(
    const std::vector<std::string>& windowFunctions) {
  return window(windowFunctions, true);
}

PlanBuilder& PlanBuilder::rowNumber(
    const std::vector<std::string>& partitionKeys,
    std::optional<int32_t> limit,
    const bool generateRowNumber) {
  std::optional<std::string> rowNumberColumnName;
  if (generateRowNumber) {
    rowNumberColumnName = "row_number";
  }
  planNode_ = std::make_shared<core::RowNumberNode>(
      nextPlanNodeId(),
      fields(partitionKeys),
      rowNumberColumnName,
      limit,
      planNode_);
  return *this;
}

PlanBuilder& PlanBuilder::topNRowNumber(
    const std::vector<std::string>& partitionKeys,
    const std::vector<std::string>& sortingKeys,
    int32_t limit,
    bool generateRowNumber) {
  VELOX_CHECK_NOT_NULL(planNode_, "TopNRowNumber cannot be the source node");
  auto [sortingFields, sortingOrders] =
      parseOrderByClauses(sortingKeys, planNode_->outputType(), pool_);
  std::optional<std::string> rowNumberColumnName;
  if (generateRowNumber) {
    rowNumberColumnName = "row_number";
  }
  planNode_ = std::make_shared<core::TopNRowNumberNode>(
      nextPlanNodeId(),
      fields(partitionKeys),
      sortingFields,
      sortingOrders,
      rowNumberColumnName,
      limit,
      planNode_);
  return *this;
}

PlanBuilder& PlanBuilder::markDistinct(
    std::string markerKey,
    const std::vector<std::string>& distinctKeys) {
  VELOX_CHECK_NOT_NULL(planNode_, "MarkDistinct cannot be the source node");
  planNode_ = std::make_shared<core::MarkDistinctNode>(
      nextPlanNodeId(),
      std::move(markerKey),
      fields(planNode_->outputType(), distinctKeys),

      planNode_);
  return *this;
}

core::PlanNodeId PlanBuilder::nextPlanNodeId() {
  return planNodeIdGenerator_->next();
}

// static
std::shared_ptr<const core::FieldAccessTypedExpr> PlanBuilder::field(
    const RowTypePtr& inputType,
    const std::string& name) {
  auto index = inputType->getChildIdx(name);
  return field(inputType, index);
}

// static
std::shared_ptr<const core::FieldAccessTypedExpr> PlanBuilder::field(
    const RowTypePtr& inputType,
    column_index_t index) {
  auto name = inputType->names()[index];
  auto type = inputType->childAt(index);
  return std::make_shared<core::FieldAccessTypedExpr>(type, name);
}

// static
std::vector<std::shared_ptr<const core::FieldAccessTypedExpr>>
PlanBuilder::fields(
    const RowTypePtr& inputType,
    const std::vector<std::string>& names) {
  std::vector<std::shared_ptr<const core::FieldAccessTypedExpr>> fields;
  for (const auto& name : names) {
    fields.push_back(field(inputType, name));
  }
  return fields;
}

// static
std::vector<std::shared_ptr<const core::FieldAccessTypedExpr>>
PlanBuilder::fields(
    const RowTypePtr& inputType,
    const std::vector<column_index_t>& indices) {
  std::vector<std::shared_ptr<const core::FieldAccessTypedExpr>> fields;
  for (auto& index : indices) {
    fields.push_back(field(inputType, index));
  }
  return fields;
}

std::shared_ptr<const core::FieldAccessTypedExpr> PlanBuilder::field(
    column_index_t index) {
  VELOX_CHECK_NOT_NULL(planNode_);
  return field(planNode_->outputType(), index);
}

std::shared_ptr<const core::FieldAccessTypedExpr> PlanBuilder::field(
    const std::string& name) {
  VELOX_CHECK_NOT_NULL(planNode_);
  return field(planNode_->outputType(), name);
}

std::vector<std::shared_ptr<const core::FieldAccessTypedExpr>>
PlanBuilder::fields(const std::vector<std::string>& names) {
  VELOX_CHECK_NOT_NULL(planNode_);
  return fields(planNode_->outputType(), names);
}

std::vector<std::shared_ptr<const core::FieldAccessTypedExpr>>
PlanBuilder::fields(const std::vector<column_index_t>& indices) {
  VELOX_CHECK_NOT_NULL(planNode_);
  return fields(planNode_->outputType(), indices);
}

std::vector<core::TypedExprPtr> PlanBuilder::exprs(
    const std::vector<std::string>& expressions,
    const RowTypePtr& inputType) {
  std::vector<core::TypedExprPtr> typedExpressions;
  for (auto& expr : expressions) {
    auto typedExpression = core::Expressions::inferTypes(
        parse::parseExpr(expr, options_), inputType, pool_);

    if (auto field = dynamic_cast<const core::FieldAccessTypedExpr*>(
            typedExpression.get())) {
      typedExpressions.push_back(typedExpression);
    } else if (
        auto constant = dynamic_cast<const core::ConstantTypedExpr*>(
            typedExpression.get())) {
      typedExpressions.push_back(typedExpression);
    } else {
      VELOX_FAIL("Expected field name or constant: {}", expr);
    }
  }

  return typedExpressions;
}

core::TypedExprPtr PlanBuilder::inferTypes(
    const std::shared_ptr<const core::IExpr>& untypedExpr) {
  VELOX_CHECK_NOT_NULL(planNode_);
  return core::Expressions::inferTypes(
      untypedExpr, planNode_->outputType(), pool_);
}
} // namespace facebook::velox::exec::test<|MERGE_RESOLUTION|>--- conflicted
+++ resolved
@@ -307,16 +307,6 @@
           buildHiveBucketProperty(outputType, bucketCount_, bucketedBy_, sortBy_);
     }
 
-<<<<<<< HEAD
-    auto hiveHandle = std::make_shared<connector::hive::HiveInsertTableHandle>(
-        columnHandles,
-        locationHandle,
-        fileFormat_,
-        bucketProperty,
-        compressionKind_,
-        serdeParameters_,
-        options_);
-=======
   auto hiveHandle = std::make_shared<connector::hive::HiveInsertTableHandle>(
       columnHandles,
       locationHandle,
@@ -326,7 +316,6 @@
       serdeParameters_,
       options_,
       ensureFiles_);
->>>>>>> 17d5f836
 
     insertHandle_ =
       std::make_shared<core::InsertTableHandle>(connectorId_, hiveHandle);
