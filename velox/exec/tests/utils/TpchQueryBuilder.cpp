--- conflicted
+++ resolved
@@ -75,22 +75,6 @@
 }
 
 TpchPlan TpchQueryBuilder::getQueryPlan(int queryId) const {
-<<<<<<< HEAD
- switch (queryId) {
-   case 1:
-     return getQ1Plan();
-   case 4:
-     return getQ4Plan();
-   case 6:
-     return getQ6Plan();
-   case 13:
-     return getQ13Plan();
-   case 18:
-     return getQ18Plan();
-   default:
-     VELOX_NYI("TPC-H query {} is not supported yet", queryId);
- }
-=======
   switch (queryId) {
     case 1:
       return getQ1Plan();
@@ -105,7 +89,6 @@
     default:
       VELOX_NYI("TPC-H query {} is not supported yet", queryId);
   }
->>>>>>> 54f5e07e
 }
 
 TpchPlan TpchQueryBuilder::getQ1Plan() const {
@@ -232,74 +215,6 @@
                   .orderBy({"o_orderpriority"}, false)
                   .project({"o_orderpriority", "order_count"})
                   .planNode();
-
-  TpchPlan context;
-  context.plan = std::move(plan);
-  context.dataFiles[lineitemPlanNodeId] = getTableFilePaths(kLineitem);
-  context.dataFiles[ordersPlanNodeId] = getTableFilePaths(kOrders);
-  context.dataFileFormat = format_;
-  return context;
-}
-
-TpchPlan TpchQueryBuilder::getQ4Plan() const {
-  static const std::string kOrders = "orders";
-  static const std::string kLineitem = "lineitem";
-
-  std::vector<std::string> lineitemColumns = {
-      "l_orderkey",
-      "l_commitdate",
-      "l_orderkey"};
-  std::vector<std::string> ordersColumns = {
-      "o_orderkey",
-      "o_orderdate",
-      "o_orderpriority"};
-
-  auto lineitemSelectedRowType = getRowType(kLineitem, lineitemColumns);
-  const auto& lineitemFileColumns = getFileColumnNames(kLineitem);
-  auto ordersSelectedRowType = getRowType(kOrders, ordersColumns);
-  const auto& ordersFileColumns = getFileColumnNames(kOrders);
-
-  // dateVal :2 = '1993-07-01'
-  const auto orderDate = "o_orderdate";
-  std::string orderDateFilter;
-
-  // DWRF does not support Date type. Use Varchar instead.
-  if (ordersSelectedRowType->findChild(orderDate)->isVarchar()) {
-    orderDateFilter = "o_orderdate between '1993-07-01' and '1993-09-30'";
-  } else {
-    orderDateFilter = "o_orderdate between '1993-07-01'::DATE and '1993-09-30'::DATE";
-  }
-
-  auto planNodeIdGenerator = std::make_shared<PlanNodeIdGenerator>();
-  core::PlanNodeId lineitemPlanNodeId;
-  core::PlanNodeId ordersPlanNodeId;
-
-  auto planLineitem =
-      PlanBuilder(planNodeIdGenerator)
-          .tableScan(kLineitem, lineitemSelectedRowType,
-                     lineitemFileColumns, {"l_receiptdate > l_commitdate"})
-          .capturePlanNodeId(lineitemPlanNodeId)
-          .filter("count(*) >= 1")
-          .planNode();
-
-  auto plan =
-      PlanBuilder(planNodeIdGenerator)
-          .localPartition(
-              {},
-              {PlanBuilder(planNodeIdGenerator)
-                   .tableScan(kOrders, ordersSelectedRowType,
-                              ordersFileColumns, {orderDateFilter})
-                   .capturePlanNodeId(ordersPlanNodeId)
-                   .hashJoin(
-                       {"l_orderkey"},
-                       {"o_orderkey"},
-                       planLineitem,
-                       "",
-                       {"o_orderpriority"})
-                   .planNode()})
-          .orderBy({"o_orderpriority"}, false)
-          .limit(0, 10, false)
-          .planNode();
 
   TpchPlan context;
   context.plan = std::move(plan);
