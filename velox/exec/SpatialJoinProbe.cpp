--- conflicted
+++ resolved
@@ -154,30 +154,18 @@
       outputBatchSize_{outputBatchRows()},
       joinNode_(joinNode),
       buildProjections_(extractProjections(
-<<<<<<< HEAD
-          joinNode_->sources()[1]->outputType(),
-=======
           joinNode_->rightNode()->outputType(),
->>>>>>> 8660c1b6
           outputType_)),
       outputBuilder_{
           outputBatchSize_,
           outputType_,
           extractProjections(
-<<<<<<< HEAD
-              joinNode_->sources()[0]->outputType(),
-=======
               joinNode_->leftNode()->outputType(),
->>>>>>> 8660c1b6
               outputType_), // these are the identity Projections
           buildProjections_,
           *operatorCtx_} {
   identityProjections_ =
-<<<<<<< HEAD
-      extractProjections(joinNode_->sources()[0]->outputType(), outputType_);
-=======
       extractProjections(joinNode_->leftNode()->outputType(), outputType_);
->>>>>>> 8660c1b6
 }
 
 /////////
