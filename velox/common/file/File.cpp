--- conflicted
+++ resolved
@@ -60,18 +60,10 @@
 std::string ReadFile::pread(
     uint64_t offset,
     uint64_t length,
-<<<<<<< HEAD
-    filesystems::File::IoStats* stats,
-    const folly::F14FastMap<std::string, std::string>& fileReadOps) const {
-  std::string buf;
-  buf.resize(length);
-  auto res = pread(offset, length, buf.data(), stats, fileReadOps);
-=======
     const FileStorageContext& fileStorageContext) const {
   std::string buf;
   buf.resize(length);
   auto res = pread(offset, length, buf.data(), fileStorageContext);
->>>>>>> 8660c1b6
   buf.resize(res.size());
   return buf;
 }
@@ -79,12 +71,7 @@
 uint64_t ReadFile::preadv(
     uint64_t offset,
     const std::vector<folly::Range<char*>>& buffers,
-<<<<<<< HEAD
-    filesystems::File::IoStats* stats,
-    const folly::F14FastMap<std::string, std::string>& fileReadOps) const {
-=======
-    const FileStorageContext& fileStorageContext) const {
->>>>>>> 8660c1b6
+    const FileStorageContext& fileStorageContext) const {
   auto fileSize = size();
   uint64_t numRead = 0;
   if (offset >= fileSize) {
@@ -94,11 +81,7 @@
     auto copySize = std::min<size_t>(range.size(), fileSize - offset);
     // NOTE: skip the gap in case of coalesce io.
     if (range.data() != nullptr) {
-<<<<<<< HEAD
-      pread(offset, copySize, range.data(), stats, fileReadOps);
-=======
       pread(offset, copySize, range.data(), fileStorageContext);
->>>>>>> 8660c1b6
     }
     offset += copySize;
     numRead += copySize;
@@ -109,12 +92,7 @@
 uint64_t ReadFile::preadv(
     folly::Range<const common::Region*> regions,
     folly::Range<folly::IOBuf*> iobufs,
-<<<<<<< HEAD
-    filesystems::File::IoStats* stats,
-    const folly::F14FastMap<std::string, std::string>& fileReadOps) const {
-=======
-    const FileStorageContext& fileStorageContext) const {
->>>>>>> 8660c1b6
+    const FileStorageContext& fileStorageContext) const {
   VELOX_CHECK_EQ(regions.size(), iobufs.size());
   uint64_t length = 0;
   for (size_t i = 0; i < regions.size(); ++i) {
@@ -125,12 +103,7 @@
         region.offset,
         region.length,
         output.writableData(),
-<<<<<<< HEAD
-        stats,
-        fileReadOps);
-=======
         fileStorageContext);
->>>>>>> 8660c1b6
     output.append(region.length);
     length += region.length;
   }
@@ -141,12 +114,7 @@
     uint64_t offset,
     uint64_t length,
     void* buf,
-<<<<<<< HEAD
-    filesystems::File::IoStats* stats,
-    const folly::F14FastMap<std::string, std::string>& fileReadOps) const {
-=======
-    const FileStorageContext& fileStorageContext) const {
->>>>>>> 8660c1b6
+    const FileStorageContext& fileStorageContext) const {
   bytesRead_ += length;
   memcpy(buf, file_.data() + offset, length);
   return {static_cast<char*>(buf), length};
@@ -155,12 +123,7 @@
 std::string InMemoryReadFile::pread(
     uint64_t offset,
     uint64_t length,
-<<<<<<< HEAD
-    filesystems::File::IoStats* stats,
-    const folly::F14FastMap<std::string, std::string>& fileReadOps) const {
-=======
-    const FileStorageContext& fileStorageContext) const {
->>>>>>> 8660c1b6
+    const FileStorageContext& fileStorageContext) const {
   bytesRead_ += length;
   return std::string(file_.data() + offset, length);
 }
@@ -242,12 +205,7 @@
     uint64_t offset,
     uint64_t length,
     void* buf,
-<<<<<<< HEAD
-    filesystems::File::IoStats* stats,
-    const folly::F14FastMap<std::string, std::string>& fileReadOps) const {
-=======
-    const FileStorageContext& fileStorageContext) const {
->>>>>>> 8660c1b6
+    const FileStorageContext& fileStorageContext) const {
   preadInternal(offset, length, static_cast<char*>(buf));
   return {static_cast<char*>(buf), length};
 }
@@ -255,12 +213,7 @@
 uint64_t LocalReadFile::preadv(
     uint64_t offset,
     const std::vector<folly::Range<char*>>& buffers,
-<<<<<<< HEAD
-    filesystems::File::IoStats* stats,
-    const folly::F14FastMap<std::string, std::string>& fileReadOps) const {
-=======
-    const FileStorageContext& fileStorageContext) const {
->>>>>>> 8660c1b6
+    const FileStorageContext& fileStorageContext) const {
   // Dropped bytes sized so that a typical dropped range of 50K is not
   // too many iovecs.
   static thread_local std::vector<char> droppedBytes(16 * 1024);
@@ -317,32 +270,18 @@
 folly::SemiFuture<uint64_t> LocalReadFile::preadvAsync(
     uint64_t offset,
     const std::vector<folly::Range<char*>>& buffers,
-<<<<<<< HEAD
-    filesystems::File::IoStats* stats,
-    const folly::F14FastMap<std::string, std::string>& fileReadOps) const {
-  if (!executor_) {
-    return ReadFile::preadvAsync(offset, buffers, stats, fileReadOps);
-=======
     const FileStorageContext& fileStorageContext) const {
   if (!executor_) {
     return ReadFile::preadvAsync(offset, buffers, fileStorageContext);
->>>>>>> 8660c1b6
   }
   auto [promise, future] = folly::makePromiseContract<uint64_t>();
   executor_->add([this,
                   _promise = std::move(promise),
                   _offset = offset,
                   _buffers = buffers,
-<<<<<<< HEAD
-                  _stats = stats,
-                  _fileReadOps = fileReadOps]() mutable {
-    auto delegateFuture =
-        ReadFile::preadvAsync(_offset, _buffers, _stats, _fileReadOps);
-=======
                   _fileStorageContext = fileStorageContext]() mutable {
     auto delegateFuture =
         ReadFile::preadvAsync(_offset, _buffers, _fileStorageContext);
->>>>>>> 8660c1b6
     _promise.setTry(std::move(delegateFuture).getTry());
   });
   return std::move(future);
