/*
 * Copyright (c) Facebook, Inc. and its affiliates.
 *
 * Licensed under the Apache License, Version 2.0 (the "License");
 * you may not use this file except in compliance with the License.
 * You may obtain a copy of the License at
 *
 *     http://www.apache.org/licenses/LICENSE-2.0
 *
 * Unless required by applicable law or agreed to in writing, software
 * distributed under the License is distributed on an "AS IS" BASIS,
 * WITHOUT WARRANTIES OR CONDITIONS OF ANY KIND, either express or implied.
 * See the License for the specific language governing permissions and
 * limitations under the License.
 */

#include "velox/common/file/tests/FaultyFile.h"

namespace facebook::velox::tests::utils {

FaultyReadFile::FaultyReadFile(
    const std::string& path,
    std::shared_ptr<ReadFile> delegatedFile,
    FileFaultInjectionHook injectionHook,
    folly::Executor* executor)
    : path_(path),
      delegatedFile_(std::move(delegatedFile)),
      injectionHook_(std::move(injectionHook)),
      executor_(executor) {
  VELOX_CHECK_NOT_NULL(delegatedFile_);
}

std::string_view FaultyReadFile::pread(
    uint64_t offset,
    uint64_t length,
    void* buf,
<<<<<<< HEAD
    filesystems::File::IoStats* stats,
    const folly::F14FastMap<std::string, std::string>& fileReadOps) const {
=======
    const FileStorageContext& fileStorageContext) const {
>>>>>>> 8660c1b6
  if (injectionHook_ != nullptr) {
    FaultFileReadOperation op(path_, offset, length, buf);
    injectionHook_(&op);
    if (!op.delegate) {
      return std::string_view(static_cast<char*>(op.buf), op.length);
    }
  }
<<<<<<< HEAD
  return delegatedFile_->pread(offset, length, buf, stats, fileReadOps);
=======
  return delegatedFile_->pread(offset, length, buf, fileStorageContext);
>>>>>>> 8660c1b6
}

uint64_t FaultyReadFile::preadv(
    uint64_t offset,
    const std::vector<folly::Range<char*>>& buffers,
<<<<<<< HEAD
    filesystems::File::IoStats* stats,
    const folly::F14FastMap<std::string, std::string>& fileReadOps) const {
=======
    const FileStorageContext& fileStorageContext) const {
>>>>>>> 8660c1b6
  if (injectionHook_ != nullptr) {
    FaultFileReadvOperation op(path_, offset, buffers);
    injectionHook_(&op);
    if (!op.delegate) {
      return op.readBytes;
    }
  }
<<<<<<< HEAD
  return delegatedFile_->preadv(offset, buffers, stats, fileReadOps);
=======
  return delegatedFile_->preadv(offset, buffers, fileStorageContext);
>>>>>>> 8660c1b6
}

folly::SemiFuture<uint64_t> FaultyReadFile::preadvAsync(
    uint64_t offset,
    const std::vector<folly::Range<char*>>& buffers,
<<<<<<< HEAD
    filesystems::File::IoStats* stats,
    const folly::F14FastMap<std::string, std::string>& fileReadOps) const {
  // TODO: add fault injection for async read later.
  if (delegatedFile_->hasPreadvAsync() || executor_ == nullptr) {
    return delegatedFile_->preadvAsync(offset, buffers, stats, fileReadOps);
=======
    const FileStorageContext& fileStorageContext) const {
  // TODO: add fault injection for async read later.
  if (delegatedFile_->hasPreadvAsync() || executor_ == nullptr) {
    return delegatedFile_->preadvAsync(offset, buffers, fileStorageContext);
>>>>>>> 8660c1b6
  }
  auto promise = std::make_unique<folly::Promise<uint64_t>>();
  folly::SemiFuture<uint64_t> future = promise->getSemiFuture();
  executor_->add([this,
                  _promise = std::move(promise),
                  _offset = offset,
                  _buffers = buffers,
<<<<<<< HEAD
                  _stats = stats,
                  _fileReadOps = fileReadOps]() {
    auto delegateFuture =
        delegatedFile_->preadvAsync(_offset, _buffers, _stats, _fileReadOps);
=======
                  _fileStorageContext = fileStorageContext]() {
    auto delegateFuture =
        delegatedFile_->preadvAsync(_offset, _buffers, _fileStorageContext);
>>>>>>> 8660c1b6
    _promise->setValue(delegateFuture.wait().value());
  });
  return future;
}

FaultyWriteFile::FaultyWriteFile(
    const std::string& path,
    std::shared_ptr<WriteFile> delegatedFile,
    FileFaultInjectionHook injectionHook)
    : path_(path),
      delegatedFile_(std::move(delegatedFile)),
      injectionHook_(std::move(injectionHook)) {
  VELOX_CHECK_NOT_NULL(delegatedFile_);
}

void FaultyWriteFile::append(std::string_view data) {
  if (injectionHook_ != nullptr) {
    FaultFileAppendOperation op(path_, data);
    injectionHook_(&op);
    if (!op.delegate) {
      return;
    }
  }
  delegatedFile_->append(data);
}

void FaultyWriteFile::append(std::unique_ptr<folly::IOBuf> data) {
  delegatedFile_->append(std::move(data));
}

void FaultyWriteFile::write(
    const std::vector<iovec>& iovecs,
    int64_t offset,
    int64_t length) {
  if (injectionHook_ != nullptr) {
    FaultFileWriteOperation op(path_, iovecs, offset, length);
    injectionHook_(&op);
    if (!op.delegate) {
      return;
    }
  }
  delegatedFile_->write(iovecs, offset, length);
}

void FaultyWriteFile::truncate(int64_t newSize) {
  delegatedFile_->truncate(newSize);
}

void FaultyWriteFile::flush() {
  delegatedFile_->flush();
}

void FaultyWriteFile::setAttributes(
    const std::unordered_map<std::string, std::string>& attributes) {
  delegatedFile_->setAttributes(attributes);
}

std::unordered_map<std::string, std::string> FaultyWriteFile::getAttributes()
    const {
  return delegatedFile_->getAttributes();
}

void FaultyWriteFile::close() {
  delegatedFile_->close();
}

uint64_t FaultyWriteFile::size() const {
  return delegatedFile_->size();
}

const std::string FaultyWriteFile::getName() const {
  return delegatedFile_->getName();
}
} // namespace facebook::velox::tests::utils<|MERGE_RESOLUTION|>--- conflicted
+++ resolved
@@ -34,12 +34,7 @@
     uint64_t offset,
     uint64_t length,
     void* buf,
-<<<<<<< HEAD
-    filesystems::File::IoStats* stats,
-    const folly::F14FastMap<std::string, std::string>& fileReadOps) const {
-=======
     const FileStorageContext& fileStorageContext) const {
->>>>>>> 8660c1b6
   if (injectionHook_ != nullptr) {
     FaultFileReadOperation op(path_, offset, length, buf);
     injectionHook_(&op);
@@ -47,22 +42,13 @@
       return std::string_view(static_cast<char*>(op.buf), op.length);
     }
   }
-<<<<<<< HEAD
-  return delegatedFile_->pread(offset, length, buf, stats, fileReadOps);
-=======
   return delegatedFile_->pread(offset, length, buf, fileStorageContext);
->>>>>>> 8660c1b6
 }
 
 uint64_t FaultyReadFile::preadv(
     uint64_t offset,
     const std::vector<folly::Range<char*>>& buffers,
-<<<<<<< HEAD
-    filesystems::File::IoStats* stats,
-    const folly::F14FastMap<std::string, std::string>& fileReadOps) const {
-=======
     const FileStorageContext& fileStorageContext) const {
->>>>>>> 8660c1b6
   if (injectionHook_ != nullptr) {
     FaultFileReadvOperation op(path_, offset, buffers);
     injectionHook_(&op);
@@ -70,28 +56,16 @@
       return op.readBytes;
     }
   }
-<<<<<<< HEAD
-  return delegatedFile_->preadv(offset, buffers, stats, fileReadOps);
-=======
   return delegatedFile_->preadv(offset, buffers, fileStorageContext);
->>>>>>> 8660c1b6
 }
 
 folly::SemiFuture<uint64_t> FaultyReadFile::preadvAsync(
     uint64_t offset,
     const std::vector<folly::Range<char*>>& buffers,
-<<<<<<< HEAD
-    filesystems::File::IoStats* stats,
-    const folly::F14FastMap<std::string, std::string>& fileReadOps) const {
-  // TODO: add fault injection for async read later.
-  if (delegatedFile_->hasPreadvAsync() || executor_ == nullptr) {
-    return delegatedFile_->preadvAsync(offset, buffers, stats, fileReadOps);
-=======
     const FileStorageContext& fileStorageContext) const {
   // TODO: add fault injection for async read later.
   if (delegatedFile_->hasPreadvAsync() || executor_ == nullptr) {
     return delegatedFile_->preadvAsync(offset, buffers, fileStorageContext);
->>>>>>> 8660c1b6
   }
   auto promise = std::make_unique<folly::Promise<uint64_t>>();
   folly::SemiFuture<uint64_t> future = promise->getSemiFuture();
@@ -99,16 +73,9 @@
                   _promise = std::move(promise),
                   _offset = offset,
                   _buffers = buffers,
-<<<<<<< HEAD
-                  _stats = stats,
-                  _fileReadOps = fileReadOps]() {
-    auto delegateFuture =
-        delegatedFile_->preadvAsync(_offset, _buffers, _stats, _fileReadOps);
-=======
                   _fileStorageContext = fileStorageContext]() {
     auto delegateFuture =
         delegatedFile_->preadvAsync(_offset, _buffers, _fileStorageContext);
->>>>>>> 8660c1b6
     _promise->setValue(delegateFuture.wait().value());
   });
   return future;
