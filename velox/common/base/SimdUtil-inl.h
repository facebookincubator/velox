--- conflicted
+++ resolved
@@ -31,10 +31,7 @@
 
 template <typename T, typename A>
 int genericToBitMask(xsimd::batch_bool<T, A> mask) {
-<<<<<<< HEAD
-=======
   static_assert(mask.size <= 32);
->>>>>>> 8787a17e
   alignas(A::alignment()) bool tmp[mask.size];
   mask.store_aligned(tmp);
   int ans = 0;
