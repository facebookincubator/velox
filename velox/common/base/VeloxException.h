/*
 * Copyright (c) Facebook, Inc. and its affiliates.
 *
 * Licensed under the Apache License, Version 2.0 (the "License");
 * you may not use this file except in compliance with the License.
 * You may obtain a copy of the License at
 *
 *     http://www.apache.org/licenses/LICENSE-2.0
 *
 * Unless required by applicable law or agreed to in writing, software
 * distributed under the License is distributed on an "AS IS" BASIS,
 * WITHOUT WARRANTIES OR CONDITIONS OF ANY KIND, either express or implied.
 * See the License for the specific language governing permissions and
 * limitations under the License.
 */

#pragma once

#include <exception>
#include <string>

#include <folly/Exception.h>
#include <folly/FixedString.h>
#include <folly/String.h>
#include <folly/synchronization/CallOnce.h>
#include <gflags/gflags.h>
#include <glog/logging.h>

#include "velox/common/process/StackTrace.h"

DECLARE_bool(velox_exception_user_stacktrace_enabled);
DECLARE_bool(velox_exception_system_stacktrace_enabled);

DECLARE_int32(velox_exception_user_stacktrace_rate_limit_ms);
DECLARE_int32(velox_exception_system_stacktrace_rate_limit_ms);

namespace facebook {
namespace velox {

namespace error_source {
using namespace folly::string_literals;

/// Errors where the root cause of the problem is either because of bad input
/// or an unsupported pattern of use are classified with source USER. Examples
/// of errors in this category include syntax errors, unavailable names or
/// objects.
inline constexpr auto kErrorSourceUser = "USER"_fs;

/// Errors where the root cause of the problem is an unexpected internal state
/// in the system.
inline constexpr auto kErrorSourceRuntime = "RUNTIME"_fs;
<<<<<<< HEAD
=======

/// Errors where the root cause of the problem is some unreliable aspect of the
/// system are classified with source SYSTEM.
inline constexpr auto kErrorSourceSystem = "SYSTEM"_fs;

/// Errors where the root cause of the problem is some external dependency (e.g.
/// storage)
inline constexpr auto kErrorSourceExternal = "EXTERNAL"_fs;
>>>>>>> d3b6c1d9
} // namespace error_source

namespace error_code {
using namespace folly::string_literals;

///====================== User Error Codes ======================:

/// A generic user error code
inline constexpr auto kGenericUserError = "GENERIC_USER_ERROR"_fs;

/// An error raised when an argument verification fails
inline constexpr auto kInvalidArgument = "INVALID_ARGUMENT"_fs;

/// An error raised when a requested operation is not supported.
inline constexpr auto kUnsupported = "UNSUPPORTED"_fs;

/// Arithmetic errors - underflow, overflow, divide by zero etc.
inline constexpr auto kArithmeticError = "ARITHMETIC_ERROR"_fs;

/// An error raised when types are not compatible
inline constexpr auto kSchemaMismatch = "SCHEMA_MISMATCH"_fs;

///====================== Runtime Error Codes ======================:

/// An error raised when the current state of a component is invalid.
inline constexpr auto kInvalidState = "INVALID_STATE"_fs;

/// An error raised when unreachable code point was executed.
inline constexpr auto kUnreachableCode = "UNREACHABLE_CODE"_fs;

/// An error raised when a requested operation is not yet supported.
inline constexpr auto kNotImplemented = "NOT_IMPLEMENTED"_fs;

/// An error raised when memory pool exceeds limits.
inline constexpr auto kMemCapExceeded = "MEM_CAP_EXCEEDED"_fs;

/// An error raised when memory request failed due to arbitration failures. This
/// is normally caused by insufficient global memory resource.
inline constexpr auto kMemArbitrationFailure = "MEM_ARBITRATION_FAILURE"_fs;

/// An error raised when memory pool is aborted.
inline constexpr auto kMemAborted = "MEM_ABORTED"_fs;

/// An error raised when memory arbitration times out.
inline constexpr auto kMemArbitrationTimeout = "MEM_ARBITRATION_TIMEOUT"_fs;

/// Error caused by memory allocation failure (inclusive of allocator memory cap
/// exceeded).
inline constexpr auto kMemAllocError = "MEM_ALLOC_ERROR"_fs;

/// Error caused by failing to allocate cache buffer space for IO.
inline constexpr auto kNoCacheSpace = "NO_CACHE_SPACE"_fs;

/// An error raised when spill bytes exceeds limits.
inline constexpr auto kSpillLimitExceeded = "SPILL_LIMIT_EXCEEDED"_fs;

/// An error raised to indicate any general failure happened during spilling.
inline constexpr auto kGenericSpillFailure = "GENERIC_SPILL_FAILURE"_fs;

/// An error raised when trace bytes exceeds limits.
inline constexpr auto kTraceLimitExceeded = "TRACE_LIMIT_EXCEEDED"_fs;

/// Errors indicating file read corruptions.
inline constexpr auto kFileCorruption = "FILE_CORRUPTION"_fs;

/// Errors indicating file not found.
inline constexpr auto kFileNotFound = "FILE_NOT_FOUND"_fs;

/// We do not know how to classify it yet.
inline constexpr auto kUnknown = "UNKNOWN"_fs;

/// VeloxRuntimeErrors due to unsupported input values such as unicode input to
/// cast-varchar-to-integer. This kind of errors is allowed in expression
/// fuzzer.
inline constexpr auto kUnsupportedInputUncatchable =
    "UNSUPPORTED_INPUT_UNCATCHABLE"_fs;
} // namespace error_code

class VeloxException : public std::exception {
 public:
  enum class Type { kUser = 0, kSystem = 1 };

  VeloxException(
      const char* file,
      size_t line,
      const char* function,
      std::string_view expression,
      std::string_view message,
      std::string_view errorSource,
      std::string_view errorCode,
      bool isRetriable,
      Type exceptionType = Type::kSystem,
      std::string_view exceptionName = "VeloxException");

  /// Wrap an std::exception.
  VeloxException(
      const std::exception_ptr& e,
      std::string_view message,
      std::string_view errorSource,
      std::string_view errorCode,
      bool isRetriable,
      Type exceptionType = Type::kSystem,
      std::string_view exceptionName = "VeloxException");

  VeloxException(
      const std::exception_ptr& e,
      std::string_view message,
      std::string_view errorSource,
      bool isRetriable,
      Type exceptionType = Type::kSystem,
      std::string_view exceptionName = "VeloxException")
      : VeloxException(
            e,
            message,
            errorSource,
            "",
            isRetriable,
            exceptionType,
            exceptionName) {}

  /// Inherited
  const char* what() const noexcept override {
    return state_->what();
  }

  /// Introduced nonvirtuals
  const process::StackTrace* stackTrace() const {
    return state_->stackTrace.get();
  }
  const char* file() const {
    return state_->file;
  }
  size_t line() const {
    return state_->line;
  }
  const char* function() const {
    return state_->function;
  }
  const std::string& failingExpression() const {
    return state_->failingExpression;
  }
  const std::string& message() const {
    return state_->message;
  }

  const std::string& errorCode() const {
    return state_->errorCode;
  }

  const std::string& errorSource() const {
    return state_->errorSource;
  }

  Type exceptionType() const {
    return state_->exceptionType;
  }

  const std::string& exceptionName() const {
    return state_->exceptionName;
  }

  bool isRetriable() const {
    return state_->isRetriable;
  }

  bool isUserError() const {
    return state_->errorSource == error_source::kErrorSourceUser;
  }

  const std::string& context() const {
    return state_->context;
  }

  const std::string& additionalContext() const {
    return state_->additionalContext;
  }

  const std::exception_ptr& wrappedException() const {
    return state_->wrappedException;
  }

 private:
  struct State {
    std::unique_ptr<process::StackTrace> stackTrace;
    Type exceptionType = Type::kSystem;
    std::string exceptionName;
    const char* file = nullptr;
    size_t line = 0;
    const char* function = nullptr;
    std::string failingExpression;
    std::string message;
    std::string errorSource;
    std::string errorCode;
    // The current exception context.
    std::string context;
    // The top-level ancestor of the current exception context.
    std::string additionalContext;
    bool isRetriable;
    // The original std::exception.
    std::exception_ptr wrappedException;

    mutable folly::once_flag once;
    mutable std::string elaborateMessage;

    template <typename F>
    static std::shared_ptr<const State> make(Type exceptionType, F);

    template <typename F>
    static std::shared_ptr<const State> make(F f) {
      auto state = std::make_shared<VeloxException::State>();
      f(*state);
      return state;
    }

    void finalize() const;

    const char* what() const noexcept;
  };

  explicit VeloxException(std::shared_ptr<State const> state) noexcept
      : state_(std::move(state)) {}

  const std::shared_ptr<const State> state_;
};

class VeloxUserError : public VeloxException {
 public:
  VeloxUserError(
      const char* file,
      size_t line,
      const char* function,
      std::string_view expression,
      std::string_view message,
      std::string_view /* errorSource */,
      std::string_view errorCode,
      bool isRetriable,
      std::string_view exceptionName = "VeloxUserError")
      : VeloxException(
            file,
            line,
            function,
            expression,
            message,
            error_source::kErrorSourceUser,
            errorCode,
            isRetriable,
            Type::kUser,
            exceptionName) {}

  /// Wrap an std::exception.
  VeloxUserError(
      const std::exception_ptr& e,
      std::string_view message,
      bool isRetriable,
      std::string_view exceptionName = "VeloxUserError")
      : VeloxException(
            e,
            message,
            error_source::kErrorSourceUser,
            error_code::kInvalidArgument,
            isRetriable,
            Type::kUser,
            exceptionName) {}
};

class VeloxRuntimeError final : public VeloxException {
 public:
  VeloxRuntimeError(
      const char* file,
      size_t line,
      const char* function,
      std::string_view expression,
      std::string_view message,
      std::string_view /* errorSource */,
      std::string_view errorCode,
      bool isRetriable,
      std::string_view exceptionName = "VeloxRuntimeError")
      : VeloxException(
            file,
            line,
            function,
            expression,
            message,
            error_source::kErrorSourceRuntime,
            errorCode,
            isRetriable,
            Type::kSystem,
            exceptionName) {}

  /// Wrap an std::exception.
  VeloxRuntimeError(
      const std::exception_ptr& e,
      std::string_view message,
      bool isRetriable,
      std::string_view exceptionName = "VeloxRuntimeError")
      : VeloxException(
            e,
            message,
            error_source::kErrorSourceRuntime,
            isRetriable,
            Type::kSystem,
            exceptionName) {}
};

/// Returns a reference to a thread level counter of Velox error throws.
int64_t& threadNumVeloxThrow();

/// Returns a reference to a thread level boolean that controls whether no-throw
/// APIs include detailed error messages in Status.
bool& threadSkipErrorDetails();

class ScopedThreadSkipErrorDetails {
 public:
  ScopedThreadSkipErrorDetails(bool skip = true)
      : original_{threadSkipErrorDetails()} {
    threadSkipErrorDetails() = skip;
  }

  ~ScopedThreadSkipErrorDetails() {
    threadSkipErrorDetails() = original_;
  }

 private:
  bool original_;
};

/// Holds a pointer to a function that provides addition context to be
/// added to the detailed error message in case of an exception.
struct ExceptionContext {
  using MessageFunction =
      std::string (*)(VeloxException::Type exceptionType, void* arg);

  /// Function to call in case of an exception to get additional context.
  MessageFunction messageFunc{nullptr};

  /// Value to pass to `messageFunc`. Can be null.
  void* arg{nullptr};

  /// If true, then the addition context in 'this' is always included when there
  /// are hierarchical exception contexts.
  bool isEssential{false};

  /// Pointer to the parent context when there are hierarchical exception
  /// contexts.
  ExceptionContext* parent{nullptr};

  /// Calls `messageFunc(arg)` and returns the result. Returns empty string if
  /// `messageFunc` is null.
  std::string message(VeloxException::Type exceptionType) {
    if (!messageFunc || suspended) {
      return "";
    }

    std::string theMessage;

    try {
      // Make sure not to call messageFunc again in case it throws.
      suspended = true;
      theMessage = messageFunc(exceptionType, arg);
      suspended = false;
    } catch (...) {
      return "Failed to produce additional context.";
    }

    return theMessage;
  }

  bool suspended{false};
};

/// If exceptionPtr represents an std::exception, convert it to VeloxUserError
/// to add useful context for debugging.
std::exception_ptr toVeloxException(const std::exception_ptr& exceptionPtr);

/// Returns a reference to thread_local variable that holds a function that can
/// be used to get addition context to be added to the detailed error message in
/// case an exception occurs. This is to used in cases when stack trace would
/// not provide enough information, e.g. in case of hierarchical processing like
/// expression evaluation.
ExceptionContext& getExceptionContext();

/// RAII class to set and restore context for exceptions. Links the new
/// exception context with the previous context held by the thread_local
/// variable to allow retrieving the top-level context when there is an
/// exception context hierarchy.
class ExceptionContextSetter {
 public:
  explicit ExceptionContextSetter(ExceptionContext value)
      : prev_{getExceptionContext()} {
    value.parent = &prev_;
    getExceptionContext() = std::move(value);
  }

  ~ExceptionContextSetter() {
    getExceptionContext() = std::move(prev_);
  }

 private:
  ExceptionContext prev_;
};
} // namespace velox
} // namespace facebook<|MERGE_RESOLUTION|>--- conflicted
+++ resolved
@@ -49,17 +49,11 @@
 /// Errors where the root cause of the problem is an unexpected internal state
 /// in the system.
 inline constexpr auto kErrorSourceRuntime = "RUNTIME"_fs;
-<<<<<<< HEAD
-=======
-
-/// Errors where the root cause of the problem is some unreliable aspect of the
-/// system are classified with source SYSTEM.
-inline constexpr auto kErrorSourceSystem = "SYSTEM"_fs;
 
 /// Errors where the root cause of the problem is some external dependency (e.g.
 /// storage)
 inline constexpr auto kErrorSourceExternal = "EXTERNAL"_fs;
->>>>>>> d3b6c1d9
+  
 } // namespace error_source
 
 namespace error_code {
