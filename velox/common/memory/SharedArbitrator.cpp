--- conflicted
+++ resolved
@@ -1141,20 +1141,11 @@
 }
 
 void SharedArbitrator::checkIfTimeout(ArbitrationOperation& op) {
-<<<<<<< HEAD
   if (op.hasTimeout()) [[unlikely]] {
     VELOX_MEM_ARBITRATION_TIMEOUT(fmt::format(
         "Memory arbitration timed out on memory pool: {} after running {}",
         op.participant()->name(),
         succinctNanos(op.executionTimeNs())));
-=======
-  if (FOLLY_UNLIKELY(op.hasTimeout())) {
-    VELOX_MEM_ARBITRATION_TIMEOUT(
-        fmt::format(
-            "Memory arbitration timed out on memory pool: {} after running {}",
-            op.participant()->name(),
-            succinctNanos(op.executionTimeNs())));
->>>>>>> d98e7347
   }
 }
 
