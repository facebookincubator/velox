--- conflicted
+++ resolved
@@ -114,13 +114,6 @@
       nextSize = AllocationTraits::pageBytes(numPages) +
           AllocationTraits::kHugePageSize;
     }
-<<<<<<< HEAD
-    pool_->allocateNonContiguous(
-        std::max<int32_t>(kMinPages, numPages),
-        allocation_,
-        std::min(numPages, pool_->largestSizeClass()));
-    currentRun_ = 0;
-=======
 
     ContiguousAllocation largeAlloc;
     const MachinePageCount pagesToAlloc =
@@ -135,7 +128,6 @@
     currentOffset_ = 0;
     usedBytes_ += AllocationTraits::pageBytes(pagesToAlloc);
     return;
->>>>>>> 40b1dafe
   }
 
   Allocation allocation;
