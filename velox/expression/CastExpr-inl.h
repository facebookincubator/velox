/*
 * Copyright (c) Facebook, Inc. and its affiliates.
 *
 * Licensed under the Apache License, Version 2.0 (the "License");
 * you may not use this file except in compliance with the License.
 * You may obtain a copy of the License at
 *
 *     http://www.apache.org/licenses/LICENSE-2.0
 *
 * Unless required by applicable law or agreed to in writing, software
 * distributed under the License is distributed on an "AS IS" BASIS,
 * WITHOUT WARRANTIES OR CONDITIONS OF ANY KIND, either express or implied.
 * See the License for the specific language governing permissions and
 * limitations under the License.
 */
#pragma once

#include "velox/common/base/CountBits.h"
#include "velox/common/base/Exceptions.h"
#include "velox/core/CoreTypeSystem.h"
#include "velox/expression/StringWriter.h"
#include "velox/type/Type.h"
#include "velox/vector/SelectivityVector.h"

namespace facebook::velox::exec {
namespace {

inline std::string makeErrorMessage(
    const BaseVector& input,
    vector_size_t row,
    const TypePtr& toType,
    const std::string& details = "") {
  return fmt::format(
      "Cannot cast {} '{}' to {}. {}",
      input.type()->toString(),
      input.toString(row),
      toType->toString(),
      details);
}

inline std::exception_ptr makeBadCastException(
    const TypePtr& resultType,
    const BaseVector& input,
    vector_size_t row,
    const std::string& errorDetails) {
  return std::make_exception_ptr(VeloxUserError(
      std::current_exception(),
      makeErrorMessage(input, row, resultType, errorDetails),
      false));
}

} // namespace

namespace detail {

/// Represent the varchar fragment.
///
/// For example:
/// | value | wholeDigits | fractionalDigits | exponent | sign |
/// | 9999999999.99 | 9999999999 | 99 | nullopt | 1 |
/// | 15 | 15 |  | nullopt | 1 |
/// | 1.5 | 1 | 5 | nullopt | 1 |
/// | -1.5 | 1 | 5 | nullopt | -1 |
/// | 31.523e-2 | 31 | 523 | -2 | 1 |
struct DecimalComponents {
  std::string_view wholeDigits;
  std::string_view fractionalDigits;
  std::optional<int32_t> exponent = std::nullopt;
  int8_t sign = 1;
};

// Extract a string view of continuous digits.
std::string_view extractDigits(const char* s, size_t start, size_t size);

/// Parse decimal components, including whole digits, fractional digits,
/// exponent and sign, from input chars. Returns error status if input chars
/// do not represent a valid value.
Status
parseDecimalComponents(const char* s, size_t size, DecimalComponents& out);

/// Parse huge int from decimal components. The fractional part is scaled up by
/// required power of 10, and added with the whole part. Returns error status if
/// overflows.
Status parseHugeInt(const DecimalComponents& decimalComponents, int128_t& out);

/// Converts string view to decimal value of given precision and scale.
/// Derives from Arrow function DecimalFromString. Arrow implementation:
/// https://github.com/apache/arrow/blob/main/cpp/src/arrow/util/decimal.cc#L637.
///
/// Firstly, it parses the varchar to DecimalComponents which contains the
/// message that can represent a decimal value. Secondly, processes the exponent
/// to get the scale. Thirdly, compute the rescaled value. Returns status for
/// the outcome of computing.
template <typename T>
Status toDecimalValue(
    const StringView s,
    int toPrecision,
    int toScale,
    T& decimalValue) {
  DecimalComponents decimalComponents;
  if (auto status =
          parseDecimalComponents(s.data(), s.size(), decimalComponents);
      !status.ok()) {
    return Status::UserError("Value is not a number. " + status.message());
  }

  // Count number of significant digits (without leading zeros).
  const size_t firstNonZero =
      decimalComponents.wholeDigits.find_first_not_of('0');
  size_t significantDigits = decimalComponents.fractionalDigits.size();
  if (firstNonZero != std::string::npos) {
    significantDigits += decimalComponents.wholeDigits.size() - firstNonZero;
  }
  int32_t parsedPrecision = static_cast<int32_t>(significantDigits);

  int32_t parsedScale = 0;
  bool roundUp = false;
  const int32_t fractionSize = decimalComponents.fractionalDigits.size();
  if (!decimalComponents.exponent.has_value()) {
    if (fractionSize > toScale) {
      if (decimalComponents.fractionalDigits[toScale] >= '5') {
        roundUp = true;
      }
      parsedScale = toScale;
      decimalComponents.fractionalDigits =
          std::string_view(decimalComponents.fractionalDigits.data(), toScale);
    } else {
      parsedScale = fractionSize;
    }
  } else {
    const auto exponent = decimalComponents.exponent.value();
    parsedScale = -exponent + fractionSize;
    // Truncate the fractionalDigits.
    if (parsedScale > toScale) {
      if (-exponent >= toScale) {
        // The fractional digits could be dropped.
        if (fractionSize > 0 && decimalComponents.fractionalDigits[0] >= '5') {
          roundUp = true;
        }
        decimalComponents.fractionalDigits = "";
        parsedScale -= fractionSize;
      } else {
        const auto reduceDigits = exponent + toScale;
        if (fractionSize > reduceDigits &&
            decimalComponents.fractionalDigits[reduceDigits] >= '5') {
          roundUp = true;
        }
        decimalComponents.fractionalDigits = std::string_view(
            decimalComponents.fractionalDigits.data(),
            std::min(reduceDigits, fractionSize));
        parsedScale -= fractionSize - decimalComponents.fractionalDigits.size();
      }
    }
  }

  int128_t out = 0;
  if (auto status = parseHugeInt(decimalComponents, out); !status.ok()) {
    return status;
  }

  if (roundUp) {
    bool overflow = __builtin_add_overflow(out, 1, &out);
    if (UNLIKELY(overflow)) {
      return Status::UserError("Value too large.");
    }
  }
  out *= decimalComponents.sign;

  if (parsedScale < 0) {
    /// Force the scale to be zero, to avoid negative scales (due to
    /// compatibility issues with external systems such as databases).
    if (-parsedScale + toScale > LongDecimalType::kMaxPrecision) {
      return Status::UserError("Value too large.");
    }

    bool overflow = __builtin_mul_overflow(
        out, DecimalUtil::kPowersOfTen[-parsedScale + toScale], &out);
    if (UNLIKELY(overflow)) {
      return Status::UserError("Value too large.");
    }
    parsedPrecision -= parsedScale;
    parsedScale = toScale;
  }
  const auto status = DecimalUtil::rescaleWithRoundUp<int128_t, T>(
      out,
      std::min((uint8_t)parsedPrecision, LongDecimalType::kMaxPrecision),
      parsedScale,
      toPrecision,
      toScale,
      decimalValue);
  if (!status.ok()) {
    return Status::UserError("Value too large.");
  }
  return status;
}
} // namespace detail

template <typename Func>
void CastExpr::applyToSelectedNoThrowLocal(
    EvalCtx& context,
    const SelectivityVector& rows,
    VectorPtr& result,
    Func&& func) {
  if (setNullInResultAtError()) {
    rows.applyToSelected([&](auto row) INLINE_LAMBDA {
      try {
        func(row);
      } catch (const VeloxException& e) {
        if (!e.isUserError()) {
          throw;
        }
        result->setNull(row, true);
      } catch (const std::exception&) {
        result->setNull(row, true);
      }
    });
  } else {
    rows.applyToSelected([&](auto row) INLINE_LAMBDA {
      try {
        func(row);
      } catch (const VeloxException& e) {
        if (!e.isUserError()) {
          throw;
        }
        // Avoid double throwing.
        context.setVeloxExceptionError(row, std::current_exception());
      } catch (const std::exception&) {
        context.setError(row, std::current_exception());
      }
    });
  }
}

/// The per-row level Kernel
/// @tparam ToKind The cast target type
/// @tparam FromKind The expression type
/// @tparam TPolicy The policy used by the cast
/// @param row The index of the current row
/// @param input The input vector (of type FromKind)
/// @param result The output vector (of type ToKind)
template <TypeKind ToKind, TypeKind FromKind, typename TPolicy>
void CastExpr::applyCastKernel(
    vector_size_t row,
    EvalCtx& context,
    const SimpleVector<typename TypeTraits<FromKind>::NativeType>* input,
    FlatVector<typename TypeTraits<ToKind>::NativeType>* result) {
  bool wrapException = true;
  auto setError = [&](const std::string& details) INLINE_LAMBDA {
    if (setNullInResultAtError()) {
      result->setNull(row, true);
    } else {
      wrapException = false;
      if (context.captureErrorDetails()) {
        const auto errorDetails =
            makeErrorMessage(*input, row, result->type(), details);
        context.setStatus(row, Status::UserError("{}", errorDetails));
      } else {
        context.setStatus(row, Status::UserError());
      }
    }
  };

  // If castResult has an error, set the error in context. Otherwise, set the
  // value in castResult directly to result. This lambda should be called only
  // when ToKind is primitive and is not VARCHAR or VARBINARY.
  auto setResultOrError = [&](const auto& castResult, vector_size_t row)
                              INLINE_LAMBDA {
                                if (castResult.hasError()) {
                                  setError(castResult.error().message());
                                } else {
                                  result->set(row, castResult.value());
                                }
                              };

  try {
    auto inputRowValue = input->valueAt(row);

    if constexpr (
        (FromKind == TypeKind::TINYINT || FromKind == TypeKind::SMALLINT ||
         FromKind == TypeKind::INTEGER || FromKind == TypeKind::BIGINT) &&
        ToKind == TypeKind::TIMESTAMP) {
      const auto castResult =
          hooks_->castIntToTimestamp((int64_t)inputRowValue);
      setResultOrError(castResult, row);
      return;
    }

    if constexpr (
<<<<<<< HEAD
        (FromKind == TypeKind::BOOLEAN) && ToKind == TypeKind::TIMESTAMP) {
      const auto castResult = hooks_->castBooleanToTimestamp(inputRowValue);
=======
        (ToKind == TypeKind::TINYINT || ToKind == TypeKind::SMALLINT ||
         ToKind == TypeKind::INTEGER || ToKind == TypeKind::BIGINT) &&
        FromKind == TypeKind::TIMESTAMP) {
      const auto castResult = hooks_->castTimestampToInt(inputRowValue);
>>>>>>> fc893531
      setResultOrError(castResult, row);
      return;
    }

    if constexpr (
        (FromKind == TypeKind::DOUBLE || FromKind == TypeKind::REAL) &&
        ToKind == TypeKind::TIMESTAMP) {
      const auto castResult =
          hooks_->castDoubleToTimestamp(static_cast<double>(inputRowValue));
      if (castResult.hasError()) {
        setError(castResult.error().message());
      } else {
        if (castResult.value().has_value()) {
          result->set(row, castResult.value().value());
        } else {
          result->setNull(row, true);
        }
      }
      return;
    }

    // Optimize empty input strings casting by avoiding throwing exceptions.
    if constexpr (
        FromKind == TypeKind::VARCHAR || FromKind == TypeKind::VARBINARY) {
      if constexpr (
          TypeTraits<ToKind>::isPrimitiveType &&
          TypeTraits<ToKind>::isFixedWidth) {
        inputRowValue = hooks_->removeWhiteSpaces(inputRowValue);
        if (inputRowValue.size() == 0) {
          setError("Empty string");
          return;
        }
      }
      if constexpr (ToKind == TypeKind::TIMESTAMP) {
        const auto castResult = hooks_->castStringToTimestamp(inputRowValue);
        setResultOrError(castResult, row);
        return;
      }
      if constexpr (ToKind == TypeKind::REAL) {
        const auto castResult = hooks_->castStringToReal(inputRowValue);
        setResultOrError(castResult, row);
        return;
      }
      if constexpr (ToKind == TypeKind::DOUBLE) {
        const auto castResult = hooks_->castStringToDouble(inputRowValue);
        setResultOrError(castResult, row);
        return;
      }

      if constexpr (
          ToKind == TypeKind::TINYINT || ToKind == TypeKind::SMALLINT ||
          ToKind == TypeKind::INTEGER || ToKind == TypeKind::BIGINT ||
          ToKind == TypeKind::HUGEINT) {
        if constexpr (TPolicy::throwOnUnicode) {
          // This is a special case where we intentionally throw
          // VeloxRuntimeError to avoid it being suppressed by TRY().
          VELOX_CHECK_UNSUPPORTED_INPUT_UNCATCHABLE(
              functions::stringCore::isAscii(
                  inputRowValue.data(), inputRowValue.size()),
              "Unicode characters are not supported for conversion to integer types");
        }
      }
    }

    const auto castResult =
        util::Converter<ToKind, void, TPolicy>::tryCast(inputRowValue);
    if (castResult.hasError()) {
      setError(castResult.error().message());
      return;
    }

    const auto output = castResult.value();

    if constexpr (
        ToKind == TypeKind::VARCHAR || ToKind == TypeKind::VARBINARY) {
      // Write the result output to the output vector
      auto writer = exec::StringWriter(result, row);
      writer.copy_from(output);
      writer.finalize();
    } else {
      result->set(row, output);
    }

  } catch (const VeloxException& ue) {
    if (!ue.isUserError() || !wrapException) {
      throw;
    }
    setError(ue.message());
  } catch (const std::exception& e) {
    setError(e.what());
  }
}

template <typename TInput, typename TOutput>
void CastExpr::applyDecimalCastKernel(
    const SelectivityVector& rows,
    const BaseVector& input,
    exec::EvalCtx& context,
    const TypePtr& fromType,
    const TypePtr& toType,
    VectorPtr& castResult) {
  auto sourceVector = input.as<SimpleVector<TInput>>();
  auto castResultRawBuffer =
      castResult->asUnchecked<FlatVector<TOutput>>()->mutableRawValues();
  const auto& fromPrecisionScale = getDecimalPrecisionScale(*fromType);
  const auto& toPrecisionScale = getDecimalPrecisionScale(*toType);

  applyToSelectedNoThrowLocal(
      context, rows, castResult, [&](vector_size_t row) {
        TOutput rescaledValue;
        const auto status = DecimalUtil::rescaleWithRoundUp<TInput, TOutput>(
            sourceVector->valueAt(row),
            fromPrecisionScale.first,
            fromPrecisionScale.second,
            toPrecisionScale.first,
            toPrecisionScale.second,
            rescaledValue);
        if (status.ok()) {
          castResultRawBuffer[row] = rescaledValue;
        } else {
          if (setNullInResultAtError()) {
            castResult->setNull(row, true);
          } else {
            context.setVeloxExceptionError(
                row,
                std::make_exception_ptr(VeloxUserError(
                    std::current_exception(), status.message(), false)));
          }
        }
      });
}

template <typename TInput, typename TOutput>
void CastExpr::applyIntToDecimalCastKernel(
    const SelectivityVector& rows,
    const BaseVector& input,
    exec::EvalCtx& context,
    const TypePtr& toType,
    VectorPtr& castResult) {
  auto sourceVector = input.as<SimpleVector<TInput>>();
  auto castResultRawBuffer =
      castResult->asUnchecked<FlatVector<TOutput>>()->mutableRawValues();
  const auto& toPrecisionScale = getDecimalPrecisionScale(*toType);
  applyToSelectedNoThrowLocal(
      context, rows, castResult, [&](vector_size_t row) {
        auto rescaledValue = DecimalUtil::rescaleInt<TInput, TOutput>(
            sourceVector->valueAt(row),
            toPrecisionScale.first,
            toPrecisionScale.second);
        if (rescaledValue.has_value()) {
          castResultRawBuffer[row] = rescaledValue.value();
        } else {
          castResult->setNull(row, true);
        }
      });
}

template <typename TInput, typename TOutput>
void CastExpr::applyFloatingPointToDecimalCastKernel(
    const SelectivityVector& rows,
    const BaseVector& input,
    exec::EvalCtx& context,
    const TypePtr& toType,
    VectorPtr& result) {
  const auto floatingInput = input.as<SimpleVector<TInput>>();
  auto rawResults =
      result->asUnchecked<FlatVector<TOutput>>()->mutableRawValues();
  const auto toPrecisionScale = getDecimalPrecisionScale(*toType);

  applyToSelectedNoThrowLocal(context, rows, result, [&](vector_size_t row) {
    TOutput output;
    const auto status = DecimalUtil::rescaleFloatingPoint<TInput, TOutput>(
        floatingInput->valueAt(row),
        toPrecisionScale.first,
        toPrecisionScale.second,
        output);
    if (status.ok()) {
      rawResults[row] = output;
    } else {
      if (setNullInResultAtError()) {
        result->setNull(row, true);
      } else {
        context.setVeloxExceptionError(
            row, makeBadCastException(toType, input, row, status.message()));
      }
    }
  });
}

template <typename T>
void CastExpr::applyVarcharToDecimalCastKernel(
    const SelectivityVector& rows,
    const BaseVector& input,
    exec::EvalCtx& context,
    const TypePtr& toType,
    VectorPtr& result) {
  auto sourceVector = input.as<SimpleVector<StringView>>();
  auto rawBuffer = result->asUnchecked<FlatVector<T>>()->mutableRawValues();
  const auto toPrecisionScale = getDecimalPrecisionScale(*toType);

  rows.applyToSelected([&](auto row) {
    T decimalValue;
    const auto status = detail::toDecimalValue<T>(
        hooks_->removeWhiteSpaces(sourceVector->valueAt(row)),
        toPrecisionScale.first,
        toPrecisionScale.second,
        decimalValue);
    if (status.ok()) {
      rawBuffer[row] = decimalValue;
    } else {
      if (setNullInResultAtError()) {
        result->setNull(row, true);
      } else {
        context.setVeloxExceptionError(
            row, makeBadCastException(toType, input, row, status.message()));
      }
    }
  });
}

template <typename FromNativeType, TypeKind ToKind>
VectorPtr CastExpr::applyDecimalToFloatCast(
    const SelectivityVector& rows,
    const BaseVector& input,
    exec::EvalCtx& context,
    const TypePtr& fromType,
    const TypePtr& toType) {
  using To = typename TypeTraits<ToKind>::NativeType;

  VectorPtr result;
  context.ensureWritable(rows, toType, result);
  (*result).clearNulls(rows);
  auto resultBuffer = result->asUnchecked<FlatVector<To>>()->mutableRawValues();
  const auto precisionScale = getDecimalPrecisionScale(*fromType);
  const auto simpleInput = input.as<SimpleVector<FromNativeType>>();
  const auto scaleFactor = DecimalUtil::kPowersOfTen[precisionScale.second];
  applyToSelectedNoThrowLocal(context, rows, result, [&](int row) {
    const auto output =
        util::Converter<ToKind>::tryCast(simpleInput->valueAt(row))
            .thenOrThrow(folly::identity, [&](const Status& status) {
              VELOX_USER_FAIL("{}", status.message());
            });
    resultBuffer[row] = output / scaleFactor;
  });
  return result;
}

template <typename FromNativeType, TypeKind ToKind>
VectorPtr CastExpr::applyDecimalToIntegralCast(
    const SelectivityVector& rows,
    const BaseVector& input,
    exec::EvalCtx& context,
    const TypePtr& fromType,
    const TypePtr& toType) {
  using To = typename TypeTraits<ToKind>::NativeType;

  VectorPtr result;
  context.ensureWritable(rows, toType, result);
  (*result).clearNulls(rows);
  auto resultBuffer = result->asUnchecked<FlatVector<To>>()->mutableRawValues();
  const auto precisionScale = getDecimalPrecisionScale(*fromType);
  const auto simpleInput = input.as<SimpleVector<FromNativeType>>();
  const auto scaleFactor = DecimalUtil::kPowersOfTen[precisionScale.second];
  if (hooks_->truncate()) {
    applyToSelectedNoThrowLocal(context, rows, result, [&](vector_size_t row) {
      resultBuffer[row] =
          static_cast<To>(simpleInput->valueAt(row) / scaleFactor);
    });
  } else {
    applyToSelectedNoThrowLocal(context, rows, result, [&](vector_size_t row) {
      auto value = simpleInput->valueAt(row);
      auto integralPart = value / scaleFactor;
      auto fractionPart = value % scaleFactor;
      auto sign = value >= 0 ? 1 : -1;
      bool needsRoundUp =
          (scaleFactor != 1) && (sign * fractionPart >= (scaleFactor >> 1));
      integralPart += needsRoundUp ? sign : 0;
      if (integralPart > std::numeric_limits<To>::max() ||
          integralPart < std::numeric_limits<To>::min()) {
        if (setNullInResultAtError()) {
          result->setNull(row, true);
        } else {
          context.setVeloxExceptionError(
              row,
              makeBadCastException(
                  result->type(),
                  input,
                  row,
                  makeErrorMessage(input, row, toType) + "Out of bounds."));
        }
        return;
      }

      resultBuffer[row] = static_cast<To>(integralPart);
    });
  }
  return result;
}

template <typename FromNativeType>
VectorPtr CastExpr::applyDecimalToBooleanCast(
    const SelectivityVector& rows,
    const BaseVector& input,
    exec::EvalCtx& context) {
  VectorPtr result;
  context.ensureWritable(rows, BOOLEAN(), result);
  (*result).clearNulls(rows);
  auto resultBuffer =
      result->asUnchecked<FlatVector<bool>>()->mutableRawValues<uint64_t>();
  const auto simpleInput = input.as<SimpleVector<FromNativeType>>();
  applyToSelectedNoThrowLocal(context, rows, result, [&](int row) {
    auto value = simpleInput->valueAt(row);
    bits::setBit(resultBuffer, row, value != 0);
  });
  return result;
}

template <typename FromNativeType>
VectorPtr CastExpr::applyDecimalToVarcharCast(
    const SelectivityVector& rows,
    const BaseVector& input,
    exec::EvalCtx& context,
    const TypePtr& fromType) {
  VectorPtr result;
  context.ensureWritable(rows, VARCHAR(), result);
  (*result).clearNulls(rows);
  const auto simpleInput = input.as<SimpleVector<FromNativeType>>();
  int precision = getDecimalPrecisionScale(*fromType).first;
  int scale = getDecimalPrecisionScale(*fromType).second;
  auto rowSize = DecimalUtil::maxStringViewSize(precision, scale);
  auto flatResult = result->asFlatVector<StringView>();
  if (StringView::isInline(rowSize)) {
    char inlined[StringView::kInlineSize];
    applyToSelectedNoThrowLocal(context, rows, result, [&](vector_size_t row) {
      auto actualSize = DecimalUtil::castToString<FromNativeType>(
          simpleInput->valueAt(row), scale, rowSize, inlined);
      flatResult->setNoCopy(row, StringView(inlined, actualSize));
    });
    return result;
  }

  Buffer* buffer =
      flatResult->getBufferWithSpace(rows.countSelected() * rowSize);
  char* rawBuffer = buffer->asMutable<char>() + buffer->size();

  applyToSelectedNoThrowLocal(context, rows, result, [&](vector_size_t row) {
    auto actualSize = DecimalUtil::castToString<FromNativeType>(
        simpleInput->valueAt(row), scale, rowSize, rawBuffer);
    flatResult->setNoCopy(row, StringView(rawBuffer, actualSize));
    if (!StringView::isInline(actualSize)) {
      // If string view is inline, corresponding bytes on the raw string buffer
      // are not needed.
      rawBuffer += actualSize;
    }
  });
  // Update the exact buffer size.
  buffer->setSize(rawBuffer - buffer->asMutable<char>());
  return result;
}

template <typename FromNativeType>
VectorPtr CastExpr::applyDecimalToPrimitiveCast(
    const SelectivityVector& rows,
    const BaseVector& input,
    exec::EvalCtx& context,
    const TypePtr& fromType,
    const TypePtr& toType) {
  switch (toType->kind()) {
    case TypeKind::BOOLEAN:
      return applyDecimalToBooleanCast<FromNativeType>(rows, input, context);
    case TypeKind::TINYINT:
      return applyDecimalToIntegralCast<FromNativeType, TypeKind::TINYINT>(
          rows, input, context, fromType, toType);
    case TypeKind::SMALLINT:
      return applyDecimalToIntegralCast<FromNativeType, TypeKind::SMALLINT>(
          rows, input, context, fromType, toType);
    case TypeKind::INTEGER:
      return applyDecimalToIntegralCast<FromNativeType, TypeKind::INTEGER>(
          rows, input, context, fromType, toType);
    case TypeKind::BIGINT:
      return applyDecimalToIntegralCast<FromNativeType, TypeKind::BIGINT>(
          rows, input, context, fromType, toType);
    case TypeKind::REAL:
      return applyDecimalToFloatCast<FromNativeType, TypeKind::REAL>(
          rows, input, context, fromType, toType);
    case TypeKind::DOUBLE:
      return applyDecimalToFloatCast<FromNativeType, TypeKind::DOUBLE>(
          rows, input, context, fromType, toType);
    default:
      VELOX_UNSUPPORTED(
          "Cast from {} to {} is not supported",
          fromType->toString(),
          toType->toString());
  }
}

template <TypeKind ToKind, TypeKind FromKind>
void CastExpr::applyCastPrimitives(
    const SelectivityVector& rows,
    exec::EvalCtx& context,
    const BaseVector& input,
    VectorPtr& result) {
  using To = typename TypeTraits<ToKind>::NativeType;
  using From = typename TypeTraits<FromKind>::NativeType;
  auto* resultFlatVector = result->as<FlatVector<To>>();
  auto* inputSimpleVector = input.as<SimpleVector<From>>();

  switch (hooks_->getPolicy()) {
    case LegacyCastPolicy:
      applyToSelectedNoThrowLocal(context, rows, result, [&](int row) {
        applyCastKernel<ToKind, FromKind, util::LegacyCastPolicy>(
            row, context, inputSimpleVector, resultFlatVector);
      });
      break;
    case PrestoCastPolicy:
      applyToSelectedNoThrowLocal(context, rows, result, [&](int row) {
        applyCastKernel<ToKind, FromKind, util::PrestoCastPolicy>(
            row, context, inputSimpleVector, resultFlatVector);
      });
      break;
    case SparkCastPolicy:
      applyToSelectedNoThrowLocal(context, rows, result, [&](int row) {
        applyCastKernel<ToKind, FromKind, util::SparkCastPolicy>(
            row, context, inputSimpleVector, resultFlatVector);
      });
      break;

    default:
      VELOX_NYI("Policy {} not yet implemented.", hooks_->getPolicy());
  }
}

template <TypeKind ToKind>
void CastExpr::applyCastPrimitivesDispatch(
    const TypePtr& fromType,
    const TypePtr& toType,
    const SelectivityVector& rows,
    exec::EvalCtx& context,
    const BaseVector& input,
    VectorPtr& result) {
  context.ensureWritable(rows, toType, result);

  // This already excludes complex types, hugeint and unknown from type kinds.
  VELOX_DYNAMIC_SCALAR_TEMPLATE_TYPE_DISPATCH(
      applyCastPrimitives,
      ToKind,
      fromType->kind() /*dispatched*/,
      rows,
      context,
      input,
      result);
}

} // namespace facebook::velox::exec<|MERGE_RESOLUTION|>--- conflicted
+++ resolved
@@ -286,15 +286,17 @@
     }
 
     if constexpr (
-<<<<<<< HEAD
         (FromKind == TypeKind::BOOLEAN) && ToKind == TypeKind::TIMESTAMP) {
       const auto castResult = hooks_->castBooleanToTimestamp(inputRowValue);
-=======
+      setResultOrError(castResult, row);
+      return;
+    }
+
+    if constexpr (
         (ToKind == TypeKind::TINYINT || ToKind == TypeKind::SMALLINT ||
          ToKind == TypeKind::INTEGER || ToKind == TypeKind::BIGINT) &&
         FromKind == TypeKind::TIMESTAMP) {
       const auto castResult = hooks_->castTimestampToInt(inputRowValue);
->>>>>>> fc893531
       setResultOrError(castResult, row);
       return;
     }
