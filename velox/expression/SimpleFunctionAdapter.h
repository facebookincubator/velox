--- conflicted
+++ resolved
@@ -81,17 +81,16 @@
         VectorPtr* _result,
         bool isResultReused)
         : rows{_rows}, context{_context} {
-<<<<<<< HEAD
-      if (!*_result) {
-        *_result = context->getVector(outputType, _rows->size());
-      } else {
-=======
       // If we're reusing the input, we've already checked that the vector
       // is unique, as is nulls.  We also know the size of the vector is
       // at least as large as the size of rows.
       if (!isResultReused) {
->>>>>>> 3ea40c57
-        BaseVector::ensureWritable(*rows, outputType, context->pool(), _result);
+        if (!*_result) {
+          *_result = context->getVector(outputType, _rows->size());
+        } else {
+          BaseVector::ensureWritable(
+              *rows, outputType, context->pool(), _result);
+        }
       }
       result = reinterpret_cast<result_vector_t*>((*_result).get());
       resultWriter.init(*result);
