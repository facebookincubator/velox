--- conflicted
+++ resolved
@@ -213,11 +213,8 @@
     "st_union",
     "st_point",
     "st_points",
-<<<<<<< HEAD
-=======
     "st_interiorrings",
     "st_geometries",
->>>>>>> b350409c
     "st_x",
     "st_y",
     "st_isvalid",
@@ -244,8 +241,6 @@
     "st_xmin",
     "st_ymax",
     "st_ymin",
-<<<<<<< HEAD
-=======
     "line_locate_point",
     "line_interpolate_point",
     "flatten_geometry_collections",
@@ -253,7 +248,6 @@
     "bing_tile_polygon",
     "geometry_as_geojson",
     "geometry_from_geojson",
->>>>>>> b350409c
 };
 
 std::unordered_set<std::string> skipFunctionsSOT = {
@@ -368,8 +362,6 @@
     "json_size", // https://github.com/facebookincubator/velox/issues/12371
     "json_extract_scalar", // https://github.com/facebookincubator/velox/issues/10698
     "json_array_contains", // https://github.com/facebookincubator/velox/issues/13685
-<<<<<<< HEAD
-=======
     // https://github.com/facebookincubator/velox/issues/14313
     "array_intersect",
     "array_except",
@@ -377,7 +369,6 @@
     "map_entries",
     "map_keys",
     "map_values",
->>>>>>> b350409c
     "clamp", // Function clamp not registered
     "current_date", // Non-deterministic
     "xxhash64_internal",
@@ -399,10 +390,7 @@
     // Skipping until the new signature is merged and released in Presto:
     // https://github.com/prestodb/presto/pull/25521
     "xxhash64(varbinary,bigint) -> varbinary",
-<<<<<<< HEAD
-=======
     "map_keys_by_top_n_values", // https://github.com/facebookincubator/velox/issues/14374
->>>>>>> b350409c
     "$internal$canonicalize",
     "$internal$contains",
 };
