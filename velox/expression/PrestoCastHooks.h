--- conflicted
+++ resolved
@@ -32,11 +32,9 @@
 
   Expected<Timestamp> castIntToTimestamp(int64_t seconds) const override;
 
-<<<<<<< HEAD
   Expected<Timestamp> castBooleanToTimestamp(bool seconds) const override;
-=======
+
   Expected<int64_t> castTimestampToInt(Timestamp timestamp) const override;
->>>>>>> fc893531
 
   Expected<std::optional<Timestamp>> castDoubleToTimestamp(
       double seconds) const override;
