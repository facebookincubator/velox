--- conflicted
+++ resolved
@@ -62,7 +62,6 @@
   // peeled off fields.
   const VectorPtr& getField(int32_t index);
 
-<<<<<<< HEAD
   BaseVector* FOLLY_NONNULL getRawField(int32_t index) const;
 
   // Loads field at 'index' if it is lazy or wraps a
@@ -72,9 +71,6 @@
   const VectorPtr& ensureFieldLoaded(
       int32_t index,
       const SelectivityVector& rows);
-=======
-  void ensureFieldLoaded(int32_t index, const SelectivityVector& rows);
->>>>>>> 8179dc5a
 
   void setPeeled(int32_t index, const VectorPtr& vector) {
     if (peeledFields_.size() <= index) {
@@ -247,32 +243,18 @@
     return execCtx_->getVector(type, size);
   }
 
-<<<<<<< HEAD
-  void releaseVector(VectorPtr& vector) {
-    execCtx_->releaseVector(vector);
-  }
-
-  void releaseVectors(std::vector<VectorPtr>& vectors) {
-=======
   void releaseVector(VectorPtr & vector) {
     execCtx_->releaseVector(vector);
   }
 
   void releaseVectors(std::vector<VectorPtr> & vectors) {
->>>>>>> 8179dc5a
     execCtx_->releaseVectors(vectors);
   }
 
   // Makes 'result' writable for 'rows'. Allocates or reuses a vector from the
   // pool of 'execCtx_' if needed.
   void ensureWritable(
-<<<<<<< HEAD
-      const SelectivityVector& rows,
-      const TypePtr& type,
-      VectorPtr& result) {
-=======
       const SelectivityVector& rows, const TypePtr& type, VectorPtr& result) {
->>>>>>> 8179dc5a
     BaseVector::ensureWritable(
         rows, type, execCtx_->pool(), &result, &execCtx_->vectorPool());
   }
