--- conflicted
+++ resolved
@@ -223,7 +223,6 @@
     }
   }
 
-<<<<<<< HEAD
   VectorPtr getVector(const TypePtr& type, vector_size_t size) {
     return execCtx_->getVector(type, size);
   }
@@ -234,13 +233,13 @@
 
   void releaseVectors(std::vector<VectorPtr>& vectors) {
     execCtx_->releaseVectors(vectors);
-=======
+  }
+  
   void moveOrCopyResult(
       const VectorPtr& localResult,
       const SelectivityVector& rows,
       VectorPtr* FOLLY_NONNULL result) const {
     moveOrCopyResult(localResult, rows, *result);
->>>>>>> 65f716a4
   }
 
  private:
