/*
 * Copyright (c) Facebook, Inc. and its affiliates.
 *
 * Licensed under the Apache License, Version 2.0 (the "License");
 * you may not use this file except in compliance with the License.
 * You may obtain a copy of the License at
 *
 *     http://www.apache.org/licenses/LICENSE-2.0
 *
 * Unless required by applicable law or agreed to in writing, software
 * distributed under the License is distributed on an "AS IS" BASIS,
 * WITHOUT WARRANTIES OR CONDITIONS OF ANY KIND, either express or implied.
 * See the License for the specific language governing permissions and
 * limitations under the License.
 */

#include <limits>
#include "velox/buffer/Buffer.h"
#include "velox/common/base/VeloxException.h"
#include "velox/common/base/tests/GTestUtils.h"
#include "velox/common/memory/Memory.h"
#include "velox/expression/VectorFunction.h"
#include "velox/functions/prestosql/tests/CastBaseTest.h"
#include "velox/functions/prestosql/tests/utils/FunctionBaseTest.h"
#include "velox/type/Type.h"
#include "velox/vector/BaseVector.h"
#include "velox/vector/TypeAliases.h"

using namespace facebook::velox;
using namespace facebook::velox::test;

class CastExprTest : public functions::test::CastBaseTest {
 protected:
  CastExprTest() {
    exec::registerVectorFunction(
        "testing_dictionary",
        TestingDictionaryFunction::signatures(),
        std::make_unique<TestingDictionaryFunction>());
  }

  void setCastIntByTruncate(bool value) {
    queryCtx_->testingOverrideConfigUnsafe({
        {core::QueryConfig::kCastToIntByTruncate, std::to_string(value)},
    });
  }

  void setCastMatchStructByName(bool value) {
    queryCtx_->testingOverrideConfigUnsafe({
        {core::QueryConfig::kCastMatchStructByName, std::to_string(value)},
    });
  }

  void setTimezone(const std::string& value) {
    queryCtx_->testingOverrideConfigUnsafe({
        {core::QueryConfig::kSessionTimezone, value},
        {core::QueryConfig::kAdjustTimestampToTimezone, "true"},
    });
  }

  std::shared_ptr<core::ConstantTypedExpr> makeConstantNullExpr(TypeKind kind) {
    return std::make_shared<core::ConstantTypedExpr>(
        createType(kind, {}), variant(kind));
  }

  std::shared_ptr<core::CastTypedExpr> makeCastExpr(
      const core::TypedExprPtr& input,
      const TypePtr& toType,
      bool nullOnFailure) {
    std::vector<core::TypedExprPtr> inputs = {input};
    return std::make_shared<core::CastTypedExpr>(toType, inputs, nullOnFailure);
  }

  void testComplexCast(
      const std::string& fromExpression,
      const VectorPtr& data,
      const VectorPtr& expected,
      bool nullOnFailure = false) {
    auto rowVector = makeRowVector({data});
    auto rowType = asRowType(rowVector->type());
    auto castExpr = makeCastExpr(
        makeTypedExpr(fromExpression, rowType),
        expected->type(),
        nullOnFailure);
    exec::ExprSet exprSet({castExpr}, &execCtx_);

    const auto size = data->size();
    SelectivityVector rows(size);
    std::vector<VectorPtr> result(1);
    {
      exec::EvalCtx evalCtx(&execCtx_, &exprSet, rowVector.get());
      exprSet.eval(rows, evalCtx, result);

      assertEqualVectors(expected, result[0]);
    }

    // Test constant input.
    {
      // Use last element for constant.
      const auto index = size - 1;
      auto constantData = BaseVector::wrapInConstant(size, index, data);
      auto constantRow = makeRowVector({constantData});
      exec::EvalCtx evalCtx(&execCtx_, &exprSet, constantRow.get());
      exprSet.eval(rows, evalCtx, result);

      assertEqualVectors(
          BaseVector::wrapInConstant(size, index, expected), result[0]);
    }

    // Test dictionary input. It is not sufficient to wrap input in a dictionary
    // as it will be peeled off before calling "cast". Apply
    // testing_dictionary function to input to ensure that "cast" receives
    // dictionary input.
    {
      auto dictionaryCastExpr = makeCastExpr(
          makeTypedExpr(
              fmt::format("testing_dictionary({})", fromExpression), rowType),
          expected->type(),
          nullOnFailure);
      exec::ExprSet dictionaryExprSet({dictionaryCastExpr}, &execCtx_);
      exec::EvalCtx evalCtx(&execCtx_, &dictionaryExprSet, rowVector.get());
      dictionaryExprSet.eval(rows, evalCtx, result);

      auto indices = ::makeIndicesInReverse(size, pool());
      assertEqualVectors(wrapInDictionary(indices, size, expected), result[0]);
    }
  }

  /**
   * @tparam From Source type for cast
   * @tparam To Destination type for cast
   * @param typeString Cast type in string
   * @param input Input vector of type From
   * @param expectedResult Expected output vector of type To
   * @param inputNulls Input null indexes
   * @param expectedNulls Expected output null indexes
   */
  template <typename TFrom, typename TTo>
  void testCast(
      const std::string& typeString,
      std::vector<std::optional<TFrom>> input,
      std::vector<std::optional<TTo>> expectedResult,
      bool expectFailure = false,
      bool tryCast = false,
      const TypePtr& fromType = CppToType<TFrom>::create(),
      const TypePtr& toType = CppToType<TTo>::create()) {
    std::vector<TFrom> rawInput(input.size());
    for (auto index = 0; index < input.size(); index++) {
      if (input[index].has_value()) {
        rawInput[index] = input[index].value();
      }
    }
    // Create input vector using values and nulls
    auto inputVector = makeFlatVector(rawInput, fromType);

    for (auto index = 0; index < input.size(); index++) {
      if (!input[index].has_value()) {
        inputVector->setNull(index, true);
      }
    }
    auto rowVector = makeRowVector({inputVector});
    std::string castFunction = tryCast ? "try_cast" : "cast";
    if (expectFailure) {
      EXPECT_THROW(
          evaluate(
              fmt::format("{}(c0 as {})", castFunction, typeString), rowVector),
          VeloxUserError);
      return;
    }
    // run try cast and get the result vector
    auto result =
        evaluate(castFunction + "(c0 as " + typeString + ")", rowVector);
    auto expected = makeNullableFlatVector<TTo>(expectedResult, toType);
    assertEqualVectors(expected, result);
  }

  template <typename T>
  void testDecimalToFloatCasts(TypePtr type) {
    // short to short, scale up.
    auto shortFlat = makeNullableFlatVector<int64_t>(
        {DecimalUtil::kShortDecimalMin,
         DecimalUtil::kShortDecimalMin,
         -3,
         0,
         55,
         DecimalUtil::kShortDecimalMax,
         DecimalUtil::kShortDecimalMax,
         std::nullopt},
        DECIMAL(18, 18));
    testComplexCast(
        "c0",
        shortFlat,
        makeNullableFlatVector<T>(
            {-1,
             // the same DecimalUtil::kShortDecimalMin conversion, checking
             // floating point diff works on decimals
             -0.999999999999999999,
             -0.000000000000000003,
             0,
             0.000000000000000055,
             // the same DecimalUtil::kShortDecimalMax conversion, checking
             // floating point diff works on decimals
             0.999999999999999999,
             1,
             std::nullopt}));

    auto longFlat = makeNullableFlatVector<int128_t>(
        {DecimalUtil::kLongDecimalMin,
         0,
         DecimalUtil::kLongDecimalMax,
         HugeInt::build(0xffff, 0xffffffffffffffff),
         std::nullopt},
        DECIMAL(38, 5));
    testComplexCast(
        "c0",
        longFlat,
        makeNullableFlatVector<T>(
            {-1e33, 0, 1e33, 1.2089258196146293E19, std::nullopt}));
  }

  template <typename T>
  void testDecimalToIntegralCastsOutOfBounds(TypePtr type) {
    VELOX_CHECK(!(std::is_same<int64_t, T>::value));
    const auto tooSmall =
        static_cast<int64_t>(std::numeric_limits<int32_t>::min()) - 1;
    const auto tooBig =
        static_cast<int64_t>(std::numeric_limits<int32_t>::max()) + 1;

    VELOX_ASSERT_THROW(
        testComplexCast(
            "c0",
            makeFlatVector<int64_t>({0, tooSmall}, DECIMAL(9, 0)),
            makeFlatVector<T>(0, 0)),
        fmt::format(
            "Failed to cast from DECIMAL(9,0) to {}: -2147483649. Out of bounds.",
            type->name()));

    VELOX_ASSERT_THROW(
        testComplexCast(
            "c0",
            makeFlatVector<int128_t>({0, tooSmall}, DECIMAL(19, 0)),
            makeFlatVector<T>(0, 0)),
        fmt::format(
            "Failed to cast from DECIMAL(19,0) to {}: -2147483649. Out of bounds.",
            type->name()));

    VELOX_ASSERT_THROW(
        testComplexCast(
            "c0",
            makeFlatVector<int64_t>({0, tooBig}, DECIMAL(9, 0)),
            makeFlatVector<T>(0, 0)),
        fmt::format(
            "Failed to cast from DECIMAL(9,0) to {}: 2147483648. Out of bounds.",
            type->name()));

    VELOX_ASSERT_THROW(
        testComplexCast(
            "c0",
            makeFlatVector<int128_t>({0, tooBig}, DECIMAL(19, 0)),
            makeFlatVector<T>(0, 0)),
        fmt::format(
            "Failed to cast from DECIMAL(19,0) to {}: 2147483648. Out of bounds.",
            type->name()));
  }

  template <typename T>
  void testDecimalToIntegralCasts(TypePtr type) {
    auto shortFlat = makeNullableFlatVector<int64_t>(
        {-300, -230, -200, -100, 0, 5'500, 5755, 6'900, 7'200, std::nullopt},
        DECIMAL(6, 2));
    testComplexCast(
        "c0",
        shortFlat,
        makeNullableFlatVector<T>(
            {-3,
             -2 /*-2.3 rounds to -2*/,
             -2,
             -1,
             0,
             55,
             57 /*57.55 rounds to 57*/,
             69,
             72,
             std::nullopt}));
    auto longFlat = makeNullableFlatVector<int128_t>(
        {-30'000'000'000,
         -25'500'000'000,
         -20'000'000'000,
         -10'000'000'000,
         0,
         550'000'000'000,
         559'900'000'000,
         690'000'000'000,
         720'000'000'000,
         std::nullopt},
        DECIMAL(20, 10));
    testComplexCast(
        "c0",
        longFlat,
        makeNullableFlatVector<T>(
            {-3,
             -2 /*-2.55 rounds to -2*/,
             -2,
             -1,
             0,
             55,
             55 /* 55.99 rounds to 55*/,
             69,
             72,
             std::nullopt}));
  }

  template <typename T>
  void testIntToDecimalCasts() {
    // integer to short decimal
    auto input = makeFlatVector<T>({-3, -2, -1, 0, 55, 69, 72});
    testComplexCast(
        "c0",
        input,
        makeFlatVector<int64_t>(
            {-300, -200, -100, 0, 5'500, 6'900, 7'200}, DECIMAL(6, 2)));

    // integer to long decimal
    testComplexCast(
        "c0",
        input,
        makeFlatVector<int128_t>(
            {-30'000'000'000,
             -20'000'000'000,
             -10'000'000'000,
             0,
             550'000'000'000,
             690'000'000'000,
             720'000'000'000},
            DECIMAL(20, 10)));

    // Expected failures: allowed # of integers (precision - scale) in the
    // target
    VELOX_ASSERT_THROW(
        testComplexCast(
            "c0",
            makeFlatVector<T>(std::vector<T>{std::numeric_limits<T>::min()}),
            makeFlatVector(std::vector<int64_t>{0}, DECIMAL(3, 1))),
        fmt::format(
            "Cannot cast {} '{}' to DECIMAL(3,1)",
            CppToType<T>::name,
            std::to_string(std::numeric_limits<T>::min())));
    VELOX_ASSERT_THROW(
        testComplexCast(
            "c0",
            makeFlatVector<T>(std::vector<T>{-100}),
            makeFlatVector(std::vector<int64_t>{0}, DECIMAL(17, 16))),
        fmt::format(
            "Cannot cast {} '-100' to DECIMAL(17,16)", CppToType<T>::name));
    VELOX_ASSERT_THROW(
        testComplexCast(
            "c0",
            makeFlatVector<T>(std::vector<T>{100}),
            makeFlatVector(std::vector<int64_t>{0}, DECIMAL(17, 16))),
        fmt::format(
            "Cannot cast {} '100' to DECIMAL(17,16)", CppToType<T>::name));
  }
};

TEST_F(CastExprTest, basics) {
  // Testing non-null or error cases
  const std::vector<std::optional<int32_t>> ii = {1, 2, 3, 100, -100};
  const std::vector<std::optional<double>> oo = {1.0, 2.0, 3.0, 100.0, -100.0};
  testCast<int32_t, double>(
      "double", {1, 2, 3, 100, -100}, {1.0, 2.0, 3.0, 100.0, -100.0});
  testCast<int32_t, std::string>(
      "string", {1, 2, 3, 100, -100}, {"1", "2", "3", "100", "-100"});
  testCast<std::string, int8_t>(
      "tinyint", {"1", "2", "3", "100", "-100"}, {1, 2, 3, 100, -100});
  testCast<double, int>(
      "int", {1.888, 2.5, 3.6, 100.44, -100.101}, {2, 3, 4, 100, -100});
  testCast<double, double>(
      "double",
      {1.888, 2.5, 3.6, 100.44, -100.101},
      {1.888, 2.5, 3.6, 100.44, -100.101});
  testCast<double, std::string>(
      "string",
      {1.888, 2.5, 3.6, 100.44, -100.101},
      {"1.888", "2.5", "3.6", "100.44", "-100.101"});
  testCast<double, double>(
      "double",
      {1.888, 2.5, 3.6, 100.44, -100.101},
      {1.888, 2.5, 3.6, 100.44, -100.101});
  testCast<double, float>(
      "float",
      {1.888, 2.5, 3.6, 100.44, -100.101},
      {1.888, 2.5, 3.6, 100.44, -100.101});
  testCast<bool, std::string>("string", {true, false}, {"true", "false"});
}

TEST_F(CastExprTest, stringToTimestamp) {
  testCast<std::string, Timestamp>(
      "timestamp",
      {
          "1970-01-01",
          "2000-01-01",
          "1970-01-01 00:00:00",
          "2000-01-01 12:21:56",
          "1970-01-01 00:00:00-02:00",
          std::nullopt,
      },
      {
          Timestamp(0, 0),
          Timestamp(946684800, 0),
          Timestamp(0, 0),
          Timestamp(946729316, 0),
          Timestamp(7200, 0),
          std::nullopt,
      });
}

TEST_F(CastExprTest, timestampToString) {
  testCast<Timestamp, std::string>(
      "string",
      {
          Timestamp(-946684800, 0),
          Timestamp(-7266, 0),
          Timestamp(0, 0),
          Timestamp(946684800, 0),
          Timestamp(9466848000, 0),
          Timestamp(94668480000, 0),
          Timestamp(946729316, 0),
          Timestamp(946729316, 123),
          Timestamp(946729316, 129900000),
          Timestamp(7266, 0),
          std::nullopt,
      },
      {
          "1940-01-02T00:00:00.000",
          "1969-12-31T21:58:54.000",
          "1970-01-01T00:00:00.000",
          "2000-01-01T00:00:00.000",
          "2269-12-29T00:00:00.000",
          "4969-12-04T00:00:00.000",
          "2000-01-01T12:21:56.000",
          "2000-01-01T12:21:56.000",
          "2000-01-01T12:21:56.129",
          "1970-01-01T02:01:06.000",
          std::nullopt,
      });
}

TEST_F(CastExprTest, dateToTimestamp) {
  testCast<int32_t, Timestamp>(
      "timestamp",
      {
          0,
          10957,
          14557,
          std::nullopt,
      },
      {
          Timestamp(0, 0),
          Timestamp(946684800, 0),
          Timestamp(1257724800, 0),
          std::nullopt,
      },
      false,
      false,
      DATE(),
      TIMESTAMP());
}

TEST_F(CastExprTest, timestampToDate) {
  testCast<Timestamp, int32_t>(
      "date",
      {
          Timestamp(0, 0),
          Timestamp(946684800, 0),
          Timestamp(1257724800, 0),
          std::nullopt,
      },
      {
          0,
          10957,
          14557,
          std::nullopt,
      },
      false,
      false,
      TIMESTAMP(),
      DATE());
}

TEST_F(CastExprTest, timestampInvalid) {
  testCast<int8_t, Timestamp>("timestamp", {12}, {Timestamp(0, 0)}, true);
  testCast<int16_t, Timestamp>("timestamp", {1234}, {Timestamp(0, 0)}, true);
  testCast<int32_t, Timestamp>("timestamp", {1234}, {Timestamp(0, 0)}, true);
  testCast<int64_t, Timestamp>("timestamp", {1234}, {Timestamp(0, 0)}, true);

  testCast<float, Timestamp>("timestamp", {12.99}, {Timestamp(0, 0)}, true);
  testCast<double, Timestamp>("timestamp", {12.99}, {Timestamp(0, 0)}, true);
}

TEST_F(CastExprTest, timestampAdjustToTimezone) {
  setTimezone("America/Los_Angeles");

  // Expect unix epochs to be converted to LA timezone (8h offset).
  testCast<std::string, Timestamp>(
      "timestamp",
      {
          "1970-01-01",
          "2000-01-01",
          "1969-12-31 16:00:00",
          "2000-01-01 12:21:56",
          "1970-01-01 00:00:00+14:00",
          std::nullopt,
          "2000-05-01", // daylight savings - 7h offset.
      },
      {
          Timestamp(28800, 0),
          Timestamp(946713600, 0),
          Timestamp(0, 0),
          Timestamp(946758116, 0),
          Timestamp(-21600, 0),
          std::nullopt,
          Timestamp(957164400, 0),
      });

  // Empty timezone is assumed to be GMT.
  setTimezone("");
  testCast<std::string, Timestamp>(
      "timestamp", {"1970-01-01"}, {Timestamp(0, 0)});
}

TEST_F(CastExprTest, timestampAdjustToTimezoneInvalid) {
  auto testFunc = [&]() {
    testCast<std::string, Timestamp>(
        "timestamp", {"1970-01-01"}, {Timestamp(1, 0)});
  };

  setTimezone("bla");
  EXPECT_THROW(testFunc(), std::runtime_error);
}

TEST_F(CastExprTest, date) {
  std::vector<std::optional<std::string>> input{
      "1970-01-01",
      "2020-01-01",
      "2135-11-09",
      "1969-12-27",
      "1812-04-15",
      "1920-01-02",
      std::nullopt,
  };
  std::vector<std::optional<int32_t>> result{
      0,
      18262,
      60577,
      -5,
      -57604,
      -18262,
      std::nullopt,
  };

  testCast<std::string, int32_t>(
      "date", input, result, false, false, VARCHAR(), DATE());

  setCastIntByTruncate(true);
  testCast<std::string, int32_t>(
      "date", input, result, false, false, VARCHAR(), DATE());
}

TEST_F(CastExprTest, invalidDate) {
  testCast<int8_t, int32_t>("date", {12}, {0}, true, false, TINYINT(), DATE());
  testCast<int16_t, int32_t>(
      "date", {1234}, {0}, true, false, SMALLINT(), DATE());
  testCast<int32_t, int32_t>(
      "date", {1234}, {0}, true, false, INTEGER(), DATE());
  testCast<int64_t, int32_t>(
      "date", {1234}, {0}, true, false, BIGINT(), DATE());

  testCast<float, int32_t>("date", {12.99}, {0}, true, false, REAL(), DATE());
  testCast<double, int32_t>(
      "date", {12.99}, {0}, true, false, DOUBLE(), DATE());

  // Parsing an ill-formated date.
  testCast<std::string, int32_t>(
      "date", {"2012-Oct-23"}, {0}, true, false, VARCHAR(), DATE());
}

TEST_F(CastExprTest, truncateVsRound) {
  // Testing truncate vs round cast from double to int.
  setCastIntByTruncate(true);
  testCast<double, int>(
      "int", {1.888, 2.5, 3.6, 100.44, -100.101}, {1, 2, 3, 100, -100});
  testCast<double, int8_t>(
      "tinyint",
      {1,
       256,
       257,
       2147483646,
       2147483647,
       2147483648,
       -2147483646,
       -2147483647,
       -2147483648,
       -2147483649},
      {1, 0, 1, -2, -1, -1, 2, 1, 0, 0});

  setCastIntByTruncate(false);
  testCast<double, int>(
      "int", {1.888, 2.5, 3.6, 100.44, -100.101}, {2, 3, 4, 100, -100});

  testCast<int8_t, int32_t>("int", {111, 2, 3, 10, -10}, {111, 2, 3, 10, -10});

  setCastIntByTruncate(true);
  testCast<int32_t, int8_t>(
      "tinyint", {1111111, 2, 3, 1000, -100101}, {71, 2, 3, -24, -5});

  setCastIntByTruncate(false);
  EXPECT_THROW(
      (testCast<int32_t, int8_t>(
          "tinyint", {1111111, 2, 3, 1000, -100101}, {71, 2, 3, -24, -5})),
      VeloxUserError);
}

TEST_F(CastExprTest, nullInputs) {
  // Testing null inputs
  testCast<double, double>(
      "double",
      {std::nullopt, std::nullopt, 3.6, 100.44, std::nullopt},
      {std::nullopt, std::nullopt, 3.6, 100.44, std::nullopt});
  testCast<double, float>(
      "float",
      {std::nullopt, 2.5, 3.6, 100.44, std::nullopt},
      {std::nullopt, 2.5, 3.6, 100.44, std::nullopt});
  testCast<double, std::string>(
      "string",
      {1.888, std::nullopt, std::nullopt, std::nullopt, -100.101},
      {"1.888", std::nullopt, std::nullopt, std::nullopt, "-100.101"});
}

TEST_F(CastExprTest, errorHandling) {
  // Making sure error cases lead to null outputs
  testCast<std::string, int8_t>(
      "tinyint",
      {"1abc", "2", "3", "100", std::nullopt},
      {std::nullopt, 2, 3, 100, std::nullopt},
      false,
      true);

  setCastIntByTruncate(true);
  testCast<std::string, int8_t>(
      "tinyint",
      {"-",
       "-0",
       " @w 123",
       "123 ",
       "  122",
       "",
       "-12-3",
       "125.5",
       "1234",
       "-129",
       "127",
       "-128"},
      {std::nullopt,
       0,
       std::nullopt,
       std::nullopt,
       std::nullopt,
       std::nullopt,
       std::nullopt,
       std::nullopt,
       std::nullopt,
       std::nullopt,
       127,
       -128},
      false,
      true);

  testCast<double, int>(
      "integer",
      {1e12, 2.5, 3.6, 100.44, -100.101},
      {std::numeric_limits<int32_t>::max(), 2, 3, 100, -100},
      false,
      true);

  setCastIntByTruncate(false);
  testCast<double, int>(
      "int", {1.888, 2.5, 3.6, 100.44, -100.101}, {2, 3, 4, 100, -100});

  testCast<std::string, int8_t>(
      "tinyint", {"1abc", "2", "3", "100", "-100"}, {1, 2, 3, 100, -100}, true);

  testCast<std::string, int8_t>(
      "tinyint", {"1", "2", "3", "100", "-100.5"}, {1, 2, 3, 100, -100}, true);
}

constexpr vector_size_t kVectorSize = 1'000;

TEST_F(CastExprTest, mapCast) {
  auto sizeAt = [](vector_size_t row) { return row % 5; };
  auto keyAt = [](vector_size_t row) { return row % 11; };
  auto valueAt = [](vector_size_t row) { return row % 13; };

  auto inputMap = makeMapVector<int64_t, int64_t>(
      kVectorSize, sizeAt, keyAt, valueAt, nullEvery(3));

  // Cast map<bigint, bigint> -> map<integer, double>.
  {
    auto expectedMap = makeMapVector<int32_t, double>(
        kVectorSize, sizeAt, keyAt, valueAt, nullEvery(3));

    testComplexCast("c0", inputMap, expectedMap);
  }

  // Cast map<bigint, bigint> -> map<bigint, varchar>.
  {
    auto valueAtString = [valueAt](vector_size_t row) {
      return StringView::makeInline(folly::to<std::string>(valueAt(row)));
    };

    auto expectedMap = makeMapVector<int64_t, StringView>(
        kVectorSize, sizeAt, keyAt, valueAtString, nullEvery(3));

    testComplexCast("c0", inputMap, expectedMap);
  }

  // Cast map<bigint, bigint> -> map<varchar, bigint>.
  {
    auto keyAtString = [&](vector_size_t row) {
      return StringView::makeInline(folly::to<std::string>(keyAt(row)));
    };

    auto expectedMap = makeMapVector<StringView, int64_t>(
        kVectorSize, sizeAt, keyAtString, valueAt, nullEvery(3));

    testComplexCast("c0", inputMap, expectedMap);
  }

  // null values
  {
    auto inputWithNullValues = makeMapVector<int64_t, int64_t>(
        kVectorSize, sizeAt, keyAt, valueAt, nullEvery(3), nullEvery(7));

    auto expectedMap = makeMapVector<int32_t, double>(
        kVectorSize, sizeAt, keyAt, valueAt, nullEvery(3), nullEvery(7));

    testComplexCast("c0", inputWithNullValues, expectedMap);
  }

  // Nulls in result keys are not allowed.
  {
    VELOX_ASSERT_THROW(
        testComplexCast(
            "c0",
            inputMap,
            makeMapVector<Timestamp, int64_t>(
                kVectorSize,
                sizeAt,
                [](auto /*row*/) { return Timestamp(); },
                valueAt,
                nullEvery(3),
                nullEvery(7)),
            false),
        "Failed to cast from BIGINT to TIMESTAMP: 0. Conversion to Timestamp is not supported");

    testComplexCast(
        "c0",
        inputMap,
        makeMapVector<Timestamp, int64_t>(
            kVectorSize,
            sizeAt,
            [](auto /*row*/) { return Timestamp(); },
            valueAt,
            [](auto row) { return row % 3 == 0 || row % 5 != 0; }),
        true);
  }

  // Make sure that the output of map cast has valid(copyable) data even for
  // non selected rows.
  {
    auto mapVector = vectorMaker_.mapVector<int32_t, int32_t>(
        kVectorSize,
        sizeAt,
        keyAt,
        /*valueAt*/ nullptr,
        /*isNullAt*/ nullptr,
        /*valueIsNullAt*/ nullEvery(1));

    SelectivityVector rows(5);
    rows.setValid(2, false);
    mapVector->setOffsetAndSize(2, 100, 100);
    std::vector<VectorPtr> results(1);

    auto rowVector = makeRowVector({mapVector});
    auto castExpr =
        makeTypedExpr("c0::map(bigint, bigint)", asRowType(rowVector->type()));
    exec::ExprSet exprSet({castExpr}, &execCtx_);

    exec::EvalCtx evalCtx(&execCtx_, &exprSet, rowVector.get());
    exprSet.eval(rows, evalCtx, results);
    auto mapResults = results[0]->as<MapVector>();
    auto keysSize = mapResults->mapKeys()->size();
    auto valuesSize = mapResults->mapValues()->size();

    for (int i = 0; i < mapResults->size(); i++) {
      auto start = mapResults->offsetAt(i);
      auto size = mapResults->sizeAt(i);
      if (size == 0) {
        continue;
      }
      VELOX_CHECK(start + size - 1 < keysSize);
      VELOX_CHECK(start + size - 1 < valuesSize);
    }
  }
}

TEST_F(CastExprTest, arrayCast) {
  auto sizeAt = [](vector_size_t /* row */) { return 7; };
  auto valueAt = [](vector_size_t /* row */, vector_size_t idx) {
    return 1 + idx;
  };
  auto arrayVector =
      makeArrayVector<double>(kVectorSize, sizeAt, valueAt, nullEvery(3));

  // Cast array<double> -> array<bigint>.
  {
    auto expected =
        makeArrayVector<int64_t>(kVectorSize, sizeAt, valueAt, nullEvery(3));
    testComplexCast("c0", arrayVector, expected);
  }

  // Cast array<double> -> array<varchar>.
  {
    auto valueAtString = [valueAt](vector_size_t row, vector_size_t idx) {
      return StringView::makeInline(folly::to<std::string>(valueAt(row, idx)));
    };
    auto expected = makeArrayVector<StringView>(
        kVectorSize, sizeAt, valueAtString, nullEvery(3));
    testComplexCast("c0", arrayVector, expected);
  }

  // Make sure that the output of array cast has valid(copyable) data even for
  // non selected rows.
  {
    // Array with all inner elements null.
    auto sizeAtLocal = [](vector_size_t /* row */) { return 5; };
    auto arrayVector = vectorMaker_.arrayVector<int32_t>(
        kVectorSize, sizeAtLocal, nullptr, nullptr, nullEvery(1));

    SelectivityVector rows(5);
    rows.setValid(2, false);
    arrayVector->setOffsetAndSize(2, 100, 10);
    std::vector<VectorPtr> results(1);

    auto rowVector = makeRowVector({arrayVector});
    auto castExpr =
        makeTypedExpr("cast (c0 as bigint[])", asRowType(rowVector->type()));
    exec::ExprSet exprSet({castExpr}, &execCtx_);

    exec::EvalCtx evalCtx(&execCtx_, &exprSet, rowVector.get());
    exprSet.eval(rows, evalCtx, results);
    auto arrayResults = results[0]->as<ArrayVector>();
    auto elementsSize = arrayResults->elements()->size();
    for (int i = 0; i < arrayResults->size(); i++) {
      auto start = arrayResults->offsetAt(i);
      auto size = arrayResults->sizeAt(i);
      if (size == 0) {
        continue;
      }
      VELOX_CHECK(start + size - 1 < elementsSize);
    }
  }
}

TEST_F(CastExprTest, rowCast) {
  auto valueAt = [](vector_size_t row) { return double(1 + row); };
  auto valueAtInt = [](vector_size_t row) { return int64_t(1 + row); };
  auto doubleVectorNullEvery3 =
      makeFlatVector<double>(kVectorSize, valueAt, nullEvery(3));
  auto intVectorNullEvery11 =
      makeFlatVector<int64_t>(kVectorSize, valueAtInt, nullEvery(11));
  auto doubleVectorNullEvery11 =
      makeFlatVector<double>(kVectorSize, valueAt, nullEvery(11));
  auto intVectorNullEvery3 =
      makeFlatVector<int64_t>(kVectorSize, valueAtInt, nullEvery(3));
  auto rowVector = makeRowVector(
      {intVectorNullEvery11, doubleVectorNullEvery3}, nullEvery(5));

  setCastMatchStructByName(false);
  // Position-based cast: ROW(c0: bigint, c1: double) -> ROW(c0: double, c1:
  // bigint)
  {
    auto expectedRowVector = makeRowVector(
        {doubleVectorNullEvery11, intVectorNullEvery3}, nullEvery(5));
    testComplexCast("c0", rowVector, expectedRowVector);
  }
  // Position-based cast: ROW(c0: bigint, c1: double) -> ROW(a: double, b:
  // bigint)
  {
    auto expectedRowVector = makeRowVector(
        {"a", "b"},
        {doubleVectorNullEvery11, intVectorNullEvery3},
        nullEvery(5));
    testComplexCast("c0", rowVector, expectedRowVector);
  }
  // Position-based cast: ROW(c0: bigint, c1: double) -> ROW(c0: double)
  {
    auto expectedRowVector =
        makeRowVector({doubleVectorNullEvery11}, nullEvery(5));
    testComplexCast("c0", rowVector, expectedRowVector);
  }

  // Name-based cast: ROW(c0: bigint, c1: double) -> ROW(c0: double) dropping
  // b
  setCastMatchStructByName(true);
  {
    auto intVectorNullAll = makeFlatVector<int64_t>(
        kVectorSize, valueAtInt, [](vector_size_t /* row */) { return true; });
    auto expectedRowVector = makeRowVector(
        {"c0", "b"}, {doubleVectorNullEvery11, intVectorNullAll}, nullEvery(5));
    testComplexCast("c0", rowVector, expectedRowVector);
  }
}

TEST_F(CastExprTest, nulls) {
  auto input =
      makeFlatVector<int32_t>(kVectorSize, [](auto row) { return row; });
  auto allNulls = makeFlatVector<int32_t>(
      kVectorSize, [](auto row) { return row; }, nullEvery(1));

  auto result = evaluate<FlatVector<int16_t>>(
      "cast(if(c0 % 2 = 0, c1, c0) as smallint)",
      makeRowVector({input, allNulls}));

  auto expectedResult = makeFlatVector<int16_t>(
      kVectorSize, [](auto row) { return row; }, nullEvery(2));
  assertEqualVectors(expectedResult, result);
}

TEST_F(CastExprTest, testNullOnFailure) {
  auto input =
      makeNullableFlatVector<std::string>({"1", "2", "", "3.4", std::nullopt});
  auto expected = makeNullableFlatVector<int32_t>(
      {1, 2, std::nullopt, std::nullopt, std::nullopt});

  // nullOnFailure is true, so we should return null instead of throwing.
  testComplexCast("c0", input, expected, true);

  // nullOnFailure is false, so we should throw.
  EXPECT_THROW(testComplexCast("c0", input, expected, false), VeloxUserError);
}

TEST_F(CastExprTest, toString) {
  auto input = std::make_shared<core::FieldAccessTypedExpr>(VARCHAR(), "a");
  exec::ExprSet exprSet(
      {makeCastExpr(input, BIGINT(), false),
       makeCastExpr(input, ARRAY(VARCHAR()), false)},
      &execCtx_);
  ASSERT_EQ("cast((a) as BIGINT)", exprSet.exprs()[0]->toString());
  ASSERT_EQ("cast((a) as ARRAY<VARCHAR>)", exprSet.exprs()[1]->toString());
}

<<<<<<< HEAD
TEST_F(CastExprTest, decimalToIntegral) {
  testDecimalToIntegralCasts<int64_t>(BIGINT());
  testDecimalToIntegralCasts<int32_t>(INTEGER());
  testDecimalToIntegralCasts<int16_t>(SMALLINT());
  testDecimalToIntegralCasts<int8_t>(TINYINT());
}

TEST_F(CastExprTest, decimalToIntegralOutOfBounds) {
  testDecimalToIntegralCastsOutOfBounds<int32_t>(INTEGER());
  testDecimalToIntegralCastsOutOfBounds<int16_t>(SMALLINT());
  testDecimalToIntegralCastsOutOfBounds<int8_t>(TINYINT());
}

TEST_F(CastExprTest, decimalToFloat) {
  testDecimalToFloatCasts<float>(REAL());
  testDecimalToFloatCasts<double>(DOUBLE());
=======
TEST_F(CastExprTest, decimalToDouble) {
  // short to short, scale up.
  auto shortFlat = makeNullableFlatVector<int64_t>(
      {-999999999999999999, -3, 0, 55, 999999999999999999, std::nullopt},
      DECIMAL(18, 18));
  testComplexCast(
      "c0",
      shortFlat,
      makeNullableFlatVector<double>(
          {-0.999999999999999999,
           -0.000000000000000003,
           0,
           0.000000000000000055,
           0.999999999999999999,
           std::nullopt}));
  auto longFlat = makeNullableFlatVector<int128_t>(
      {DecimalUtil::kLongDecimalMin,
       0,
       DecimalUtil::kLongDecimalMax,
       HugeInt::build(0xffff, 0xffffffffffffffff),
       std::nullopt},
      DECIMAL(38, 5));
  testComplexCast(
      "c0",
      longFlat,
      makeNullableFlatVector<double>(
          {-1e33, 0, 1e33, 1.2089258196146293E19, std::nullopt}));
>>>>>>> 4029e7fe
}

TEST_F(CastExprTest, decimalToDecimal) {
  // short to short, scale up.
  auto shortFlat =
      makeFlatVector<int64_t>({-3, -2, -1, 0, 55, 69, 72}, DECIMAL(2, 2));
  testComplexCast(
      "c0",
      shortFlat,
      makeFlatVector<int64_t>(
          {-300, -200, -100, 0, 5'500, 6'900, 7'200}, DECIMAL(4, 4)));

  // short to short, scale down.
  testComplexCast(
      "c0",
      shortFlat,
      makeFlatVector<int64_t>({0, 0, 0, 0, 6, 7, 7}, DECIMAL(4, 1)));

  // long to short, scale up.
  auto longFlat =
      makeFlatVector<int128_t>({-201, -109, 0, 105, 208}, DECIMAL(20, 2));
  testComplexCast(
      "c0",
      longFlat,
      makeFlatVector<int64_t>(
          {-201'000, -109'000, 0, 105'000, 208'000}, DECIMAL(10, 5)));

  // long to short, scale down.
  testComplexCast(
      "c0",
      longFlat,
      makeFlatVector<int64_t>({-20, -11, 0, 11, 21}, DECIMAL(10, 1)));

  // long to long, scale up.
  testComplexCast(
      "c0",
      longFlat,
      makeFlatVector<int128_t>(
          {-20'100'000'000, -10'900'000'000, 0, 10'500'000'000, 20'800'000'000},
          DECIMAL(20, 10)));

  // long to long, scale down.
  testComplexCast(
      "c0",
      longFlat,
      makeFlatVector<int128_t>({-20, -11, 0, 11, 21}, DECIMAL(20, 1)));

  // short to long, scale up.
  testComplexCast(
      "c0",
      shortFlat,
      makeFlatVector<int128_t>(
          {-3'000'000'000,
           -2'000'000'000,
           -1'000'000'000,
           0,
           55'000'000'000,
           69'000'000'000,
           72'000'000'000},
          DECIMAL(20, 11)));

  // short to long, scale down.
  testComplexCast(
      "c0",
      makeFlatVector<int64_t>({-20'500, -190, 12'345, 19'999}, DECIMAL(6, 4)),
      makeFlatVector<int128_t>({-21, 0, 12, 20}, DECIMAL(20, 1)));

  // NULLs and overflow.
  longFlat = makeNullableFlatVector<int128_t>(
      {-20'000, -1'000'000, 10'000, std::nullopt}, DECIMAL(20, 3));
  auto expectedShort = makeNullableFlatVector<int64_t>(
      {-200'000, std::nullopt, 100'000, std::nullopt}, DECIMAL(6, 4));

  // Throws exception if CAST fails.
  VELOX_ASSERT_THROW(
      testComplexCast("c0", longFlat, expectedShort),
      "Cannot cast DECIMAL '-1000.000' to DECIMAL(6,4)");

  // nullOnFailure is true.
  testComplexCast("c0", longFlat, expectedShort, true);

  // long to short, big numbers.
  testComplexCast(
      "c0",
      makeNullableFlatVector<int128_t>(
          {HugeInt::build(-2, 200),
           HugeInt::build(-1, 300),
           HugeInt::build(0, 400),
           HugeInt::build(1, 1),
           HugeInt::build(10, 100),
           std::nullopt},
          DECIMAL(23, 8)),
      makeNullableFlatVector<int64_t>(
          {-368934881474,
           -184467440737,
           0,
           184467440737,
           std::nullopt,
           std::nullopt},
          DECIMAL(12, 0)),
      true);

  // Overflow case.
  VELOX_ASSERT_THROW(
      testComplexCast(
          "c0",
          makeNullableFlatVector<int128_t>(
              {DecimalUtil::kLongDecimalMax}, DECIMAL(38, 0)),
          makeNullableFlatVector<int128_t>({0}, DECIMAL(38, 1))),
      "Cannot cast DECIMAL '99999999999999999999999999999999999999' to DECIMAL(38,1)");
  VELOX_ASSERT_THROW(
      testComplexCast(
          "c0",
          makeNullableFlatVector<int128_t>(
              {DecimalUtil::kLongDecimalMin}, DECIMAL(38, 0)),
          makeNullableFlatVector<int128_t>({0}, DECIMAL(38, 1))),
      "Cannot cast DECIMAL '-99999999999999999999999999999999999999' to DECIMAL(38,1)");
}

TEST_F(CastExprTest, integerToDecimal) {
  testIntToDecimalCasts<int8_t>();
  testIntToDecimalCasts<int16_t>();
  testIntToDecimalCasts<int32_t>();
  testIntToDecimalCasts<int64_t>();
}

TEST_F(CastExprTest, castInTry) {
  // Test try(cast(array(varchar) as array(bigint))) whose input vector is
  // wrapped in dictinary encoding. The row of ["2a"] should trigger an error
  // during casting and the try expression should turn this error into a null
  // at this row.
  auto input = makeRowVector({makeNullableArrayVector<StringView>(
      {{{"1"_sv}}, {{"2a"_sv}}, std::nullopt, std::nullopt})});
  auto expected = makeNullableArrayVector<int64_t>(
      {{{1}}, std::nullopt, std::nullopt, std::nullopt});

  evaluateAndVerifyCastInTryDictEncoding(
      ARRAY(VARCHAR()), ARRAY(BIGINT()), input, expected);

  // Test try(cast(map(varchar, bigint) as map(bigint, bigint))) where "3a"
  // should trigger an error at the first row.
  auto map = makeRowVector({makeMapVector<StringView, int64_t>(
      {{{"1", 2}, {"3a", 4}}, {{"5", 6}, {"7", 8}}})});
  auto mapExpected = makeNullableMapVector<int64_t, int64_t>(
      {std::nullopt, {{{5, 6}, {7, 8}}}});
  evaluateAndVerifyCastInTryDictEncoding(
      MAP(VARCHAR(), BIGINT()), MAP(BIGINT(), BIGINT()), map, mapExpected);

  // Test try(cast(array(varchar) as array(bigint))) where "2a" should trigger
  // an error at the first row.
  auto array =
      makeArrayVector<StringView>({{"1"_sv, "2a"_sv}, {"3"_sv, "4"_sv}});
  auto arrayExpected =
      vectorMaker_.arrayVectorNullable<int64_t>({std::nullopt, {{3, 4}}});
  evaluateAndVerifyCastInTryDictEncoding(
      ARRAY(VARCHAR()), ARRAY(BIGINT()), makeRowVector({array}), arrayExpected);

  arrayExpected = vectorMaker_.arrayVectorNullable<int64_t>(
      {std::nullopt, std::nullopt, std::nullopt});
  evaluateAndVerifyCastInTryDictEncoding(
      ARRAY(VARCHAR()),
      ARRAY(BIGINT()),
      makeRowVector({BaseVector::wrapInConstant(3, 0, array)}),
      arrayExpected);

  auto nested = makeRowVector({makeNullableNestedArrayVector<StringView>(
      {{{{{"1"_sv, "2"_sv}}, {{"3"_sv}}, {{"4a"_sv, "5"_sv}}}},
       {{{{"6"_sv, "7"_sv}}}}})});
  auto nestedExpected =
      makeNullableNestedArrayVector<int64_t>({std::nullopt, {{{{6, 7}}}}});
  evaluateAndVerifyCastInTryDictEncoding(
      ARRAY(ARRAY(VARCHAR())), ARRAY(ARRAY(BIGINT())), nested, nestedExpected);
}

TEST_F(CastExprTest, primitiveNullConstant) {
  // Evaluate cast(NULL::double as bigint).
  auto cast =
      makeCastExpr(makeConstantNullExpr(TypeKind::DOUBLE), BIGINT(), false);

  auto result = evaluate(
      cast, makeRowVector({makeFlatVector<int64_t>(std::vector<int64_t>{1})}));
  auto expectedResult = makeNullableFlatVector<int64_t>({std::nullopt});
  assertEqualVectors(expectedResult, result);

  // Evaluate cast(try_cast(NULL::varchar as double) as bigint).
  auto innerCast =
      makeCastExpr(makeConstantNullExpr(TypeKind::VARCHAR), DOUBLE(), true);
  auto outerCast = makeCastExpr(innerCast, BIGINT(), false);

  result = evaluate(outerCast, makeRowVector(ROW({}, {}), 1));
  assertEqualVectors(expectedResult, result);
}

TEST_F(CastExprTest, primitiveWithDictionaryIntroducedNulls) {
  exec::registerVectorFunction(
      "add_dict",
      TestingDictionaryFunction::signatures(),
      std::make_unique<TestingDictionaryFunction>(2));

  {
    auto data = makeFlatVector<int64_t>({1, 2, 3, 4, 5, 6, 7, 8, 9});
    auto result = evaluate(
        "cast(add_dict(add_dict(c0)) as smallint)", makeRowVector({data}));
    auto expected = makeNullableFlatVector<int16_t>(
        {std::nullopt,
         std::nullopt,
         3,
         4,
         5,
         6,
         7,
         std::nullopt,
         std::nullopt});
    assertEqualVectors(expected, result);
  }

  {
    auto data = makeNullableFlatVector<int64_t>(
        {1,
         2,
         std::nullopt,
         std::nullopt,
         std::nullopt,
         std::nullopt,
         std::nullopt,
         8,
         9});
    auto result = evaluate(
        "cast(add_dict(add_dict(c0)) as varchar)", makeRowVector({data}));
    auto expected = makeNullConstant(TypeKind::VARCHAR, 9);
    assertEqualVectors(expected, result);
  }
}

TEST_F(CastExprTest, castAsCall) {
  // Invoking cast through a CallExpr instead of a CastExpr
  const std::vector<std::optional<int32_t>> inputValues = {1, 2, 3, 100, -100};
  const std::vector<std::optional<double>> outputValues = {
      1.0, 2.0, 3.0, 100.0, -100.0};

  auto input = makeRowVector({makeNullableFlatVector(inputValues)});
  core::TypedExprPtr inputField =
      std::make_shared<const core::FieldAccessTypedExpr>(INTEGER(), "c0");
  core::TypedExprPtr callExpr = std::make_shared<const core::CallTypedExpr>(
      DOUBLE(), std::vector<core::TypedExprPtr>{inputField}, "cast");

  auto result = evaluate(callExpr, input);
  auto expected = makeNullableFlatVector(outputValues);
  assertEqualVectors(expected, result);
}

namespace {
/// Wraps input in a constant encoding that repeats the first element and
/// then in dictionary that reverses the order of rows.
class TestingDictionaryOverConstFunction : public exec::VectorFunction {
 public:
  TestingDictionaryOverConstFunction() {}

  void apply(
      const SelectivityVector& rows,
      std::vector<VectorPtr>& args,
      const TypePtr& /*outputType*/,
      exec::EvalCtx& context,
      VectorPtr& result) const override {
    const auto size = rows.size();
    auto constant = BaseVector::wrapInConstant(size, 0, args[0]);

    auto indices = makeIndicesInReverse(size, context.pool());
    auto nulls = allocateNulls(size, context.pool());
    result =
        BaseVector::wrapInDictionary(nulls, indices, size, std::move(constant));
  }

  static std::vector<std::shared_ptr<exec::FunctionSignature>> signatures() {
    // T -> T
    return {exec::FunctionSignatureBuilder()
                .typeVariable("T")
                .returnType("T")
                .argumentType("T")
                .build()};
  }
};
} // namespace

TEST_F(CastExprTest, dictionaryOverConst) {
  // Verify that cast properly handles an input where the vector has a
  // dictionary layer wrapped over a constant layer.
  exec::registerVectorFunction(
      "dictionary_over_const",
      TestingDictionaryOverConstFunction::signatures(),
      std::make_unique<TestingDictionaryOverConstFunction>());

  auto data = makeFlatVector<int64_t>({1, 2, 3, 4, 5});
  auto result = evaluate(
      "cast(dictionary_over_const(c0) as smallint)", makeRowVector({data}));
  auto expected = makeNullableFlatVector<int16_t>({1, 1, 1, 1, 1});
  assertEqualVectors(expected, result);
}

namespace {
// Wrap input in a dictionary that point to subset of rows of the inner vector.
class TestingDictionaryToFewerRowsFunction : public exec::VectorFunction {
 public:
  TestingDictionaryToFewerRowsFunction() {}

  bool isDefaultNullBehavior() const override {
    return false;
  }

  void apply(
      const SelectivityVector& rows,
      std::vector<VectorPtr>& args,
      const TypePtr& /*outputType*/,
      exec::EvalCtx& context,
      VectorPtr& result) const override {
    const auto size = rows.size();
    auto indices = makeIndices(
        size, [](auto /*row*/) { return 0; }, context.pool());

    result = BaseVector::wrapInDictionary(nullptr, indices, size, args[0]);
  }

  static std::vector<std::shared_ptr<exec::FunctionSignature>> signatures() {
    // T -> T
    return {exec::FunctionSignatureBuilder()
                .typeVariable("T")
                .returnType("T")
                .argumentType("T")
                .build()};
  }
};

} // namespace

TEST_F(CastExprTest, dictionaryEncodedNestedInput) {
  // Cast ARRAY<ROW<BIGINT>> to ARRAY<ROW<VARCHAR>> where the outermost ARRAY
  // layer and innermost BIGINT layer are dictionary-encoded. This test case
  // ensures that when casting the ROW<BIGINT> vector, the result ROW vector
  // would not be longer than the result VARCHAR vector. In the test below, the
  // ARRAY vector has 2 rows, each containing 3 elements. The ARRAY vector is
  // wrapped in a dictionary layer that only references its first row, hence
  // only the first 3 out of 6 rows are evaluated for the ROW and BIGINT vector.
  // The BIGINT vector is also dictionary-encoded, so CastExpr produces a result
  // VARCHAR vector of length 3. If the casting of the ROW vector produces a
  // result ROW<VARCHAR> vector of the length of all rows, i.e., 6, the
  // subsequent call to Expr::addNull() would throw due to the attempt of
  // accessing the element VARCHAR vector at indices corresonding to the
  // non-existent ROW at indices 3--5.
  exec::registerVectorFunction(
      "add_dict",
      TestingDictionaryToFewerRowsFunction::signatures(),
      std::make_unique<TestingDictionaryToFewerRowsFunction>());

  auto elements = makeFlatVector<int64_t>({1, 2, 3, 4, 5, 6});
  auto elementsInDict = BaseVector::wrapInDictionary(
      nullptr, makeIndices(6, [](auto row) { return row; }), 6, elements);
  auto row = makeRowVector({elementsInDict}, [](auto row) { return row == 2; });
  auto array = makeArrayVector({0, 3}, row);

  auto result = evaluate(
      "cast(add_dict(c0) as STRUCT(i varchar)[])", makeRowVector({array}));

  auto expectedElements = makeNullableFlatVector<StringView>(
      {"1"_sv, "2"_sv, "n"_sv, "1"_sv, "2"_sv, "n"_sv});
  auto expectedRow =
      makeRowVector({expectedElements}, [](auto row) { return row % 3 == 2; });
  auto expectedArray = makeArrayVector({0, 3}, expectedRow);
  assertEqualVectors(expectedArray, result);
}

TEST_F(CastExprTest, smallerNonNullRowsSizeThanRows) {
  // Evaluating Cast in Coalesce as the second argument triggers the copy of
  // Cast localResult to the result vector. The localResult vector is of the
  // size nonNullRows which can be smaller than rows. This test ensures that
  // Cast doesn't attempt to access values out-of-bound and hit errors.
  exec::registerVectorFunction(
      "add_dict_with_2_trailing_nulls",
      TestingDictionaryFunction::signatures(),
      std::make_unique<TestingDictionaryFunction>(2));

  auto data = makeRowVector(
      {makeFlatVector<int64_t>({1, 2, 3, 4}),
       makeNullableFlatVector<double>({std::nullopt, 6, 7, std::nullopt})});
  auto result = evaluate(
      "coalesce(c1, cast(add_dict_with_2_trailing_nulls(c0) as double))", data);
  auto expected = makeNullableFlatVector<double>({4, 6, 7, std::nullopt});
  assertEqualVectors(expected, result);
}<|MERGE_RESOLUTION|>--- conflicted
+++ resolved
@@ -958,7 +958,6 @@
   ASSERT_EQ("cast((a) as ARRAY<VARCHAR>)", exprSet.exprs()[1]->toString());
 }
 
-<<<<<<< HEAD
 TEST_F(CastExprTest, decimalToIntegral) {
   testDecimalToIntegralCasts<int64_t>(BIGINT());
   testDecimalToIntegralCasts<int32_t>(INTEGER());
@@ -975,35 +974,6 @@
 TEST_F(CastExprTest, decimalToFloat) {
   testDecimalToFloatCasts<float>(REAL());
   testDecimalToFloatCasts<double>(DOUBLE());
-=======
-TEST_F(CastExprTest, decimalToDouble) {
-  // short to short, scale up.
-  auto shortFlat = makeNullableFlatVector<int64_t>(
-      {-999999999999999999, -3, 0, 55, 999999999999999999, std::nullopt},
-      DECIMAL(18, 18));
-  testComplexCast(
-      "c0",
-      shortFlat,
-      makeNullableFlatVector<double>(
-          {-0.999999999999999999,
-           -0.000000000000000003,
-           0,
-           0.000000000000000055,
-           0.999999999999999999,
-           std::nullopt}));
-  auto longFlat = makeNullableFlatVector<int128_t>(
-      {DecimalUtil::kLongDecimalMin,
-       0,
-       DecimalUtil::kLongDecimalMax,
-       HugeInt::build(0xffff, 0xffffffffffffffff),
-       std::nullopt},
-      DECIMAL(38, 5));
-  testComplexCast(
-      "c0",
-      longFlat,
-      makeNullableFlatVector<double>(
-          {-1e33, 0, 1e33, 1.2089258196146293E19, std::nullopt}));
->>>>>>> 4029e7fe
 }
 
 TEST_F(CastExprTest, decimalToDecimal) {
