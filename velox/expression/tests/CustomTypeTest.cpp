--- conflicted
+++ resolved
@@ -242,13 +242,8 @@
 #endif
   ASSERT_EQ(expectedTypes, getCustomTypeNames());
 
-<<<<<<< HEAD
-  ASSERT_TRUE(registerCustomType(
-      "fancy_int", std::make_unique<FancyIntTypeFactories>()));
-=======
   ASSERT_TRUE(
       registerCustomType("fancy_int", std::make_unique<FancyIntTypeFactory>()));
->>>>>>> b350409c
   expectedTypes.insert("FANCY_INT");
 
   ASSERT_EQ(expectedTypes, getCustomTypeNames());
