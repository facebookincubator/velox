--- conflicted
+++ resolved
@@ -2957,16 +2957,6 @@
       "Top-level Expression: cast((c0) as BIGINT)",
       "",
       "Cannot cast VARCHAR '1a' to BIGINT. Non-whitespace character found after end of conversion: \"a\"");
-<<<<<<< HEAD
-=======
-
-  assertError(
-      "cast(c0 as timestamp)",
-      makeFlatVector(std::vector<int8_t>{1}),
-      "Top-level Expression: cast((c0) as TIMESTAMP)",
-      "",
-      "Cannot cast TINYINT '1' to TIMESTAMP. Conversion to Timestamp is not supported");
->>>>>>> 58554b62
 }
 
 TEST_P(ParameterizedExprTest, switchExceptionContext) {
