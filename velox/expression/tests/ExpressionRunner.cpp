--- conflicted
+++ resolved
@@ -184,13 +184,12 @@
   LOG(INFO) << "Evaluating SQL expression(s): " << sql;
 
   if (mode == "verify") {
-<<<<<<< HEAD
     VELOX_CHECK_EQ(
         1, typedExprs.size(), "'verify' mode supports only one SQL expression");
     auto verifier = test::ExpressionVerifier(&execCtx, {false, ""});
     try {
       verifier.verify(
-          typedExprs[0],
+          typedExprs,
           inputVector,
           std::move(resultVector),
           true,
@@ -202,12 +201,7 @@
         computeMinimumSubExpression(
             std::move(verifier),
             fuzzer,
-            typedExprs[0],
-=======
-    test::ExpressionVerifier(&execCtx, {false, ""})
-        .verify(
             typedExprs,
->>>>>>> c908e303
             inputVector,
             columnsToWrapInLazy);
       }
