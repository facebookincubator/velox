/*
 * Copyright (c) Facebook, Inc. and its affiliates.
 *
 * Licensed under the Apache License, Version 2.0 (the "License");
 * you may not use this file except in compliance with the License.
 * You may obtain a copy of the License at
 *
 *     http://www.apache.org/licenses/LICENSE-2.0
 *
 * Unless required by applicable law or agreed to in writing, software
 * distributed under the License is distributed on an "AS IS" BASIS,
 * WITHOUT WARRANTIES OR CONDITIONS OF ANY KIND, either express or implied.
 * See the License for the specific language governing permissions and
 * limitations under the License.
 */
#include <boost/lexical_cast.hpp>
#include <boost/uuid/uuid_generators.hpp>
#include <boost/uuid/uuid_io.hpp>

#include "velox/common/base/SuccinctPrinter.h"
#include "velox/core/Expressions.h"
#include "velox/expression/ControlExpr.h"
#include "velox/expression/Expr.h"
#include "velox/expression/ExprCompiler.h"
#include "velox/expression/VarSetter.h"
#include "velox/expression/VectorFunction.h"

DEFINE_bool(
    force_eval_simplified,
    false,
    "Whether to overwrite queryCtx and force the "
    "use of simplified expression evaluation path.");

namespace facebook::velox::exec {

namespace {
folly::Synchronized<std::vector<std::shared_ptr<ExprSetListener>>>&
listeners() {
  static folly::Synchronized<std::vector<std::shared_ptr<ExprSetListener>>>
      kListeners;
  return kListeners;
}
} // namespace

bool registerExprSetListener(std::shared_ptr<ExprSetListener> listener) {
  return listeners().withWLock([&](auto& listeners) {
    for (const auto& existingListener : listeners) {
      if (existingListener == listener) {
        // Listener already registered. Do not register again.
        return false;
      }
    }
    listeners.push_back(std::move(listener));
    return true;
  });
}

bool unregisterExprSetListener(
    const std::shared_ptr<ExprSetListener>& listener) {
  return listeners().withWLock([&](auto& listeners) {
    for (auto it = listeners.begin(); it != listeners.end(); ++it) {
      if ((*it) == listener) {
        listeners.erase(it);
        return true;
      }
    }

    // Listener not found.
    return false;
  });
}

namespace {

bool isMember(
    const std::vector<FieldReference*>& fields,
    FieldReference& field) {
  return std::find(fields.begin(), fields.end(), &field) != fields.end();
}

void mergeFields(
    std::vector<FieldReference*>& fields,
    const std::vector<FieldReference*>& moreFields) {
  for (auto* newField : moreFields) {
    if (!isMember(fields, *newField)) {
      fields.emplace_back(newField);
    }
  }
}

// Returns true if input expression or any sub-expression is an IF, AND or OR.
bool hasConditionals(Expr* expr) {
  if (expr->isConditional()) {
    return true;
  }

  for (const auto& child : expr->inputs()) {
    if (hasConditionals(child.get())) {
      return true;
    }
  }

  return false;
}
} // namespace

// static
bool Expr::isSameFields(
    const std::vector<FieldReference*>& fields1,
    const std::vector<FieldReference*>& fields2) {
  if (fields1.size() != fields2.size()) {
    return false;
  }
  return std::all_of(
      fields1.begin(), fields1.end(), [&fields2](const auto& field) {
        return isMember(fields2, *field);
      });
}

bool Expr::isSubsetOfFields(
    const std::vector<FieldReference*>& subset,
    const std::vector<FieldReference*>& superset) {
  if (subset.size() > superset.size()) {
    return false;
  }
  return std::all_of(
      subset.begin(), subset.end(), [&superset](const auto& field) {
        return isMember(superset, *field);
      });
}

void Expr::computeMetadata() {
  // Sets propagatesNulls if all subtrees propagate nulls.
  // Sets isDeterministic to false if some subtree is non-deterministic.
  // Sets 'distinctFields_' to be the union of 'distinctFields_' of inputs.
  // If one of the inputs has the identical set of distinct fields, then
  // the input's distinct fields are set to empty.
  if (isSpecialForm()) {
    // 'propagatesNulls_' will be adjusted after inputs are processed.
    propagatesNulls_ = true;
    deterministic_ = true;
  } else if (vectorFunction_) {
    propagatesNulls_ = vectorFunction_->isDefaultNullBehavior();
    deterministic_ = vectorFunction_->isDeterministic();
  }
  for (auto& input : inputs_) {
    input->computeMetadata();
    deterministic_ &= input->deterministic_;
    propagatesNulls_ &= input->propagatesNulls_;
    mergeFields(distinctFields_, input->distinctFields_);
  }
  if (isSpecialForm()) {
    propagatesNulls_ = propagatesNulls();
  }
  for (auto& input : inputs_) {
    if (!input->isMultiplyReferenced_ &&
        isSameFields(distinctFields_, input->distinctFields_)) {
      input->distinctFields_.clear();
    }
  }

  hasConditionals_ = hasConditionals(this);
}

namespace {
// Returns true if vector is a LazyVector that hasn't been loaded yet or
// is not dictionary, sequence or constant encoded.
bool isFlat(const BaseVector& vector) {
  auto encoding = vector.encoding();
  if (encoding == VectorEncoding::Simple::LAZY) {
    if (!vector.asUnchecked<LazyVector>()->isLoaded()) {
      return true;
    }

    encoding = vector.loadedVector()->encoding();
  }
  return !(
      encoding == VectorEncoding::Simple::SEQUENCE ||
      encoding == VectorEncoding::Simple::DICTIONARY ||
      encoding == VectorEncoding::Simple::CONSTANT);
}

} // namespace

void Expr::evalSimplified(
    const SelectivityVector& rows,
    EvalCtx& context,
    VectorPtr& result) {
  LocalSelectivityVector nonNullHolder(context);

  // First we try to update the initial selectivity vector, setting null for
  // every null on input fields (if default null behavior).
  if (propagatesNulls_) {
    removeSureNulls(rows, context, nonNullHolder);
  }

  // If the initial non null holder couldn't be created, start with the input
  // `rows`.
  auto* remainingRows = nonNullHolder.get() ? nonNullHolder.get() : &rows;

  if (remainingRows->hasSelections()) {
    evalSimplifiedImpl(*remainingRows, context, result);
  }
  addNulls(rows, remainingRows->asRange().bits(), context, result);
}

void Expr::evalSimplifiedImpl(
    const SelectivityVector& rows,
    EvalCtx& context,
    VectorPtr& result) {
  if (!rows.hasSelections()) {
    // empty input, return an empty vector of the right type
    result = BaseVector::createNullConstant(type(), 0, context.pool());
    return;
  }

  // Handle special form expressions.
  if (isSpecialForm()) {
    evalSpecialFormSimplified(rows, context, result);
    return;
  }

  SelectivityVector remainingRows = rows;
  inputValues_.resize(inputs_.size());
  const bool defaultNulls = vectorFunction_->isDefaultNullBehavior();

  for (int32_t i = 0; i < inputs_.size(); ++i) {
    auto& inputValue = inputValues_[i];
    inputs_[i]->evalSimplifiedImpl(remainingRows, context, inputValue);

    BaseVector::flattenVector(&inputValue, rows.end());
    VELOX_CHECK_EQ(VectorEncoding::Simple::FLAT, inputValue->encoding());

    // If the resulting vector has nulls, merge them into our current remaining
    // rows bitmap.
    if (defaultNulls && inputValue->mayHaveNulls()) {
      remainingRows.deselectNulls(
          inputValue->flatRawNulls(rows),
          remainingRows.begin(),
          remainingRows.end());
    }

    // All rows are null, return a null constant.
    if (!remainingRows.hasSelections()) {
      inputValues_.clear();
      result =
          BaseVector::createNullConstant(type(), rows.size(), context.pool());
      return;
    }
  }

  // Apply the actual function.
  vectorFunction_->apply(
      remainingRows, inputValues_, type(), &context, &result);

  // Make sure the returned vector has its null bitmap properly set.
  addNulls(rows, remainingRows.asRange().bits(), context, result);
  inputValues_.clear();
}

void Expr::eval(
    const SelectivityVector& rows,
    EvalCtx& context,
    VectorPtr& result) {
<<<<<<< HEAD
=======
  // Make sure to include current expression in the error message in case of an
  // exception.
  ExceptionContextSetter exceptionContext(
      {[](auto* expr) { return static_cast<Expr*>(expr)->toString(); }, this});

>>>>>>> 3ea40c57
  if (!rows.hasSelections()) {
    // empty input, return an empty vector of the right type
    result = BaseVector::createNullConstant(type(), 0, context.pool());
    return;
  }

  if (context->mode() == EvalMode::kFlatNonNull) {
    return evalFlatNonNull(rows, context, result);
  }

  // Check if there are any IFs, ANDs or ORs. These expressions are special
  // because not all of their sub-expressions get evaluated on all the rows
  // all the time. Therefore, we should delay loading lazy vectors until we
  // know the minimum subset of rows needed to be loaded.
  //
  // If there is only one field, load it unconditionally. The very first IF,
  // AND or OR will have to load it anyway. Pre-loading enables peeling of
  // encodings at a higher level in the expression tree and avoids repeated
  // peeling and wrapping in the sub-nodes.
  //
  // TODO: Re-work the logic of deciding when to load which field.
  VarSetter mode(&context->mode(), context->mode());
  if (context->mode() == EvalMode::kGeneric &&
      (!hasConditionals_ || distinctFields_.size() == 1)) {
    // Load lazy vectors if any.
    EvalMode newMode = EvalMode::kFlatNonNull;
    bool allConstant = true;
    for (const auto& field : distinctFields_) {
<<<<<<< HEAD
      auto& vector = context->ensureFieldLoaded(field->index(context), rows);
      auto encoding = vector->encoding();
      if (encoding == VectorEncoding::Simple::CONSTANT) {
        if (newMode == EvalMode::kFlatNonNull && vector->isNullAt(0)) {
          newMode = EvalMode::kLazyLoaded;
        }
      } else {
        allConstant = false;
        if (newMode == EvalMode::kFlatNonNull && !vector->isFlatNonNull()) {
          newMode = EvalMode::kLazyLoaded;
        }
      }
    }
    context->mode() = allConstant ? EvalMode::kLazyLoaded : newMode;

    if (context->mode() == EvalMode::kFlatNonNull) {
      evalFlatNonNull(rows, context, result);
      return;
=======
      context.ensureFieldLoaded(field->index(context), rows);
>>>>>>> 3ea40c57
    }
  }

  if (inputs_.empty()) {
    evalAll(rows, context, result);
    return;
  }

  // Return or update result of shared subexpr.
  if (isMultiplyReferenced_) {
    evalSharedSubexpr(rows, context, result);
    return;
  }

  // Make sure to include current expression in the error message in case of
  // an exception.
  ExceptionContextSetter exceptionContext(
      {[](auto* expr) { return static_cast<Expr*>(expr)->toString(); }, this});
  evalEncodings(rows, context, result);
<<<<<<< HEAD
=======

  checkUpdateSharedSubexprValues(rows, context, result);
>>>>>>> 3ea40c57
}

void Expr::evalSharedSubexpr(
    const SelectivityVector& rows,
    EvalCtx& context,
    VectorPtr& result) {
  // Common subexpression optimization and peeling off of encodings and lazy
  // vectors do not work well together. There are cases when expression
  // initially is evaluated on rows before peeling and later is evaluated on
  // rows after peeling. In this case the row numbers in sharedSubexprRows_
  // are not comparable to 'rows'.
  //
  // For now, disable the optimization if any encodings have been peeled off.

<<<<<<< HEAD
  if (context->wrapEncoding() != VectorEncoding::Simple::FLAT) {
    evalEncodings(rows, context, result);
    return;
  }
  if (!sharedSubexprValues_) {
    evalEncodings(rows, context, result);
    updateSharedSubexprValues(rows, context, *result);
    return;
=======
  if (!isMultiplyReferenced_ || !sharedSubexprValues_ ||
      context.wrapEncoding() != VectorEncoding::Simple::FLAT) {
    return false;
>>>>>>> 3ea40c57
  }
  if (!rows.isSubset(*sharedSubexprRows_)) {
    LocalSelectivityVector missingRowsHolder(context, rows);
    auto missingRows = missingRowsHolder.get();
    assert(missingRows); // lint
    missingRows->deselect(*sharedSubexprRows_);

    // Fix finalSelection at "rows" if missingRows is a strict subset to avoid
    // losing values outside of missingRows.
    bool updateFinalSelection = context.isFinalSelection() &&
        (missingRows->countSelected() < rows.countSelected());
    VarSetter finalSelectionOr(
        context.mutableFinalSelection(), &rows, updateFinalSelection);
    VarSetter isFinalSelectionOr(
        context.mutableIsFinalSelection(), false, updateFinalSelection);

    evalEncodings(*missingRows, context, sharedSubexprValues_);
  }
  context.moveOrCopyResult(sharedSubexprValues_, rows, result);
  return true;
}

void Expr::updateSharedSubexprValues(
    const SelectivityVector& rows,
    EvalCtx& context,
    const VectorPtr& result) {
<<<<<<< HEAD
=======
  if (!isMultiplyReferenced_ || sharedSubexprValues_ ||
      context.wrapEncoding() != VectorEncoding::Simple::FLAT) {
    return;
  }

>>>>>>> 3ea40c57
  if (!sharedSubexprRows_) {
    sharedSubexprRows_ = context.execCtx()->getSelectivityVector(rows.size());
  }
  *sharedSubexprRows_ = rows;
  sharedSubexprValues_ = result;
}

namespace {
inline void setPeeled(
    const VectorPtr& leaf,
    int32_t fieldIndex,
    EvalCtx& context,
    std::vector<VectorPtr>& peeled) {
  if (peeled.size() <= fieldIndex) {
    peeled.resize(context.row()->childrenSize());
  }
  assert(peeled.size() > fieldIndex);
  peeled[fieldIndex] = leaf;
}

/// Translates row number of the outer vector into row number of the inner
/// vector using DecodedVector.
SelectivityVector* translateToInnerRows(
    const SelectivityVector& rows,
    DecodedVector& decoded,
    LocalSelectivityVector& newRowsHolder) {
  auto baseSize = decoded.base()->size();
  auto indices = decoded.indices();
  // If the wrappers add nulls, do not enable the inner rows. The
  // indices for places that a dictionary sets to null are not
  // defined. Null adding dictionaries are not peeled off non
  // null-propagating Exprs.
  auto flatNulls = decoded.nullIndices() != indices ? decoded.nulls() : nullptr;

  auto* newRows = newRowsHolder.get(baseSize);
  newRows->clearAll();
  rows.applyToSelected([&](vector_size_t row) {
    if (!flatNulls || !bits::isBitNull(flatNulls, row)) {
      newRows->setValid(indices[row], true);
    }
  });
  newRows->updateBounds();

  return newRows;
}

template <typename T, typename U>
BufferPtr newBuffer(const U* data, size_t size, memory::MemoryPool* pool) {
  BufferPtr buffer = AlignedBuffer::allocate<T>(size, pool);
  memcpy(buffer->asMutable<char>(), data, BaseVector::byteSize<T>(size));
  return buffer;
}

SelectivityVector* singleRow(
    LocalSelectivityVector& holder,
    vector_size_t row) {
  holder.allocate(row + 1);
  auto rows = holder.get();
  rows->clearAll();
  rows->setValid(row, true);
  rows->updateBounds();
  return rows;
}
} // namespace

void Expr::setDictionaryWrapping(
    DecodedVector& decoded,
    const SelectivityVector& rows,
    BaseVector& firstWrapper,
    EvalCtx& context) {
  if (decoded.indicesNotCopied() && decoded.nullsNotCopied()) {
    context.setDictionaryWrap(firstWrapper.wrapInfo(), firstWrapper.nulls());
  } else {
    auto wrap = newBuffer<vector_size_t>(
        decoded.indices(), rows.end(), context.execCtx()->pool());
    // If nulls are added by wrapping add a null wrap.
    auto wrapNulls = decoded.hasExtraNulls()
        ? newBuffer<bool>(
              decoded.nulls(), rows.end(), context.execCtx()->pool())
        : BufferPtr(nullptr);
    context.setDictionaryWrap(std::move(wrap), std::move(wrapNulls));
  }
}

Expr::PeelEncodingsResult Expr::peelEncodings(
    EvalCtx& context,
    ContextSaver& saver,
    const SelectivityVector& rows,
    LocalDecodedVector& localDecoded,
    LocalSelectivityVector& newRowsHolder,
    LocalSelectivityVector& finalRowsHolder) {
  if (context.wrapEncoding() == VectorEncoding::Simple::CONSTANT) {
    return Expr::PeelEncodingsResult::empty();
  }
  std::vector<VectorPtr> peeledVectors;
  std::vector<VectorPtr> maybePeeled;
  std::vector<bool> constantFields;
  int numLevels = 0;
  bool peeled;
  bool nonConstant = false;
  auto numFields = context.row()->childrenSize();
  int32_t firstPeeled = -1;
  do {
    peeled = true;
    BufferPtr firstIndices;
    BufferPtr firstLengths;
    for (const auto& field : distinctFields_) {
      auto fieldIndex = field->index(context);
      assert(fieldIndex >= 0 && fieldIndex < numFields);
      auto leaf = peeledVectors.empty() ? context.getField(fieldIndex)
                                        : peeledVectors[fieldIndex];
      if (!constantFields.empty() && constantFields[fieldIndex]) {
        setPeeled(leaf, fieldIndex, context, maybePeeled);
        continue;
      }
      if (numLevels == 0 && leaf->isConstant(rows)) {
        setPeeled(leaf, fieldIndex, context, maybePeeled);
        constantFields.resize(numFields);
        constantFields.at(fieldIndex) = true;
        continue;
      }
      nonConstant = true;
      auto encoding = leaf->encoding();
      if (encoding == VectorEncoding::Simple::DICTIONARY) {
        if (firstLengths) {
          // having a mix of dictionary and sequence encoded fields
          peeled = false;
          break;
        }
        if (!propagatesNulls_ && leaf->rawNulls()) {
          // A dictionary that adds nulls over an Expr that is not null for a
          // null argument cannot be peeled.
          peeled = false;
          break;
        }
        BufferPtr indices = leaf->wrapInfo();
        if (!firstIndices) {
          firstIndices = std::move(indices);
        } else if (indices != firstIndices) {
          // different fields use different dictionaries
          peeled = false;
          break;
        }
        if (firstPeeled == -1) {
          firstPeeled = fieldIndex;
        }
        setPeeled(leaf->valueVector(), fieldIndex, context, maybePeeled);
      } else if (encoding == VectorEncoding::Simple::SEQUENCE) {
        if (firstIndices) {
          // having a mix of dictionary and sequence encoded fields
          peeled = false;
          break;
        }
        BufferPtr lengths = leaf->wrapInfo();
        if (!firstLengths) {
          firstLengths = std::move(lengths);
        } else if (lengths != firstLengths) {
          // different fields use different sequences
          peeled = false;
          break;
        }
        if (firstPeeled == -1) {
          firstPeeled = fieldIndex;
        }
        setPeeled(leaf->valueVector(), fieldIndex, context, maybePeeled);
      } else {
        // Non-peelable encoding.
        peeled = false;
        break;
      }
    }
    if (peeled) {
      ++numLevels;
      peeledVectors = std::move(maybePeeled);
    }
  } while (peeled && nonConstant);

  if (numLevels == 0 && nonConstant) {
    return Expr::PeelEncodingsResult::empty();
  }

  // We peel off the wrappers and make a new selection.
  SelectivityVector* newRows;
  SelectivityVector* newFinalSelection;
  if (firstPeeled == -1) {
    // All the fields are constant across the rows of interest.
    newRows = singleRow(newRowsHolder, rows.begin());
    context.saveAndReset(saver, rows);
    context.setConstantWrap(rows.begin());
  } else {
    auto decoded = localDecoded.get();
    auto firstWrapper = context.getField(firstPeeled).get();
    const auto& rowsToDecode =
        context.isFinalSelection() ? rows : *context.finalSelection();
    decoded->makeIndices(*firstWrapper, rowsToDecode, numLevels);

    newRows = translateToInnerRows(rows, *decoded, newRowsHolder);

    if (!context.isFinalSelection()) {
      newFinalSelection = translateToInnerRows(
          *context.finalSelection(), *decoded, finalRowsHolder);
    }

    context.saveAndReset(saver, rows);

    if (!context.isFinalSelection()) {
      *context.mutableFinalSelection() = newFinalSelection;
    }

    setDictionaryWrapping(*decoded, rows, *firstWrapper, context);
  }
  int numPeeled = 0;
  for (int i = 0; i < peeledVectors.size(); ++i) {
    auto& values = peeledVectors[i];
    if (!values) {
      continue;
    }
    if (!constantFields.empty() && constantFields[i]) {
      context.setPeeled(
          i, BaseVector::wrapInConstant(rows.size(), rows.begin(), values));
    } else {
      context.setPeeled(i, values);
      ++numPeeled;
    }
  }
  // If the expression depends on one dictionary, results are cacheable.
  bool mayCache = numPeeled == 1 && constantFields.empty();
  return {newRows, newFinalSelection, mayCache};
}

void Expr::evalEncodings(
    const SelectivityVector& rows,
    EvalCtx& context,
    VectorPtr& result) {
<<<<<<< HEAD
  if (context.mode() == EvalMode::kFlatNonNull) {
    // We can come here in kFlatNonNull mode from shared subexprs. If the mode
    // is on, we skip the peeling and nulls. We do not call evalFlatNonNull
    // because this would redo the shared subexpr check.
    evalAll(rows, context, result);
    return;
  }
=======
>>>>>>> 3ea40c57
  if (deterministic_ && !distinctFields_.empty()) {
    bool hasNonFlat = false;
    for (const auto& field : distinctFields_) {
      if (!isFlat(*context.getField(field->index(context)))) {
        hasNonFlat = true;
        break;
      }
    }

    if (hasNonFlat) {
      LocalSelectivityVector newRowsHolder(context);
      LocalSelectivityVector finalRowsHolder(context);
      ContextSaver saveContext;
      LocalDecodedVector decodedHolder(context);
      auto peelEncodingsResult = peelEncodings(
          context,
          saveContext,
          rows,
          decodedHolder,
          newRowsHolder,
          finalRowsHolder);
      auto* newRows = peelEncodingsResult.newRows;
      if (newRows) {
        VectorPtr peeledResult;
        // peelEncodings() can potentially produce an empty selectivity vector
        // if all selected values we are waiting for are nulls. So, here we
        // check for such a case.
        if (newRows->hasSelections()) {
          if (peelEncodingsResult.mayCache) {
            evalWithMemo(*newRows, context, peeledResult);
          } else {
            evalWithNulls(*newRows, context, peeledResult);
          }
        }
        context.setWrapped(this, peeledResult, rows, result);
        return;
      }
    }
  }
  evalWithNulls(rows, context, result);
}

bool Expr::removeSureNulls(
    const SelectivityVector& rows,
    EvalCtx& context,
    LocalSelectivityVector& nullHolder) {
  SelectivityVector* result = nullptr;
  for (auto* field : distinctFields_) {
    VectorPtr values;
    field->evalSpecialForm(rows, context, values);
    if (values->mayHaveNulls()) {
      auto nulls = values->flatRawNulls(rows);
      if (nulls) {
        if (!result) {
          result = nullHolder.get(rows.size());
          *result = rows;
        }
        auto bits = result->asMutableRange().bits();
        bits::andBits(bits, nulls, rows.begin(), rows.end());
      }
    }
  }
  if (result) {
    result->updateBounds();
    return true;
  }
  return false;
}

void Expr::addNulls(
    const SelectivityVector& rows,
    const uint64_t* rawNulls,
    EvalCtx& context,
    VectorPtr& result) {
  // If there's no `result` yet, return a NULL ContantVector.
  if (!result) {
    result =
        BaseVector::createNullConstant(type(), rows.size(), context.pool());
    return;
  }

  // If result is already a NULL ConstantVector, do nothing.
  if (result->isConstantEncoding() && result->mayHaveNulls()) {
    return;
  }

  if (!result.unique() || !result->isNullsWritable()) {
    BaseVector::ensureWritable(
        SelectivityVector::empty(), type(), context.pool(), &result);
  }

  if (result->size() < rows.end()) {
    // Not all Vectors support resize.  Since we only want to append nulls,
    // we can work around that by calling setSize to resize the vector and
    // ensureNullsCapacity to resize the nulls_ bit vector.
    result->setSize(rows.end());
    result->ensureNullsCapacity(rows.end(), true);
  }

  result->addNulls(rawNulls, rows);
}

void Expr::evalWithNulls(
    const SelectivityVector& rows,
    EvalCtx& context,
    VectorPtr& result) {
  if (!rows.hasSelections()) {
    // empty input, return an empty vector of the right type
    result = BaseVector::createNullConstant(type(), 0, context.pool());
<<<<<<< HEAD
    return;
  }
  if (context->nullsPruned()) {
    evalAll(rows, context, result);
=======
>>>>>>> 3ea40c57
    return;
  }
  if (propagatesNulls_) {
    bool mayHaveNulls = false;
    for (const auto& field : distinctFields_) {
      if (context.getField(field->index(context))->mayHaveNulls()) {
        mayHaveNulls = true;
        break;
      }
    }

    if (mayHaveNulls && !distinctFields_.empty()) {
      LocalSelectivityVector nonNullHolder(context);
      if (removeSureNulls(rows, context, nonNullHolder)) {
        VarSetter noMoreNulls(context.mutableNullsPruned(), true);
        if (nonNullHolder.get()->hasSelections()) {
          evalAll(*nonNullHolder.get(), context, result);
        }
        auto rawNonNulls = nonNullHolder.get()->asRange().bits();
        addNulls(rows, rawNonNulls, context, result);
        return;
      }
    }
  }
  evalAll(rows, context, result);
}

namespace {
void deselectErrors(EvalCtx& context, SelectivityVector& rows) {
  auto errors = context.errors();
  if (!errors) {
    return;
  }
  // A non-null in errors resets the row. AND with the errors null mask.
  rows.deselectNonNulls(
      errors->rawNulls(), rows.begin(), std::min(errors->size(), rows.end()));
}
} // namespace

void Expr::evalWithMemo(
    const SelectivityVector& rows,
    EvalCtx& context,
    VectorPtr& result) {
  VectorPtr base;
  distinctFields_[0]->evalSpecialForm(rows, context, base);
  ++numCachableInput_;
  if (baseDictionary_ == base) {
    ++numCacheableRepeats_;
    if (cachedDictionaryIndices_) {
      LocalSelectivityVector cachedHolder(context, rows);
      auto cached = cachedHolder.get();
      assert(cached); // lint
      cached->intersect(*cachedDictionaryIndices_);
      if (cached->hasSelections()) {
        BaseVector::ensureWritable(rows, type(), context.pool(), &result);
        result->copy(dictionaryCache_.get(), *cached, nullptr);
      }
    }
    LocalSelectivityVector uncachedHolder(context, rows);
    auto uncached = uncachedHolder.get();
    assert(uncached); // lint
    if (cachedDictionaryIndices_) {
      uncached->deselect(*cachedDictionaryIndices_);
    }
    if (uncached->hasSelections()) {
      // Fix finalSelection at "rows" if uncached rows is a strict subset to
      // avoid losing values not in uncached rows.
      bool updateFinalSelection = context.isFinalSelection() &&
          (uncached->countSelected() < rows.countSelected());
      VarSetter finalSelectionMemo(
          context.mutableFinalSelection(), &rows, updateFinalSelection);
      VarSetter isFinalSelectionMemo(
          context.mutableIsFinalSelection(), false, updateFinalSelection);

      evalWithNulls(*uncached, context, result);
      deselectErrors(context, *uncached);
      context.exprSet()->addToMemo(this);
      auto newCacheSize = uncached->end();

      // dictionaryCache_ is valid only for cachedDictionaryIndices_. Hence, a
      // safe call to BaseVector::ensureWritable must include all the rows not
      // covered by cachedDictionaryIndices_. If BaseVector::ensureWritable is
      // called only for a subset of rows not covered by
      // cachedDictionaryIndices_, it will attempt to copy rows that are not
      // valid leading to a crash.
      LocalSelectivityVector allUncached(context, dictionaryCache_->size());
      allUncached.get()->setAll();
      allUncached.get()->deselect(*cachedDictionaryIndices_);
      BaseVector::ensureWritable(
          *allUncached.get(), type(), context.pool(), &dictionaryCache_);

      if (cachedDictionaryIndices_->size() < newCacheSize) {
        cachedDictionaryIndices_->resize(newCacheSize, false);
      }

      cachedDictionaryIndices_->select(*uncached);

      // Resize the dictionaryCache_ to accommodate all the necessary rows.
      if (dictionaryCache_->size() < uncached->end()) {
        dictionaryCache_->resize(uncached->end());
      }
      dictionaryCache_->copy(result.get(), *uncached, nullptr);
    }
    return;
  }
  baseDictionary_ = base;
  evalWithNulls(rows, context, result);
  dictionaryCache_ = result;
  if (!cachedDictionaryIndices_) {
    cachedDictionaryIndices_ =
        context.execCtx()->getSelectivityVector(rows.end());
  }
  *cachedDictionaryIndices_ = rows;
  deselectErrors(context, *cachedDictionaryIndices_);
}

void Expr::setAllNulls(
    const SelectivityVector& rows,
    EvalCtx& context,
    VectorPtr& result) const {
  if (result) {
    BaseVector::ensureWritable(rows, type(), context.pool(), &result);
    LocalSelectivityVector notNulls(context, rows.end());
    notNulls.get()->setAll();
    notNulls.get()->deselect(rows);
    result->addNulls(notNulls.get()->asRange().bits(), rows);
    return;
  }
  result = BaseVector::createNullConstant(type(), rows.size(), context.pool());
}

namespace {
void computeIsAsciiForInputs(
    const VectorFunction* vectorFunction,
    const std::vector<VectorPtr>& inputValues,
    const SelectivityVector& rows) {
  std::vector<size_t> indices;
  if (vectorFunction->ensureStringEncodingSetAtAllInputs()) {
    for (auto i = 0; i < inputValues.size(); i++) {
      indices.push_back(i);
    }
  }
  for (auto& index : vectorFunction->ensureStringEncodingSetAt()) {
    indices.push_back(index);
  }

  // Compute string encoding for input vectors at indicies.
  for (auto& index : indices) {
    // Some arguments are optional and hence may not exist. And some
    // functions operate on dynamic types, but we only scan them when the
    // type is string.
    if (index < inputValues.size() &&
        inputValues[index]->type()->kind() == TypeKind::VARCHAR) {
      auto* vector =
          inputValues[index]->template as<SimpleVector<StringView>>();
      vector->computeAndSetIsAscii(rows);
    }
  }
}

/// Computes asciiness on specified inputs for propagation.
std::optional<bool> computeIsAsciiForResult(
    const VectorFunction* vectorFunction,
    const std::vector<VectorPtr>& inputValues,
    const SelectivityVector& rows) {
  std::vector<size_t> indices;
  if (vectorFunction->propagateStringEncodingFromAllInputs()) {
    for (auto i = 0; i < inputValues.size(); i++) {
      indices.push_back(i);
    }
  } else if (vectorFunction->propagateStringEncodingFrom().has_value()) {
    indices = vectorFunction->propagateStringEncodingFrom().value();
  }

  if (indices.empty()) {
    return std::nullopt;
  }

  // Return false if at least one input is not all ASCII.
  // Return true if all inputs are all ASCII.
  // Return unknown otherwise.
  bool isAsciiSet = true;
  for (auto& index : indices) {
    if (index < inputValues.size() &&
        inputValues[index]->type()->kind() == TypeKind::VARCHAR) {
      auto* vector =
          inputValues[index]->template as<SimpleVector<StringView>>();
      auto isAscii = vector->isAscii(rows);
      if (!isAscii.has_value()) {
        isAsciiSet = false;
      } else if (!isAscii.value()) {
        return false;
      }
    }
  }

  return isAsciiSet ? std::optional(true) : std::nullopt;
}

inline bool isPeelable(VectorEncoding::Simple encoding) {
  switch (encoding) {
    case VectorEncoding::Simple::CONSTANT:
    case VectorEncoding::Simple::DICTIONARY:
    case VectorEncoding::Simple::SEQUENCE:
      return true;
    default:
      return false;
  }
}
} // namespace

void Expr::evalAll(
    const SelectivityVector& rows,
    EvalCtx& context,
    VectorPtr& result) {
  if (!rows.hasSelections()) {
    // empty input, return an empty vector of the right type
    result = BaseVector::createNullConstant(type(), 0, context.pool());
    return;
  }
  if (isSpecialForm()) {
    evalSpecialForm(rows, context, result);
    return;
  }
  LocalSelectivityVector nonNulls(context);
  auto* remainingRows = &rows;
  bool tryPeelArgs = deterministic_ ? true : false;
  bool defaultNulls = vectorFunction_->isDefaultNullBehavior();
  inputValues_.resize(inputs_.size());
  for (int32_t i = 0; i < inputs_.size(); ++i) {
    inputs_[i]->eval(*remainingRows, context, inputValues_[i]);
    tryPeelArgs = tryPeelArgs && isPeelable(inputValues_[i]->encoding());
    if (defaultNulls && inputValues_[i]->mayHaveNulls()) {
      if (remainingRows == &rows) {
        nonNulls.allocate(rows.end());
        *nonNulls.get() = rows;
        remainingRows = nonNulls.get();
        assert(remainingRows); // lint
      }
      nonNulls.get()->deselectNulls(
          inputValues_[i]->flatRawNulls(rows),
          remainingRows->begin(),
          remainingRows->end());
      if (!remainingRows->hasSelections()) {
        inputValues_.clear();
        setAllNulls(rows, context, result);
        return;
      }
    }
  }

  // If any errors occurred evaluating the arguments, it's possible (even
  // likely) that the values for those arguments were not defined which could
  // lead to undefined behavior if we try to evaluate the current function on
  // them.  It's safe to skip evaluating them since the value for this branch
  // of the expression tree will be NULL for those rows anyway.
  if (context.errors()) {
    if (remainingRows == &rows) {
      nonNulls.allocate(rows.end());
      *nonNulls.get() = rows;
      remainingRows = nonNulls.get();
    }
    deselectErrors(context, *nonNulls.get());
    if (!remainingRows->hasSelections()) {
      inputValues_.clear();
      setAllNulls(rows, context, result);
      return;
    }
  }

  if (!tryPeelArgs ||
      !applyFunctionWithPeeling(rows, *remainingRows, context, result)) {
    applyFunction(*remainingRows, context, result);
  }
  if (remainingRows != &rows) {
    addNulls(rows, remainingRows->asRange().bits(), context, result);
  }
  context->releaseVectors(inputValues_);
  inputValues_.clear();
}

void Expr::evalFlatNonNull(
    const SelectivityVector& rows,
    EvalCtx* context,
    VectorPtr* result) {
  if (isMultiplyReferenced_ && !inputs_.empty()) {
    evalSharedSubexpr(rows, context, result);
    return;
  }
  ExceptionContextSetter exceptionContext(
      {[](auto* expr) { return static_cast<Expr*>(expr)->toString(); }, this});

  if (isSpecialForm()) {
    evalSpecialForm(rows, context, result);
    return;
  }
  LocalSelectivityVector nonNulls(context);
  auto* remainingRows = &rows;

  inputValues_.resize(inputs_.size());
  bool tryPeelArgs = deterministic_;
  bool anyUnique = false;
  for (int32_t i = 0; i < inputs_.size(); ++i) {
    inputs_[i]->evalFlatNonNull(*remainingRows, context, &inputValues_[i]);
    anyUnique = anyUnique || inputValues_[i].unique();
    tryPeelArgs = tryPeelArgs && isPeelable(inputValues_[i]->encoding());
    // If any errors occurred evaluating the arguments, it's possible (even
    // likely) that the values for those arguments were not defined which
    // could lead to undefined behavior if we try to evaluate the current
    // function on them.  It's safe to skip evaluating them since the value
    // for this branch of the expression tree will be NULL for those rows
    // anyway.
    if (context->errors()) {
      if (remainingRows == &rows) {
        nonNulls.allocate(rows.end());
        *nonNulls.get() = rows;
        remainingRows = nonNulls.get();
      }
      deselectErrors(context, *nonNulls.get());
      if (!remainingRows->hasSelections()) {
        // Even though this is not supposed to produce nulls or check for them,
        // the error value must be set to null to have an interpretable result
        // vector.
        setAllNulls(rows, context, result);
        context->releaseVectors(inputValues_);
        inputValues_.clear();
        return;
      }
    }
  }
  if (!tryPeelArgs ||
      !applyFunctionWithPeeling(rows, *remainingRows, context, result)) {
    applyFunction(*remainingRows, context, result);
  }
  if (remainingRows != &rows) {
    // Even though this is not supposed to produce nulls or check for them, the
    // error value must be set to null to have an interpretable result vector.
    addNulls(rows, remainingRows->asRange().bits(), context, result);
  }

  if (anyUnique) {
    context->releaseVectors(inputValues_);
  }
  inputValues_.clear();
}

namespace {
void setPeeledArg(
    VectorPtr arg,
    int32_t index,
    int32_t numArgs,
    std::vector<VectorPtr>& peeledArgs) {
  if (peeledArgs.empty()) {
    peeledArgs.resize(numArgs);
  }
  peeledArgs[index] = arg;
}
} // namespace

bool Expr::applyFunctionWithPeeling(
    const SelectivityVector& rows,
    const SelectivityVector& applyRows,
    EvalCtx& context,
    VectorPtr& result) {
  if (context.wrapEncoding() == VectorEncoding::Simple::CONSTANT) {
    return false;
  }
  int numLevels = 0;
  bool peeled;
  int32_t numConstant = 0;
  auto numArgs = inputValues_.size();
  // Holds the outermost wrapper. This may be the last reference after
  // peeling for a temporary dictionary, hence use a shared_ptr.
  VectorPtr firstWrapper = nullptr;
  std::vector<bool> constantArgs;
  do {
    peeled = true;
    BufferPtr firstIndices;
    BufferPtr firstLengths;
    std::vector<VectorPtr> maybePeeled;
    for (auto i = 0; i < inputValues_.size(); ++i) {
      auto leaf = inputValues_[i];
      if (!constantArgs.empty() && constantArgs[i]) {
        setPeeledArg(leaf, i, numArgs, maybePeeled);
        continue;
      }
      if ((numLevels == 0 && leaf->isConstant(rows)) ||
          leaf->isConstantEncoding()) {
        if (leaf->isConstantEncoding()) {
          setPeeledArg(leaf, i, numArgs, maybePeeled);
        } else {
          setPeeledArg(
              BaseVector::wrapInConstant(leaf->size(), rows.begin(), leaf),
              i,
              numArgs,
              maybePeeled);
        }
        constantArgs.resize(numArgs);
        constantArgs.at(i) = true;
        ++numConstant;
        continue;
      }
      auto encoding = leaf->encoding();
      if (encoding == VectorEncoding::Simple::DICTIONARY) {
        if (firstLengths) {
          // having a mix of dictionary and sequence encoded fields
          peeled = false;
          break;
        }
        if (!vectorFunction_->isDefaultNullBehavior() && leaf->rawNulls()) {
          // A dictionary that adds nulls over an Expr that is not null for a
          // null argument cannot be peeled.
          peeled = false;
          break;
        }
        BufferPtr indices = leaf->wrapInfo();
        if (!firstIndices) {
          firstIndices = std::move(indices);
        } else if (indices != firstIndices) {
          // different fields use different dictionaries
          peeled = false;
          break;
        }
        if (!firstWrapper) {
          firstWrapper = leaf;
        }
        setPeeledArg(leaf->valueVector(), i, numArgs, maybePeeled);
      } else if (encoding == VectorEncoding::Simple::SEQUENCE) {
        if (firstIndices) {
          // having a mix of dictionary and sequence encoded fields
          peeled = false;
          break;
        }
        BufferPtr lengths = leaf->wrapInfo();
        if (!firstLengths) {
          firstLengths = std::move(lengths);
        } else if (lengths != firstLengths) {
          // different fields use different sequences
          peeled = false;
          break;
        }
        if (!firstWrapper) {
          firstWrapper = leaf;
        }
        setPeeledArg(leaf->valueVector(), i, numArgs, maybePeeled);
      } else {
        // Non-peelable encoding.
        peeled = false;
        break;
      }
    }
    if (peeled) {
      ++numLevels;
      inputValues_ = std::move(maybePeeled);
    }
  } while (peeled && numConstant != numArgs);
  if (!numLevels) {
    return false;
  }
  LocalSelectivityVector newRowsHolder(context);
  ContextSaver saver;
  // We peel off the wrappers and make a new selection.
  SelectivityVector* newRows;
  LocalDecodedVector localDecoded(context);
  if (numConstant == numArgs) {
    // All the fields are constant across the rows of interest.
    newRows = singleRow(newRowsHolder, rows.begin());

    context.saveAndReset(saver, rows);
    context.setConstantWrap(rows.begin());
  } else {
    auto decoded = localDecoded.get();
    decoded->makeIndices(*firstWrapper, applyRows, numLevels);
    newRows = translateToInnerRows(applyRows, *decoded, newRowsHolder);
    context.saveAndReset(saver, rows);
    setDictionaryWrapping(*decoded, rows, *firstWrapper, context);
  }

  VectorPtr peeledResult;
  applyFunction(*newRows, context, peeledResult);
  context.setWrapped(this, peeledResult, rows, result);
  return true;
}

void Expr::applyFunction(
    const SelectivityVector& rows,
    EvalCtx& context,
    VectorPtr& result) {
  stats_.numProcessedVectors += 1;
  stats_.numProcessedRows += rows.countSelected();
  auto timer = cpuWallTimer();

  computeIsAsciiForInputs(vectorFunction_.get(), inputValues_, rows);
  auto isAscii = type()->isVarchar()
      ? computeIsAsciiForResult(vectorFunction_.get(), inputValues_, rows)
      : std::nullopt;
  applyVectorFunction(rows, context, result);
  if (isAscii.has_value()) {
    result->asUnchecked<SimpleVector<StringView>>()->setIsAscii(
        isAscii.value(), rows);
  }
}

void Expr::applyVectorFunction(
    const SelectivityVector& rows,
    EvalCtx& context,
    VectorPtr& result) {
  // Single-argument deterministic functions expect their input as a flat
  // vector. Check if input has constant wrapping and remove it.
  if (deterministic_ && inputValues_.size() == 1 &&
      inputValues_[0]->isConstantEncoding()) {
    applySingleConstArgVectorFunction(rows, context, result);
  } else {
    vectorFunction_->apply(rows, inputValues_, type(), &context, &result);
  }
}

void Expr::applySingleConstArgVectorFunction(
    const SelectivityVector& rows,
    EvalCtx& context,
    VectorPtr& result) {
  VELOX_CHECK_EQ(rows.countSelected(), 1);

  auto inputValue = inputValues_[0];

  auto resultRow = rows.begin();

  auto inputRow = inputValue->wrappedIndex(resultRow);
  LocalSelectivityVector rowHolder(context);
  auto inputRows = singleRow(rowHolder, inputRow);

  // VectorFunction expects flat input. If constant is of complex type, we can
  // use valueVector(). Otherwise, need to make a new flat vector.
  std::vector<VectorPtr> args;
  if (inputValue->isScalar()) {
    auto flat = BaseVector::create(inputValue->type(), 1, context.pool());
    flat->copy(inputValue.get(), 0, 0, 1);
    args = {flat};
  } else {
    args = {inputValue->valueVector()};
  }

  VectorPtr tempResult;
  vectorFunction_->apply(*inputRows, args, type(), &context, &tempResult);

  if (result && !context.isFinalSelection()) {
    BaseVector::ensureWritable(rows, type(), context.pool(), &result);
    result->copy(tempResult.get(), resultRow, inputRow, 1);
  } else {
    // TODO Move is available only for flat vectors. Check if tempResult is
    // not flat and copy if so.
    if (inputRow < resultRow) {
      tempResult->resize(resultRow + 1);
    }
    tempResult->move(inputRow, resultRow);
    result = std::move(tempResult);
  }
}

std::string Expr::toString(bool recursive) const {
  if (recursive) {
    std::stringstream out;
    out << name_;
    appendInputs(out);
    return out.str();
  }

  return name_;
}

void Expr::appendInputs(std::stringstream& stream) const {
  if (!inputs_.empty()) {
    stream << "(";
    for (auto i = 0; i < inputs_.size(); ++i) {
      if (i > 0) {
        stream << ", ";
      }
      stream << inputs_[i]->toString();
    }
    stream << ")";
  }
}

ExprSet::ExprSet(
    std::vector<std::shared_ptr<const core::ITypedExpr>>&& sources,
    core::ExecCtx* execCtx,
    bool enableConstantFolding)
    : execCtx_(execCtx) {
  exprs_ = compileExpressions(
      std::move(sources), execCtx, this, enableConstantFolding);
}

namespace {
void addStats(
    const exec::Expr& expr,
    std::unordered_map<std::string, exec::ExprStats>& stats,
    std::unordered_set<const exec::Expr*>& uniqueExprs) {
  auto it = uniqueExprs.find(&expr);
  if (it != uniqueExprs.end()) {
    // Common sub-expression. Skip to avoid double counting.
    return;
  }

  uniqueExprs.insert(&expr);

  // Do not aggregate empty stats.
  if (expr.stats().numProcessedRows) {
    stats[expr.name()].add(expr.stats());
  }

  for (const auto& input : expr.inputs()) {
    addStats(*input, stats, uniqueExprs);
  }
}

std::string makeUuid() {
  return boost::lexical_cast<std::string>(boost::uuids::random_generator()());
}
} // namespace

ExprSet::~ExprSet() {
  listeners().withRLock([&](auto& listeners) {
    if (!listeners.empty()) {
      std::unordered_map<std::string, exec::ExprStats> stats;
      std::unordered_set<const exec::Expr*> uniqueExprs;
      for (const auto& expr : exprs()) {
        addStats(*expr, stats, uniqueExprs);
      }

      auto uuid = makeUuid();
      for (auto& listener : listeners) {
        listener->onCompletion(uuid, {stats});
      }
    }
  });
}

void ExprSet::eval(
    int32_t begin,
    int32_t end,
    bool initialize,
    const SelectivityVector& rows,
    EvalCtx* context,
    std::vector<VectorPtr>* result) {
  result->resize(exprs_.size());
  if (initialize) {
    clearSharedSubexprs();
  }
  for (int32_t i = begin; i < end; ++i) {
    exprs_[i]->eval(rows, *context, (*result)[i]);
  }
}

void ExprSet::clearSharedSubexprs() {
  for (auto& expr : toReset_) {
    expr->reset();
  }
}

void ExprSet::clear() {
  clearSharedSubexprs();
  for (auto* memo : memoizingExprs_) {
    memo->clearMemo();
  }
}

void ExprSetSimplified::eval(
    int32_t begin,
    int32_t end,
    bool initialize,
    const SelectivityVector& rows,
    EvalCtx* context,
    std::vector<VectorPtr>* result) {
  result->resize(exprs_.size());
  if (initialize) {
    clearSharedSubexprs();
  }
  for (int32_t i = begin; i < end; ++i) {
    exprs_[i]->evalSimplified(rows, *context, (*result)[i]);
  }
}

std::unique_ptr<ExprSet> makeExprSetFromFlag(
    std::vector<std::shared_ptr<const core::ITypedExpr>>&& source,
    core::ExecCtx* execCtx) {
  if (execCtx->queryCtx()->config().exprEvalSimplified() ||
      FLAGS_force_eval_simplified) {
    return std::make_unique<ExprSetSimplified>(std::move(source), execCtx);
  }
  return std::make_unique<ExprSet>(std::move(source), execCtx);
}

namespace {
void printExprWithStats(
    const exec::Expr& expr,
    const std::string& indent,
    std::stringstream& out,
    std::unordered_map<const exec::Expr*, uint32_t>& uniqueExprs) {
  auto it = uniqueExprs.find(&expr);
  if (it != uniqueExprs.end()) {
    // Common sub-expression. Print the full expression, but skip the stats.
    // Add ID of the expression it duplicates.
    out << indent << expr.toString(true) << " -> " << expr.type()->toString();
    out << " [CSE #" << it->second << "]" << std::endl;
    return;
  }

  uint32_t id = uniqueExprs.size() + 1;
  uniqueExprs.insert({&expr, id});

  const auto& stats = expr.stats();
  out << indent << expr.toString(false)
      << " [cpu time: " << succinctNanos(stats.timing.cpuNanos)
      << ", rows: " << stats.numProcessedRows
      << ", batches: " << stats.numProcessedVectors << "] -> "
      << expr.type()->toString() << " [#" << id << "]" << std::endl;

  auto newIndent = indent + "   ";
  for (const auto& input : expr.inputs()) {
    printExprWithStats(*input, newIndent, out, uniqueExprs);
  }
}
} // namespace

std::string printExprWithStats(const exec::ExprSet& exprSet) {
  const auto& exprs = exprSet.exprs();
  std::unordered_map<const exec::Expr*, uint32_t> uniqueExprs;
  std::stringstream out;
  for (auto i = 0; i < exprs.size(); ++i) {
    if (i > 0) {
      out << std::endl;
    }
    printExprWithStats(*exprs[i], "", out, uniqueExprs);
  }
  return out.str();
}
} // namespace facebook::velox::exec<|MERGE_RESOLUTION|>--- conflicted
+++ resolved
@@ -262,21 +262,13 @@
     const SelectivityVector& rows,
     EvalCtx& context,
     VectorPtr& result) {
-<<<<<<< HEAD
-=======
-  // Make sure to include current expression in the error message in case of an
-  // exception.
-  ExceptionContextSetter exceptionContext(
-      {[](auto* expr) { return static_cast<Expr*>(expr)->toString(); }, this});
-
->>>>>>> 3ea40c57
   if (!rows.hasSelections()) {
     // empty input, return an empty vector of the right type
     result = BaseVector::createNullConstant(type(), 0, context.pool());
     return;
   }
 
-  if (context->mode() == EvalMode::kFlatNonNull) {
+  if (context.mode() == EvalMode::kFlatNonNull) {
     return evalFlatNonNull(rows, context, result);
   }
 
@@ -291,15 +283,14 @@
   // peeling and wrapping in the sub-nodes.
   //
   // TODO: Re-work the logic of deciding when to load which field.
-  VarSetter mode(&context->mode(), context->mode());
-  if (context->mode() == EvalMode::kGeneric &&
+  VarSetter mode(&context.mode(), context.mode());
+  if (context.mode() == EvalMode::kGeneric &&
       (!hasConditionals_ || distinctFields_.size() == 1)) {
     // Load lazy vectors if any.
     EvalMode newMode = EvalMode::kFlatNonNull;
     bool allConstant = true;
     for (const auto& field : distinctFields_) {
-<<<<<<< HEAD
-      auto& vector = context->ensureFieldLoaded(field->index(context), rows);
+      auto& vector = context.ensureFieldLoaded(field->index(context), rows);
       auto encoding = vector->encoding();
       if (encoding == VectorEncoding::Simple::CONSTANT) {
         if (newMode == EvalMode::kFlatNonNull && vector->isNullAt(0)) {
@@ -312,14 +303,11 @@
         }
       }
     }
-    context->mode() = allConstant ? EvalMode::kLazyLoaded : newMode;
-
-    if (context->mode() == EvalMode::kFlatNonNull) {
+    context.mode() = allConstant ? EvalMode::kLazyLoaded : newMode;
+
+    if (context.mode() == EvalMode::kFlatNonNull) {
       evalFlatNonNull(rows, context, result);
       return;
-=======
-      context.ensureFieldLoaded(field->index(context), rows);
->>>>>>> 3ea40c57
     }
   }
 
@@ -339,11 +327,6 @@
   ExceptionContextSetter exceptionContext(
       {[](auto* expr) { return static_cast<Expr*>(expr)->toString(); }, this});
   evalEncodings(rows, context, result);
-<<<<<<< HEAD
-=======
-
-  checkUpdateSharedSubexprValues(rows, context, result);
->>>>>>> 3ea40c57
 }
 
 void Expr::evalSharedSubexpr(
@@ -358,20 +341,14 @@
   //
   // For now, disable the optimization if any encodings have been peeled off.
 
-<<<<<<< HEAD
-  if (context->wrapEncoding() != VectorEncoding::Simple::FLAT) {
+  if (context.wrapEncoding() != VectorEncoding::Simple::FLAT) {
     evalEncodings(rows, context, result);
     return;
   }
   if (!sharedSubexprValues_) {
     evalEncodings(rows, context, result);
-    updateSharedSubexprValues(rows, context, *result);
-    return;
-=======
-  if (!isMultiplyReferenced_ || !sharedSubexprValues_ ||
-      context.wrapEncoding() != VectorEncoding::Simple::FLAT) {
-    return false;
->>>>>>> 3ea40c57
+    updateSharedSubexprValues(rows, context, result);
+    return;
   }
   if (!rows.isSubset(*sharedSubexprRows_)) {
     LocalSelectivityVector missingRowsHolder(context, rows);
@@ -391,21 +368,12 @@
     evalEncodings(*missingRows, context, sharedSubexprValues_);
   }
   context.moveOrCopyResult(sharedSubexprValues_, rows, result);
-  return true;
 }
 
 void Expr::updateSharedSubexprValues(
     const SelectivityVector& rows,
     EvalCtx& context,
     const VectorPtr& result) {
-<<<<<<< HEAD
-=======
-  if (!isMultiplyReferenced_ || sharedSubexprValues_ ||
-      context.wrapEncoding() != VectorEncoding::Simple::FLAT) {
-    return;
-  }
-
->>>>>>> 3ea40c57
   if (!sharedSubexprRows_) {
     sharedSubexprRows_ = context.execCtx()->getSelectivityVector(rows.size());
   }
@@ -640,7 +608,6 @@
     const SelectivityVector& rows,
     EvalCtx& context,
     VectorPtr& result) {
-<<<<<<< HEAD
   if (context.mode() == EvalMode::kFlatNonNull) {
     // We can come here in kFlatNonNull mode from shared subexprs. If the mode
     // is on, we skip the peeling and nulls. We do not call evalFlatNonNull
@@ -648,8 +615,6 @@
     evalAll(rows, context, result);
     return;
   }
-=======
->>>>>>> 3ea40c57
   if (deterministic_ && !distinctFields_.empty()) {
     bool hasNonFlat = false;
     for (const auto& field : distinctFields_) {
@@ -759,13 +724,10 @@
   if (!rows.hasSelections()) {
     // empty input, return an empty vector of the right type
     result = BaseVector::createNullConstant(type(), 0, context.pool());
-<<<<<<< HEAD
-    return;
-  }
-  if (context->nullsPruned()) {
+    return;
+  }
+  if (context.nullsPruned()) {
     evalAll(rows, context, result);
-=======
->>>>>>> 3ea40c57
     return;
   }
   if (propagatesNulls_) {
@@ -1043,14 +1005,14 @@
   if (remainingRows != &rows) {
     addNulls(rows, remainingRows->asRange().bits(), context, result);
   }
-  context->releaseVectors(inputValues_);
+  context.releaseVectors(inputValues_);
   inputValues_.clear();
 }
 
 void Expr::evalFlatNonNull(
     const SelectivityVector& rows,
-    EvalCtx* context,
-    VectorPtr* result) {
+    EvalCtx& context,
+    VectorPtr& result) {
   if (isMultiplyReferenced_ && !inputs_.empty()) {
     evalSharedSubexpr(rows, context, result);
     return;
@@ -1069,7 +1031,7 @@
   bool tryPeelArgs = deterministic_;
   bool anyUnique = false;
   for (int32_t i = 0; i < inputs_.size(); ++i) {
-    inputs_[i]->evalFlatNonNull(*remainingRows, context, &inputValues_[i]);
+    inputs_[i]->evalFlatNonNull(*remainingRows, context, inputValues_[i]);
     anyUnique = anyUnique || inputValues_[i].unique();
     tryPeelArgs = tryPeelArgs && isPeelable(inputValues_[i]->encoding());
     // If any errors occurred evaluating the arguments, it's possible (even
@@ -1078,7 +1040,7 @@
     // function on them.  It's safe to skip evaluating them since the value
     // for this branch of the expression tree will be NULL for those rows
     // anyway.
-    if (context->errors()) {
+    if (context.errors()) {
       if (remainingRows == &rows) {
         nonNulls.allocate(rows.end());
         *nonNulls.get() = rows;
@@ -1090,7 +1052,7 @@
         // the error value must be set to null to have an interpretable result
         // vector.
         setAllNulls(rows, context, result);
-        context->releaseVectors(inputValues_);
+        context.releaseVectors(inputValues_);
         inputValues_.clear();
         return;
       }
@@ -1107,7 +1069,7 @@
   }
 
   if (anyUnique) {
-    context->releaseVectors(inputValues_);
+    context.releaseVectors(inputValues_);
   }
   inputValues_.clear();
 }
