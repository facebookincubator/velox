--- conflicted
+++ resolved
@@ -229,82 +229,6 @@
   const DecodedVector& decoded_;
 };
 
-<<<<<<< HEAD
-template <typename T>
-struct FlatVectorReader {
-  using exec_in_t = typename VectorExec::template resolver<T>::in_type;
-  using exec_null_free_in_t =
-      typename VectorExec::template resolver<T>::in_type;
-
-  explicit FlatVectorReader(const BaseVector* vector)
-      : vector_{vector->template asFlatVector<exec_in_t>()},
-        rawValues_{vector_->rawValues()} {
-    VELOX_CHECK_NOT_NULL(vector_);
-  }
-
-  explicit FlatVectorReader(const FlatVectorReader<T>&) = delete;
-  FlatVectorReader<T>& operator=(const FlatVectorReader<T>&) = delete;
-
-  FOLLY_ALWAYS_INLINE exec_in_t operator[](size_t offset) const {
-    return rawValues_[offset];
-  }
-
-  FOLLY_ALWAYS_INLINE exec_null_free_in_t readNullFree(size_t offset) const {
-    return rawValues_[offset];
-  }
-
-  bool isSet(size_t offset) const {
-    return !vector_->isNullAt(offset);
-  }
-
-  bool containsNull(size_t offset) const {
-    return vector_->isNullAt(offset);
-  }
-
-  bool mayHaveNulls() const {
-    return vector_->mayHaveNulls();
-  }
-
-  const FlatVector<exec_in_t>* vector_;
-  const exec_in_t* rawValues_;
-};
-
-template <typename T>
-struct ConstantVectorReader {
-  using exec_in_t = typename VectorExec::template resolver<T>::in_type;
-  using exec_null_free_in_t =
-      typename VectorExec::template resolver<T>::in_type;
-
-  explicit ConstantVectorReader(const BaseVector* vector)
-      : value_{vector->as<SimpleVector<exec_in_t>>()->valueAt(0)},
-        isNull_{vector->isNullAt(0)} {}
-
-  explicit ConstantVectorReader(const ConstantVectorReader<T>&) = delete;
-  ConstantVectorReader<T>& operator=(const ConstantVectorReader<T>&) = delete;
-
-  FOLLY_ALWAYS_INLINE exec_in_t operator[](size_t offset) const {
-    return value_;
-  }
-
-  FOLLY_ALWAYS_INLINE exec_null_free_in_t readNullFree(size_t offset) const {
-    return value_;
-  }
-
-  bool isSet(size_t offset) const {
-    return !isNull_;
-  }
-
-  bool containsNull(size_t offset) const {
-    return isNull_;
-  }
-
-  bool mayHaveNulls() const {
-    return isNull_;
-  }
-
-  const exec_in_t value_;
-  const bool isNull_;
-=======
 // This VectorReader is optimized for primitive types in constant or flat
 // encoded vectors.  It operates directly on the vector's content avoiding
 // the need to go through the expensive decoding process.
@@ -368,7 +292,6 @@
   // indices to 0.  This is the same as multiplying by 1 or 0 respectively.
   // We multiply the index by this value to get that mapping.
   const vector_size_t indexMultiple_;
->>>>>>> 3f7d8de5
 };
 
 namespace detail {
