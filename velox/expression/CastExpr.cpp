/*
 * Copyright (c) Facebook, Inc. and its affiliates.
 *
 * Licensed under the Apache License, Version 2.0 (the "License");
 * you may not use this file except in compliance with the License.
 * You may obtain a copy of the License at
 *
 *     http://www.apache.org/licenses/LICENSE-2.0
 *
 * Unless required by applicable law or agreed to in writing, software
 * distributed under the License is distributed on an "AS IS" BASIS,
 * WITHOUT WARRANTIES OR CONDITIONS OF ANY KIND, either express or implied.
 * See the License for the specific language governing permissions and
 * limitations under the License.
 */

#include "velox/expression/CastExpr.h"

#include <fmt/format.h>
#include <stdexcept>

#include "velox/common/base/Exceptions.h"
#include "velox/core/CoreTypeSystem.h"
#include "velox/expression/PeeledEncoding.h"
#include "velox/expression/PrestoCastHooks.h"
#include "velox/expression/ScopedVarSetter.h"
#include "velox/external/date/tz.h"
#include "velox/functions/lib/RowsTranslationUtil.h"
#include "velox/type/Type.h"
#include "velox/vector/ComplexVector.h"
#include "velox/vector/FunctionVector.h"
#include "velox/vector/SelectivityVector.h"

namespace facebook::velox::exec {

std::string_view
detail::extractDigits(const char* s, size_t start, size_t size) {
  size_t pos = start;
  for (; pos < size; ++pos) {
    if (!std::isdigit(s[pos])) {
      break;
    }
  }
  return std::string_view(s + start, pos - start);
}

Status detail::parseDecimalComponents(
    const char* s,
    size_t size,
    detail::DecimalComponents& out) {
  if (size == 0) {
    return Status::UserError("Input is empty.");
  }

  size_t pos = 0;

  // Sign of the number.
  if (s[pos] == '-') {
    out.sign = -1;
    ++pos;
  } else if (s[pos] == '+') {
    out.sign = 1;
    ++pos;
  }

  // Extract the whole digits.
  out.wholeDigits = detail::extractDigits(s, pos, size);
  pos += out.wholeDigits.size();
  if (pos == size) {
    return out.wholeDigits.empty()
        ? Status::UserError("Extracted digits are empty.")
        : Status::OK();
  }

  // Optional dot (if given in fractional form).
  if (s[pos] == '.') {
    // Extract the fractional digits.
    ++pos;
    out.fractionalDigits = detail::extractDigits(s, pos, size);
    pos += out.fractionalDigits.size();
  }

  if (out.wholeDigits.empty() && out.fractionalDigits.empty()) {
    return Status::UserError("Extracted digits are empty.");
  }
  if (pos == size) {
    return Status::OK();
  }
  // Optional exponent.
  if (s[pos] == 'e' || s[pos] == 'E') {
    ++pos;
    bool withSign = pos < size && (s[pos] == '+' || s[pos] == '-');
    if (withSign && pos == size - 1) {
      return Status::UserError("The exponent part only contains sign.");
    }
    // Make sure all chars after sign are digits, as as folly::tryTo allows
    // leading and trailing whitespaces.
    for (auto i = (size_t)withSign; i < size - pos; ++i) {
      if (!std::isdigit(s[pos + i])) {
        return Status::UserError(
            "Non-digit character '{}' is not allowed in the exponent part.",
            s[pos + i]);
      }
    }
    out.exponent = folly::to<int32_t>(folly::StringPiece(s + pos, size - pos));
    return Status::OK();
  }
  return pos == size
      ? Status::OK()
      : Status::UserError(
            "Chars '{}' are invalid.", std::string(s + pos, size - pos));
}

Status detail::parseHugeInt(
    const DecimalComponents& decimalComponents,
    int128_t& out) {
  // Parse the whole digits.
  if (decimalComponents.wholeDigits.size() > 0) {
    const auto tryValue = folly::tryTo<int128_t>(folly::StringPiece(
        decimalComponents.wholeDigits.data(),
        decimalComponents.wholeDigits.size()));
    if (tryValue.hasError()) {
      return Status::UserError("Value too large.");
    }
    out = tryValue.value();
  }

  // Parse the fractional digits.
  if (decimalComponents.fractionalDigits.size() > 0) {
    const auto length = decimalComponents.fractionalDigits.size();
    bool overflow =
        __builtin_mul_overflow(out, DecimalUtil::kPowersOfTen[length], &out);
    if (overflow) {
      return Status::UserError("Value too large.");
    }
    const auto tryValue = folly::tryTo<int128_t>(
        folly::StringPiece(decimalComponents.fractionalDigits.data(), length));
    if (tryValue.hasError()) {
      return Status::UserError("Value too large.");
    }
    overflow = __builtin_add_overflow(out, tryValue.value(), &out);
    VELOX_DCHECK(!overflow);
  }
  return Status::OK();
}

VectorPtr CastExpr::castFromDate(
    const SelectivityVector& rows,
    const BaseVector& input,
    exec::EvalCtx& context,
    const TypePtr& toType) {
  VectorPtr castResult;
  context.ensureWritable(rows, toType, castResult);
  (*castResult).clearNulls(rows);

  auto* inputFlatVector = input.as<SimpleVector<int32_t>>();
  switch (toType->kind()) {
    case TypeKind::VARCHAR: {
      auto* resultFlatVector = castResult->as<FlatVector<StringView>>();
      applyToSelectedNoThrowLocal(context, rows, castResult, [&](int row) {
        try {
          // TODO Optimize to avoid creating an intermediate string.
          auto output = DATE()->toString(inputFlatVector->valueAt(row));
          auto writer = exec::StringWriter<>(resultFlatVector, row);
          writer.resize(output.size());
          ::memcpy(writer.data(), output.data(), output.size());
          writer.finalize();
        } catch (const VeloxException& ue) {
          if (!ue.isUserError()) {
            throw;
          }
          VELOX_USER_FAIL(
              makeErrorMessage(input, row, toType) + " " + ue.message());
        } catch (const std::exception& e) {
          VELOX_USER_FAIL(
              makeErrorMessage(input, row, toType) + " " + e.what());
        }
      });
      return castResult;
    }
    case TypeKind::TIMESTAMP: {
      static const int64_t kMillisPerDay{86'400'000};
      const auto& queryConfig = context.execCtx()->queryCtx()->queryConfig();
      const auto sessionTzName = queryConfig.sessionTimezone();
      const auto* timeZone =
          (queryConfig.adjustTimestampToTimezone() && !sessionTzName.empty())
          ? date::locate_zone(sessionTzName)
          : nullptr;
      auto* resultFlatVector = castResult->as<FlatVector<Timestamp>>();
      applyToSelectedNoThrowLocal(context, rows, castResult, [&](int row) {
        auto timestamp = Timestamp::fromMillis(
            inputFlatVector->valueAt(row) * kMillisPerDay);
        if (timeZone) {
          timestamp.toGMT(*timeZone);
        }
        resultFlatVector->set(row, timestamp);
      });

      return castResult;
    }
    default:
      VELOX_UNSUPPORTED(
          "Cast from DATE to {} is not supported", toType->toString());
  }
}

VectorPtr CastExpr::castToDate(
    const SelectivityVector& rows,
    const BaseVector& input,
    exec::EvalCtx& context,
    const TypePtr& fromType) {
  VectorPtr castResult;
  context.ensureWritable(rows, DATE(), castResult);
  (*castResult).clearNulls(rows);
  auto* resultFlatVector = castResult->as<FlatVector<int32_t>>();
  switch (fromType->kind()) {
    case TypeKind::VARCHAR: {
      auto* inputVector = input.as<SimpleVector<StringView>>();
      applyToSelectedNoThrowLocal(context, rows, castResult, [&](int row) {
        try {
          resultFlatVector->set(
              row, hooks_->castStringToDate(inputVector->valueAt(row)));
        } catch (const VeloxUserError& ue) {
          VELOX_USER_FAIL(
              makeErrorMessage(input, row, DATE()) + " " + ue.message());
        } catch (const std::exception& e) {
          VELOX_USER_FAIL(
              makeErrorMessage(input, row, DATE()) + " " + e.what());
        }
      });

      return castResult;
    }
    case TypeKind::TIMESTAMP: {
      const auto& queryConfig = context.execCtx()->queryCtx()->queryConfig();
      auto sessionTzName = queryConfig.sessionTimezone();
      if (queryConfig.adjustTimestampToTimezone() && !sessionTzName.empty()) {
        auto* timeZone = date::locate_zone(sessionTzName);
        castTimestampToDate<true>(rows, input, context, castResult, timeZone);
      } else {
        castTimestampToDate<false>(rows, input, context, castResult);
      }
      return castResult;
    }
    default:
      VELOX_UNSUPPORTED(
          "Cast from {} to DATE is not supported", fromType->toString());
  }
}

<<<<<<< HEAD
VectorPtr CastExpr::castIntToTimestamp(
    const SelectivityVector& rows,
    const BaseVector& input,
    exec::EvalCtx& context,
    const TypePtr& fromType) {
  VectorPtr castResult;
  context.ensureWritable(rows, TIMESTAMP(), castResult);
  (*castResult).clearNulls(rows);
  auto* resultFlatVector = castResult->as<FlatVector<Timestamp>>();
  const auto& queryConfig = context.execCtx()->queryCtx()->queryConfig();
  const auto sessionTzName = queryConfig.sessionTimezone();
  const auto* timeZone =
      (queryConfig.adjustTimestampToTimezone() && !sessionTzName.empty())
      ? date::locate_zone(sessionTzName)
      : nullptr;
  switch (fromType->kind()) {
    case TypeKind::TINYINT:
      castIntegerToTimestamp<int8_t>(
          rows, input, context, castResult, timeZone, resultFlatVector);
      break;
    case TypeKind::SMALLINT:
      castIntegerToTimestamp<int16_t>(
          rows, input, context, castResult, timeZone, resultFlatVector);
      break;
    case TypeKind::INTEGER:
      castIntegerToTimestamp<int32_t>(
          rows, input, context, castResult, timeZone, resultFlatVector);
      break;
    case TypeKind::BIGINT:
      castIntegerToTimestamp<int64_t>(
          rows, input, context, castResult, timeZone, resultFlatVector);
      break;
    default:
      VELOX_UNREACHABLE(
          "Cast from {} to Timestamp is not supported", fromType->kind());
      break;
  }
  return castResult;
=======
VectorPtr CastExpr::castFromIntervalDayTime(
    const SelectivityVector& rows,
    const BaseVector& input,
    exec::EvalCtx& context,
    const TypePtr& toType) {
  VectorPtr castResult;
  context.ensureWritable(rows, toType, castResult);
  (*castResult).clearNulls(rows);

  auto* inputFlatVector = input.as<SimpleVector<int64_t>>();
  switch (toType->kind()) {
    case TypeKind::VARCHAR: {
      auto* resultFlatVector = castResult->as<FlatVector<StringView>>();
      applyToSelectedNoThrowLocal(context, rows, castResult, [&](int row) {
        try {
          // TODO Optimize to avoid creating an intermediate string.
          auto output =
              INTERVAL_DAY_TIME()->valueToString(inputFlatVector->valueAt(row));
          auto writer = exec::StringWriter<>(resultFlatVector, row);
          writer.resize(output.size());
          ::memcpy(writer.data(), output.data(), output.size());
          writer.finalize();
        } catch (const VeloxException& ue) {
          if (!ue.isUserError()) {
            throw;
          }
          VELOX_USER_FAIL(
              makeErrorMessage(input, row, toType) + " " + ue.message());
        } catch (const std::exception& e) {
          VELOX_USER_FAIL(
              makeErrorMessage(input, row, toType) + " " + e.what());
        }
      });
      return castResult;
    }
    default:
      VELOX_UNSUPPORTED(
          "Cast from {} to {} is not supported",
          INTERVAL_DAY_TIME()->toString(),
          toType->toString());
  }
>>>>>>> 58554b62
}

namespace {
void propagateErrorsOrSetNulls(
    bool setNullInResultAtError,
    EvalCtx& context,
    const SelectivityVector& nestedRows,
    const BufferPtr& elementToTopLevelRows,
    VectorPtr& result,
    ErrorVectorPtr& oldErrors) {
  if (context.errors()) {
    if (setNullInResultAtError) {
      // Errors in context.errors() should be translated to nulls in the top
      // level rows.
      context.convertElementErrorsToTopLevelNulls(
          nestedRows, elementToTopLevelRows, result);
    } else {
      context.addElementErrorsToTopLevel(
          nestedRows, elementToTopLevelRows, oldErrors);
    }
  }
}
} // namespace

#define VELOX_DYNAMIC_DECIMAL_TYPE_DISPATCH(       \
    TEMPLATE_FUNC, decimalTypePtr, ...)            \
  [&]() {                                          \
    if (decimalTypePtr->isLongDecimal()) {         \
      return TEMPLATE_FUNC<int128_t>(__VA_ARGS__); \
    } else {                                       \
      return TEMPLATE_FUNC<int64_t>(__VA_ARGS__);  \
    }                                              \
  }()

VectorPtr CastExpr::applyMap(
    const SelectivityVector& rows,
    const MapVector* input,
    exec::EvalCtx& context,
    const MapType& fromType,
    const MapType& toType) {
  // Cast input keys/values vector to output keys/values vector using their
  // element selectivity vector

  // Initialize nested rows
  auto mapKeys = input->mapKeys();
  auto mapValues = input->mapValues();

  SelectivityVector nestedRows;
  BufferPtr elementToTopLevelRows;
  if (fromType.keyType() != toType.keyType() ||
      fromType.valueType() != toType.valueType()) {
    nestedRows = functions::toElementRows(mapKeys->size(), rows, input);
    elementToTopLevelRows = functions::getElementToTopLevelRows(
        mapKeys->size(), rows, input, context.pool());
  }

  ErrorVectorPtr oldErrors;
  context.swapErrors(oldErrors);

  // Cast keys
  VectorPtr newMapKeys;
  if (fromType.keyType() == toType.keyType()) {
    newMapKeys = input->mapKeys();
  } else {
    {
      ScopedVarSetter holder(&inTopLevel, false);
      apply(
          nestedRows,
          mapKeys,
          context,
          fromType.keyType(),
          toType.keyType(),
          newMapKeys);
    }
  }

  // Cast values
  VectorPtr newMapValues;
  if (fromType.valueType() == toType.valueType()) {
    newMapValues = mapValues;
  } else {
    {
      ScopedVarSetter holder(&inTopLevel, false);
      apply(
          nestedRows,
          mapValues,
          context,
          fromType.valueType(),
          toType.valueType(),
          newMapValues);
    }
  }

  // Returned map vector should be addressable for every element, even those
  // that are not selected.
  BufferPtr sizes = input->sizes();
  if (newMapKeys->isConstantEncoding() && newMapValues->isConstantEncoding()) {
    // We extends size since that is cheap.
    newMapKeys->resize(input->mapKeys()->size());
    newMapValues->resize(input->mapValues()->size());
  } else if (
      newMapKeys->size() < input->mapKeys()->size() ||
      newMapValues->size() < input->mapValues()->size()) {
    sizes =
        AlignedBuffer::allocate<vector_size_t>(rows.end(), context.pool(), 0);
    auto* inputSizes = input->rawSizes();
    auto* rawSizes = sizes->asMutable<vector_size_t>();

    rows.applyToSelected(
        [&](vector_size_t row) { rawSizes[row] = inputSizes[row]; });
  }

  // Assemble the output map
  VectorPtr result = std::make_shared<MapVector>(
      context.pool(),
      MAP(toType.keyType(), toType.valueType()),
      input->nulls(),
      rows.end(),
      input->offsets(),
      sizes,
      newMapKeys,
      newMapValues);

  propagateErrorsOrSetNulls(
      setNullInResultAtError(),
      context,
      nestedRows,
      elementToTopLevelRows,
      result,
      oldErrors);

  // Restore original state.
  context.swapErrors(oldErrors);
  return result;
}

VectorPtr CastExpr::applyArray(
    const SelectivityVector& rows,
    const ArrayVector* input,
    exec::EvalCtx& context,
    const ArrayType& fromType,
    const ArrayType& toType) {
  // Cast input array elements to output array elements based on their types
  // using their linear selectivity vector
  auto arrayElements = input->elements();

  auto nestedRows =
      functions::toElementRows(arrayElements->size(), rows, input);
  auto elementToTopLevelRows = functions::getElementToTopLevelRows(
      arrayElements->size(), rows, input, context.pool());

  ErrorVectorPtr oldErrors;
  context.swapErrors(oldErrors);

  VectorPtr newElements;
  {
    ScopedVarSetter holder(&inTopLevel, false);
    apply(
        nestedRows,
        arrayElements,
        context,
        fromType.elementType(),
        toType.elementType(),
        newElements);
  }

  // Returned array vector should be addressable for every element, even those
  // that are not selected.
  BufferPtr sizes = input->sizes();
  if (newElements->isConstantEncoding()) {
    // If the newElements we extends its size since that is cheap.
    newElements->resize(input->elements()->size());
  } else if (newElements->size() < input->elements()->size()) {
    sizes =
        AlignedBuffer::allocate<vector_size_t>(rows.end(), context.pool(), 0);
    auto* inputSizes = input->rawSizes();
    auto* rawSizes = sizes->asMutable<vector_size_t>();
    rows.applyToSelected(
        [&](vector_size_t row) { rawSizes[row] = inputSizes[row]; });
  }

  VectorPtr result = std::make_shared<ArrayVector>(
      context.pool(),
      ARRAY(toType.elementType()),
      input->nulls(),
      rows.end(),
      input->offsets(),
      sizes,
      newElements);

  propagateErrorsOrSetNulls(
      setNullInResultAtError(),
      context,
      nestedRows,
      elementToTopLevelRows,
      result,
      oldErrors);
  // Restore original state.
  context.swapErrors(oldErrors);
  return result;
}

VectorPtr CastExpr::applyRow(
    const SelectivityVector& rows,
    const RowVector* input,
    exec::EvalCtx& context,
    const RowType& fromType,
    const TypePtr& toType) {
  const RowType& toRowType = toType->asRow();
  int numInputChildren = input->children().size();
  int numOutputChildren = toRowType.size();

  // Extract the flag indicating matching of children must be done by name or
  // position
  auto matchByName =
      context.execCtx()->queryCtx()->queryConfig().isMatchStructByName();

  // Cast each row child to its corresponding output child
  std::vector<VectorPtr> newChildren;
  newChildren.reserve(numOutputChildren);

  ErrorVectorPtr oldErrors;
  if (setNullInResultAtError()) {
    // We need to isolate errors that happen during the cast from previous
    // errors since those translate to nulls, unlike exisiting errors.
    context.swapErrors(oldErrors);
  }

  for (auto toChildrenIndex = 0; toChildrenIndex < numOutputChildren;
       toChildrenIndex++) {
    // For each child, find the corresponding column index in the output
    const auto& toFieldName = toRowType.nameOf(toChildrenIndex);
    bool matchNotFound = false;

    // If match is by field name and the input field name is not found
    // in the output row type, do not consider it in the output
    int fromChildrenIndex = -1;
    if (matchByName) {
      if (!fromType.containsChild(toFieldName)) {
        matchNotFound = true;
      } else {
        fromChildrenIndex = fromType.getChildIdx(toFieldName);
        toChildrenIndex = toRowType.getChildIdx(toFieldName);
      }
    } else {
      fromChildrenIndex = toChildrenIndex;
      if (fromChildrenIndex >= numInputChildren) {
        matchNotFound = true;
      }
    }

    // Updating output types and names
    VectorPtr outputChild;
    const auto& toChildType = toRowType.childAt(toChildrenIndex);

    if (matchNotFound) {
      // Create a vector for null for this child
      context.ensureWritable(rows, toChildType, outputChild);
      outputChild->addNulls(rows);
    } else {
      const auto& inputChild = input->children()[fromChildrenIndex];
      if (toChildType == inputChild->type()) {
        outputChild = inputChild;
      } else {
        // Apply cast for the child.
        ScopedVarSetter holder(&inTopLevel, false);
        apply(
            rows,
            inputChild,
            context,
            inputChild->type(),
            toChildType,
            outputChild);
      }
    }
    newChildren.emplace_back(std::move(outputChild));
  }

  // Assemble the output row
  VectorPtr result = std::make_shared<RowVector>(
      context.pool(),
      toType,
      input->nulls(),
      rows.end(),
      std::move(newChildren));

  if (setNullInResultAtError()) {
    // Set errors as nulls.
    if (auto errors = context.errors()) {
      rows.applyToSelected([&](auto row) {
        if (errors->isIndexInRange(row) && !errors->isNullAt(row)) {
          result->setNull(row, true);
        }
      });
    }
    // Restore original state.
    context.swapErrors(oldErrors);
  }

  return result;
}

template <typename toDecimalType>
VectorPtr CastExpr::applyDecimal(
    const SelectivityVector& rows,
    const BaseVector& input,
    exec::EvalCtx& context,
    const TypePtr& fromType,
    const TypePtr& toType) {
  VectorPtr castResult;
  context.ensureWritable(rows, toType, castResult);
  (*castResult).clearNulls(rows);

  // toType is a decimal
  switch (fromType->kind()) {
    case TypeKind::BOOLEAN:
      applyIntToDecimalCastKernel<bool, toDecimalType>(
          rows, input, context, toType, castResult);
      break;
    case TypeKind::TINYINT:
      applyIntToDecimalCastKernel<int8_t, toDecimalType>(
          rows, input, context, toType, castResult);
      break;
    case TypeKind::SMALLINT:
      applyIntToDecimalCastKernel<int16_t, toDecimalType>(
          rows, input, context, toType, castResult);
      break;
    case TypeKind::INTEGER:
      applyIntToDecimalCastKernel<int32_t, toDecimalType>(
          rows, input, context, toType, castResult);
      break;
    case TypeKind::REAL:
      applyFloatingPointToDecimalCastKernel<float, toDecimalType>(
          rows, input, context, toType, castResult);
      break;
    case TypeKind::DOUBLE:
      applyFloatingPointToDecimalCastKernel<double, toDecimalType>(
          rows, input, context, toType, castResult);
      break;
    case TypeKind::BIGINT: {
      if (fromType->isShortDecimal()) {
        applyDecimalCastKernel<int64_t, toDecimalType>(
            rows, input, context, fromType, toType, castResult);
        break;
      }
      applyIntToDecimalCastKernel<int64_t, toDecimalType>(
          rows, input, context, toType, castResult);
      break;
    }
    case TypeKind::HUGEINT: {
      if (fromType->isLongDecimal()) {
        applyDecimalCastKernel<int128_t, toDecimalType>(
            rows, input, context, fromType, toType, castResult);
        break;
      }
      [[fallthrough]];
    }
    case TypeKind::VARCHAR:
      applyVarcharToDecimalCastKernel<toDecimalType>(
          rows, input, context, toType, castResult);
      break;
    default:
      VELOX_UNSUPPORTED(
          "Cast from {} to {} is not supported",
          fromType->toString(),
          toType->toString());
  }
  return castResult;
}

void CastExpr::applyPeeled(
    const SelectivityVector& rows,
    const BaseVector& input,
    exec::EvalCtx& context,
    const TypePtr& fromType,
    const TypePtr& toType,
    VectorPtr& result) {
  auto castFromOperator = getCastOperator(fromType);
  if (castFromOperator && !castFromOperator->isSupportedToType(toType)) {
    VELOX_USER_FAIL(
        "Cannot cast {} to {}.", fromType->toString(), toType->toString());
  }

  auto castToOperator = getCastOperator(toType);
  if (castToOperator && !castToOperator->isSupportedFromType(fromType)) {
    VELOX_USER_FAIL(
        "Cannot cast {} to {}.", fromType->toString(), toType->toString());
  }

  if (castFromOperator || castToOperator) {
    VELOX_USER_CHECK(
        *fromType != *toType,
        "Attempting to cast from {} to itself.",
        fromType->toString());

    auto applyCustomCast = [&]() {
      if (castToOperator) {
        castToOperator->castTo(input, context, rows, toType, result);
      } else {
        castFromOperator->castFrom(input, context, rows, toType, result);
      }
    };

    if (setNullInResultAtError()) {
      // This can be optimized by passing setNullInResultAtError() to castTo and
      // castFrom operations.

      ErrorVectorPtr oldErrors;
      context.swapErrors(oldErrors);

      applyCustomCast();

      if (context.errors()) {
        auto errors = context.errors();
        auto rawNulls = result->mutableRawNulls();

        rows.applyToSelected([&](auto row) {
          if (errors->isIndexInRange(row) && !errors->isNullAt(row)) {
            bits::setNull(rawNulls, row, true);
          }
        });
      };
      // Restore original state.
      context.swapErrors(oldErrors);

    } else {
      applyCustomCast();
    }
  } else if (fromType->isDate()) {
    result = castFromDate(rows, input, context, toType);
  } else if (toType->isDate()) {
    result = castToDate(rows, input, context, fromType);
  } else if (fromType->isIntervalDayTime()) {
    result = castFromIntervalDayTime(rows, input, context, toType);
  } else if (toType->isIntervalDayTime()) {
    VELOX_UNSUPPORTED(
        "Cast from {} to {} is not supported",
        fromType->toString(),
        toType->toString());
  } else if (toType->isShortDecimal()) {
    result = applyDecimal<int64_t>(rows, input, context, fromType, toType);
  } else if (toType->isLongDecimal()) {
    result = applyDecimal<int128_t>(rows, input, context, fromType, toType);
  } else if (
      (fromType->isTinyint() || fromType->isSmallint() ||
       fromType->isInteger() || fromType->isBigint()) &&
      toType->isTimestamp()) {
    result = castIntToTimestamp(rows, input, context, fromType);
  } else if (fromType->isDecimal()) {
    switch (toType->kind()) {
      case TypeKind::VARCHAR:
        result = VELOX_DYNAMIC_DECIMAL_TYPE_DISPATCH(
            applyDecimalToVarcharCast,
            fromType,
            rows,
            input,
            context,
            fromType);
        break;
      default:
        result = VELOX_DYNAMIC_DECIMAL_TYPE_DISPATCH(
            applyDecimalToPrimitiveCast,
            fromType,
            rows,
            input,
            context,
            fromType,
            toType);
    }
  } else if (
      fromType->kind() == TypeKind::TIMESTAMP &&
      (toType->kind() == TypeKind::VARCHAR ||
       toType->kind() == TypeKind::VARBINARY)) {
    result = applyTimestampToVarcharCast(toType, rows, context, input);
  } else {
    switch (toType->kind()) {
      case TypeKind::MAP:
        result = applyMap(
            rows,
            input.asUnchecked<MapVector>(),
            context,
            fromType->asMap(),
            toType->asMap());
        break;
      case TypeKind::ARRAY:
        result = applyArray(
            rows,
            input.asUnchecked<ArrayVector>(),
            context,
            fromType->asArray(),
            toType->asArray());
        break;
      case TypeKind::ROW:
        result = applyRow(
            rows,
            input.asUnchecked<RowVector>(),
            context,
            fromType->asRow(),
            toType);
        break;
      default: {
        // Handle primitive type conversions.
        VELOX_DYNAMIC_SCALAR_TYPE_DISPATCH(
            applyCastPrimitivesDispatch,
            toType->kind(),
            fromType,
            toType,
            rows,
            context,
            input,
            result);
      }
    }
  }
}

VectorPtr CastExpr::applyTimestampToVarcharCast(
    const TypePtr& toType,
    const SelectivityVector& rows,
    exec::EvalCtx& context,
    const BaseVector& input) {
  VectorPtr result;
  context.ensureWritable(rows, toType, result);
  (*result).clearNulls(rows);
  auto flatResult = result->asFlatVector<StringView>();
  const auto simpleInput = input.as<SimpleVector<Timestamp>>();

  const auto& options = hooks_->timestampToStringOptions();
  const uint32_t rowSize = getMaxStringLength(options);

  Buffer* buffer = flatResult->getBufferWithSpace(
      rows.countSelected() * rowSize, true /*exactSize*/);
  char* rawBuffer = buffer->asMutable<char>() + buffer->size();

  applyToSelectedNoThrowLocal(context, rows, result, [&](vector_size_t row) {
    // Adjust input timestamp according the session timezone.
    Timestamp inputValue(simpleInput->valueAt(row));
    if (options.timeZone) {
      inputValue.toTimezone(*(options.timeZone));
    }
    const auto stringView =
        Timestamp::tsToStringView(inputValue, options, rawBuffer);
    flatResult->setNoCopy(row, stringView);
    // The result of both Presto and Spark contains more than 12 digits even
    // when 'zeroPaddingYear' is disabled.
    VELOX_DCHECK(!stringView.isInline());
    rawBuffer += stringView.size();
  });

  // Update the exact buffer size.
  buffer->setSize(rawBuffer - buffer->asMutable<char>());
  return result;
}

void CastExpr::apply(
    const SelectivityVector& rows,
    const VectorPtr& input,
    exec::EvalCtx& context,
    const TypePtr& fromType,
    const TypePtr& toType,
    VectorPtr& result) {
  LocalSelectivityVector remainingRows(context, rows);

  context.deselectErrors(*remainingRows);

  LocalDecodedVector decoded(context, *input, *remainingRows);
  auto* rawNulls = decoded->nulls(remainingRows.get());

  if (rawNulls) {
    remainingRows->deselectNulls(
        rawNulls, remainingRows->begin(), remainingRows->end());
  }

  VectorPtr localResult;
  if (!remainingRows->hasSelections()) {
    localResult =
        BaseVector::createNullConstant(toType, rows.end(), context.pool());
  } else if (decoded->isIdentityMapping()) {
    applyPeeled(
        *remainingRows,
        *decoded->base(),
        context,
        fromType,
        toType,
        localResult);
  } else {
    withContextSaver([&](ContextSaver& saver) {
      LocalSelectivityVector newRowsHolder(*context.execCtx());

      LocalDecodedVector localDecoded(context);
      std::vector<VectorPtr> peeledVectors;
      auto peeledEncoding = PeeledEncoding::peel(
          {input}, *remainingRows, localDecoded, true, peeledVectors);
      VELOX_CHECK_EQ(peeledVectors.size(), 1);
      if (peeledVectors[0]->isLazy()) {
        peeledVectors[0] =
            peeledVectors[0]->as<LazyVector>()->loadedVectorShared();
      }
      auto newRows =
          peeledEncoding->translateToInnerRows(*remainingRows, newRowsHolder);
      // Save context and set the peel.
      context.saveAndReset(saver, *remainingRows);
      context.setPeeledEncoding(peeledEncoding);
      applyPeeled(
          *newRows, *peeledVectors[0], context, fromType, toType, localResult);

      localResult = context.getPeeledEncoding()->wrap(
          toType, context.pool(), localResult, *remainingRows);
    });
  }
  context.moveOrCopyResult(localResult, *remainingRows, result);
  context.releaseVector(localResult);

  // If there are nulls or rows that encountered errors in the input, add nulls
  // to the result at the same rows.
  VELOX_CHECK_NOT_NULL(result);
  if (rawNulls || context.errors()) {
    EvalCtx::addNulls(
        rows, remainingRows->asRange().bits(), context, toType, result);
  }
}

void CastExpr::evalSpecialForm(
    const SelectivityVector& rows,
    EvalCtx& context,
    VectorPtr& result) {
  VectorPtr input;
  inputs_[0]->eval(rows, context, input);
  auto fromType = inputs_[0]->type();
  auto toType = std::const_pointer_cast<const Type>(type_);

  inTopLevel = true;
  if (nullOnFailure()) {
    ScopedVarSetter holder{context.mutableThrowOnError(), false};
    ScopedVarSetter captureErrorDetails(
        context.mutableCaptureErrorDetails(), false);
    apply(rows, input, context, fromType, toType, result);
  } else {
    apply(rows, input, context, fromType, toType, result);
  }
  // Return 'input' back to the vector pool in 'context' so it can be reused.
  context.releaseVector(input);
}

std::string CastExpr::toString(bool recursive) const {
  std::stringstream out;
  out << name() << "(";
  if (recursive) {
    appendInputs(out);
  } else {
    out << inputs_[0]->toString(false);
  }
  out << " as " << type_->toString() << ")";
  return out.str();
}

std::string CastExpr::toSql(std::vector<VectorPtr>* complexConstants) const {
  std::stringstream out;
  out << name() << "(";
  appendInputsSql(out, complexConstants);
  out << " as ";
  toTypeSql(type_, out);
  out << ")";
  return out.str();
}

CastOperatorPtr CastExpr::getCastOperator(const TypePtr& type) {
  const auto* key = type->name();

  auto it = castOperators_.find(key);
  if (it != castOperators_.end()) {
    return it->second;
  }

  auto castOperator = getCustomTypeCastOperator(key);
  if (castOperator == nullptr) {
    return nullptr;
  }

  castOperators_.emplace(key, castOperator);
  return castOperator;
}

TypePtr CastCallToSpecialForm::resolveType(
    const std::vector<TypePtr>& /* argTypes */) {
  VELOX_FAIL("CAST expressions do not support type resolution.");
}

ExprPtr CastCallToSpecialForm::constructSpecialForm(
    const TypePtr& type,
    std::vector<ExprPtr>&& compiledChildren,
    bool trackCpuUsage,
    const core::QueryConfig& config) {
  VELOX_CHECK_EQ(
      compiledChildren.size(),
      1,
      "CAST statements expect exactly 1 argument, received {}.",
      compiledChildren.size());
  return std::make_shared<CastExpr>(
      type,
      std::move(compiledChildren[0]),
      trackCpuUsage,
      false,
      std::make_shared<PrestoCastHooks>(config));
}

TypePtr TryCastCallToSpecialForm::resolveType(
    const std::vector<TypePtr>& /* argTypes */) {
  VELOX_FAIL("TRY CAST expressions do not support type resolution.");
}

ExprPtr TryCastCallToSpecialForm::constructSpecialForm(
    const TypePtr& type,
    std::vector<ExprPtr>&& compiledChildren,
    bool trackCpuUsage,
    const core::QueryConfig& config) {
  VELOX_CHECK_EQ(
      compiledChildren.size(),
      1,
      "TRY CAST statements expect exactly 1 argument, received {}.",
      compiledChildren.size());
  return std::make_shared<CastExpr>(
      type,
      std::move(compiledChildren[0]),
      trackCpuUsage,
      true,
      std::make_shared<PrestoCastHooks>(config));
}
} // namespace facebook::velox::exec<|MERGE_RESOLUTION|>--- conflicted
+++ resolved
@@ -248,7 +248,6 @@
   }
 }
 
-<<<<<<< HEAD
 VectorPtr CastExpr::castIntToTimestamp(
     const SelectivityVector& rows,
     const BaseVector& input,
@@ -287,7 +286,8 @@
       break;
   }
   return castResult;
-=======
+} 
+
 VectorPtr CastExpr::castFromIntervalDayTime(
     const SelectivityVector& rows,
     const BaseVector& input,
@@ -328,8 +328,6 @@
           "Cast from {} to {} is not supported",
           INTERVAL_DAY_TIME()->toString(),
           toType->toString());
-  }
->>>>>>> 58554b62
 }
 
 namespace {
