/*
 * Copyright (c) Facebook, Inc. and its affiliates.
 *
 * Licensed under the Apache License, Version 2.0 (the "License");
 * you may not use this file except in compliance with the License.
 * You may obtain a copy of the License at
 *
 *     http://www.apache.org/licenses/LICENSE-2.0
 *
 * Unless required by applicable law or agreed to in writing, software
 * distributed under the License is distributed on an "AS IS" BASIS,
 * WITHOUT WARRANTIES OR CONDITIONS OF ANY KIND, either express or implied.
 * See the License for the specific language governing permissions and
 * limitations under the License.
 */

#include "velox/expression/CastExpr.h"

#include <fmt/format.h>
#include <stdexcept>

#include "velox/common/base/Exceptions.h"
#include "velox/core/CoreTypeSystem.h"
#include "velox/expression/PeeledEncoding.h"
#include "velox/expression/ScopedVarSetter.h"
#include "velox/external/date/tz.h"
#include "velox/functions/lib/RowsTranslationUtil.h"
#include "velox/type/Type.h"
#include "velox/vector/ComplexVector.h"
#include "velox/vector/FunctionVector.h"
#include "velox/vector/SelectivityVector.h"

namespace facebook::velox::exec {

VectorPtr CastExpr::castFromDate(
    const SelectivityVector& rows,
    const BaseVector& input,
    exec::EvalCtx& context,
    const TypePtr& toType) {
  VectorPtr castResult;
  context.ensureWritable(rows, toType, castResult);
  (*castResult).clearNulls(rows);

  auto* inputFlatVector = input.as<SimpleVector<int32_t>>();
  switch (toType->kind()) {
    case TypeKind::VARCHAR: {
      auto* resultFlatVector = castResult->as<FlatVector<StringView>>();
      applyToSelectedNoThrowLocal(context, rows, castResult, [&](int row) {
        try {
          auto output = DATE()->toString(inputFlatVector->valueAt(row));
          auto writer = exec::StringWriter<>(resultFlatVector, row);
          writer.resize(output.size());
          std::memcpy(writer.data(), output.data(), output.size());
          writer.finalize();
        } catch (const VeloxUserError& ue) {
          VELOX_USER_FAIL(
              makeErrorMessage(input, row, toType) + " " + ue.message());
        } catch (const std::exception& e) {
          VELOX_USER_FAIL(
              makeErrorMessage(input, row, toType) + " " + e.what());
        }
      });
      return castResult;
    }
    case TypeKind::TIMESTAMP: {
      static const int64_t kMillisPerDay{86'400'000};
      auto* resultFlatVector = castResult->as<FlatVector<Timestamp>>();
      applyToSelectedNoThrowLocal(context, rows, castResult, [&](int row) {
        resultFlatVector->set(
            row,
            Timestamp::fromMillis(
                inputFlatVector->valueAt(row) * kMillisPerDay));
      });

      return castResult;
    }
    default:
      VELOX_UNSUPPORTED(
          "Cast from DATE to {} is not supported", toType->toString());
  }
}

VectorPtr CastExpr::castToDate(
    const SelectivityVector& rows,
    const BaseVector& input,
    exec::EvalCtx& context,
    const TypePtr& fromType) {
  VectorPtr castResult;
  context.ensureWritable(rows, DATE(), castResult);
  (*castResult).clearNulls(rows);
  auto* resultFlatVector = castResult->as<FlatVector<int32_t>>();
  switch (fromType->kind()) {
    case TypeKind::VARCHAR: {
      auto* inputVector = input.as<SimpleVector<StringView>>();
      applyToSelectedNoThrowLocal(context, rows, castResult, [&](int row) {
        try {
          auto inputString = inputVector->valueAt(row);
          resultFlatVector->set(row, DATE()->toDays(inputString));
        } catch (const VeloxUserError& ue) {
          VELOX_USER_FAIL(
              makeErrorMessage(input, row, DATE()) + " " + ue.message());
        } catch (const std::exception& e) {
          VELOX_USER_FAIL(
              makeErrorMessage(input, row, DATE()) + " " + e.what());
        }
      });

      return castResult;
    }
    case TypeKind::TIMESTAMP: {
      const auto& queryConfig = context.execCtx()->queryCtx()->queryConfig();
      auto sessionTzName = queryConfig.sessionTimezone();
      if (queryConfig.adjustTimestampToTimezone() && !sessionTzName.empty()) {
        auto* timeZone = date::locate_zone(sessionTzName);
        castTimestampToDate<true>(rows, input, context, castResult, timeZone);
      } else {
        castTimestampToDate<false>(rows, input, context, castResult);
      }
      return castResult;
    }
    default:
      VELOX_UNSUPPORTED(
          "Cast from {} to DATE is not supported", fromType->toString());
  }
}

namespace {
void propagateErrorsOrSetNulls(
    bool setNullInResultAtError,
    EvalCtx& context,
    const SelectivityVector& nestedRows,
    const BufferPtr& elementToTopLevelRows,
    VectorPtr& result,
    ErrorVectorPtr& oldErrors) {
  if (context.errors()) {
    if (setNullInResultAtError) {
      // Errors in context.errors() should be translated to nulls in the top
      // level rows.
      context.convertElementErrorsToTopLevelNulls(
          nestedRows, elementToTopLevelRows, result);
    } else {
<<<<<<< HEAD
      castResult->setNull(row, true);
    }
  });
}

#define VELOX_DYNAMIC_DECIMAL_TYPE_DISPATCH(       \
    TEMPLATE_FUNC, decimalTypePtr, ...)            \
  [&]() {                                          \
    if (decimalTypePtr->isLongDecimal()) {         \
      return TEMPLATE_FUNC<int128_t>(__VA_ARGS__); \
    } else {                                       \
      return TEMPLATE_FUNC<int64_t>(__VA_ARGS__);  \
    }                                              \
  }()

template <typename FromNativeType, TypeKind ToKind>
VectorPtr applyDecimalToIntegralCast(
    const SelectivityVector& rows,
    const BaseVector& input,
    exec::EvalCtx& context,
    const TypePtr& fromType,
    const TypePtr& toType) {
  using To = typename TypeTraits<ToKind>::NativeType;

  VectorPtr result;
  context.ensureWritable(rows, toType, result);
  (*result).clearNulls(rows);
  auto resultBuffer = result->asUnchecked<FlatVector<To>>()->mutableRawValues();
  const auto precisionScale = getDecimalPrecisionScale(*fromType);
  const auto simpleInput = input.as<SimpleVector<FromNativeType>>();
  const auto scaleFactor = DecimalUtil::kPowersOfTen[precisionScale.second];
  context.applyToSelectedNoThrow(rows, [&](int row) {
    auto value = simpleInput->valueAt(row);
    auto integralPart = value / scaleFactor;
    auto fractionPart = value % scaleFactor;
    auto sign = value >= 0 ? 1 : -1;
    bool needsRoundUp =
        (scaleFactor != 1) && (sign * fractionPart >= (scaleFactor >> 1));
    integralPart += needsRoundUp ? sign : 0;
    if (integralPart > std::numeric_limits<To>::max() ||
        integralPart < std::numeric_limits<To>::min())
      VELOX_USER_FAIL(makeErrorMessage(input, row, toType) + " Out of bounds.");

    resultBuffer[row] = static_cast<To>(integralPart);
  });
  return result;
}

template <typename FromNativeType, TypeKind ToKind>
VectorPtr applyDecimalToFloatCast(
    const SelectivityVector& rows,
    const BaseVector& input,
    exec::EvalCtx& context,
    const TypePtr& fromType,
    const TypePtr& toType) {
  using To = typename TypeTraits<ToKind>::NativeType;

  VectorPtr result;
  context.ensureWritable(rows, toType, result);
  (*result).clearNulls(rows);
  auto resultBuffer = result->asUnchecked<FlatVector<To>>()->mutableRawValues();
  const auto precisionScale = getDecimalPrecisionScale(*fromType);
  const auto simpleInput = input.as<SimpleVector<FromNativeType>>();
  const auto scaleFactor = DecimalUtil::kPowersOfTen[precisionScale.second];
  context.applyToSelectedNoThrow(rows, [&](int row) {
    auto output =
        util::Converter<ToKind, void, false>::cast(simpleInput->valueAt(row));
    resultBuffer[row] = output / scaleFactor;
  });
  return result;
}

template <typename FromNativeType>
VectorPtr applyDecimalToPrimitiveCast(
    const SelectivityVector& rows,
    const BaseVector& input,
    exec::EvalCtx& context,
    const TypePtr& fromType,
    const TypePtr& toType) {
  switch (toType->kind()) {
    case TypeKind::TINYINT:
      return applyDecimalToIntegralCast<FromNativeType, TypeKind::TINYINT>(
          rows, input, context, fromType, toType);
    case TypeKind::SMALLINT:
      return applyDecimalToIntegralCast<FromNativeType, TypeKind::SMALLINT>(
          rows, input, context, fromType, toType);
    case TypeKind::INTEGER:
      return applyDecimalToIntegralCast<FromNativeType, TypeKind::INTEGER>(
          rows, input, context, fromType, toType);
    case TypeKind::BIGINT:
      return applyDecimalToIntegralCast<FromNativeType, TypeKind::BIGINT>(
          rows, input, context, fromType, toType);
    case TypeKind::REAL:
      return applyDecimalToFloatCast<FromNativeType, TypeKind::REAL>(
          rows, input, context, fromType, toType);
    case TypeKind::DOUBLE:
      return applyDecimalToFloatCast<FromNativeType, TypeKind::DOUBLE>(
          rows, input, context, fromType, toType);
    default:
      VELOX_UNSUPPORTED(
          "Cast from {} to {} is not supported",
          fromType->toString(),
          toType->toString());
  }
}

template <TypeKind ToKind, TypeKind FromKind>
void applyCastPrimitives(
    const SelectivityVector& rows,
    exec::EvalCtx& context,
    const BaseVector& input,
    VectorPtr& result) {
  using To = typename TypeTraits<ToKind>::NativeType;
  using From = typename TypeTraits<FromKind>::NativeType;
  auto* resultFlatVector = result->as<FlatVector<To>>();
  auto* inputSimpleVector = input.as<SimpleVector<From>>();

  const auto& queryConfig = context.execCtx()->queryCtx()->queryConfig();

  if (!queryConfig.isCastToIntByTruncate()) {
    context.applyToSelectedNoThrow(rows, [&](int row) {
      try {
        // Passing a false truncate flag
        applyCastKernel<ToKind, FromKind, false>(
            row, inputSimpleVector, resultFlatVector);
      } catch (const VeloxRuntimeError& re) {
        VELOX_FAIL(
            makeErrorMessage(input, row, resultFlatVector->type()) + " " +
            re.message());
      } catch (const VeloxUserError& ue) {
        VELOX_USER_FAIL(
            makeErrorMessage(input, row, resultFlatVector->type()) + " " +
            ue.message());
      } catch (const std::exception& e) {
        VELOX_USER_FAIL(
            makeErrorMessage(input, row, resultFlatVector->type()) + " " +
            e.what());
      }
    });
  } else {
    context.applyToSelectedNoThrow(rows, [&](int row) {
      try {
        // Passing a true truncate flag
        applyCastKernel<ToKind, FromKind, true>(
            row, inputSimpleVector, resultFlatVector);
      } catch (const VeloxRuntimeError& re) {
        VELOX_FAIL(
            makeErrorMessage(input, row, resultFlatVector->type()) + " " +
            re.message());
      } catch (const VeloxUserError& ue) {
        VELOX_USER_FAIL(
            makeErrorMessage(input, row, resultFlatVector->type()) + " " +
            ue.message());
      } catch (const std::exception& e) {
        VELOX_USER_FAIL(
            makeErrorMessage(input, row, resultFlatVector->type()) + " " +
            e.what());
      }
    });
  }

  // If we're converting to a TIMESTAMP, check if we need to adjust the current
  // GMT timezone to the user provided session timezone.
  if constexpr (ToKind == TypeKind::TIMESTAMP) {
    // If user explicitly asked us to adjust the timezone.
    if (queryConfig.adjustTimestampToTimezone()) {
      auto sessionTzName = queryConfig.sessionTimezone();
      if (!sessionTzName.empty()) {
        // locate_zone throws runtime_error if the timezone couldn't be found
        // (so we're safe to dereference the pointer).
        auto* timeZone = date::locate_zone(sessionTzName);
        auto rawTimestamps = resultFlatVector->mutableRawValues();

        rows.applyToSelected(
            [&](int row) { rawTimestamps[row].toGMT(*timeZone); });
      }
=======
      context.addElementErrorsToTopLevel(
          nestedRows, elementToTopLevelRows, oldErrors);
>>>>>>> 12d7161c
    }
  }
}
} // namespace

VectorPtr CastExpr::applyMap(
    const SelectivityVector& rows,
    const MapVector* input,
    exec::EvalCtx& context,
    const MapType& fromType,
    const MapType& toType) {
  // Cast input keys/values vector to output keys/values vector using their
  // element selectivity vector

  // Initialize nested rows
  auto mapKeys = input->mapKeys();
  auto mapValues = input->mapValues();

  SelectivityVector nestedRows;
  BufferPtr elementToTopLevelRows;
  if (fromType.keyType() != toType.keyType() ||
      fromType.valueType() != toType.valueType()) {
    nestedRows = functions::toElementRows(mapKeys->size(), rows, input);
    elementToTopLevelRows = functions::getElementToTopLevelRows(
        mapKeys->size(), rows, input, context.pool());
  }

  ErrorVectorPtr oldErrors;
  context.swapErrors(oldErrors);

  // Cast keys
  VectorPtr newMapKeys;
  if (fromType.keyType() == toType.keyType()) {
    newMapKeys = input->mapKeys();
  } else {
    {
      ScopedVarSetter holder(&inTopLevel, false);
      apply(
          nestedRows,
          mapKeys,
          context,
          fromType.keyType(),
          toType.keyType(),
          newMapKeys);
    }
  }

  // Cast values
  VectorPtr newMapValues;
  if (fromType.valueType() == toType.valueType()) {
    newMapValues = mapValues;
  } else {
    {
      ScopedVarSetter holder(&inTopLevel, false);
      apply(
          nestedRows,
          mapValues,
          context,
          fromType.valueType(),
          toType.valueType(),
          newMapValues);
    }
  }

  // Returned map vector should be addressable for every element, even those
  // that are not selected.
  BufferPtr sizes = input->sizes();
  if (newMapKeys->isConstantEncoding() && newMapValues->isConstantEncoding()) {
    // We extends size since that is cheap.
    newMapKeys->resize(input->mapKeys()->size());
    newMapValues->resize(input->mapValues()->size());
  } else if (
      newMapKeys->size() < input->mapKeys()->size() ||
      newMapValues->size() < input->mapValues()->size()) {
    sizes =
        AlignedBuffer::allocate<vector_size_t>(rows.end(), context.pool(), 0);
    auto* inputSizes = input->rawSizes();
    auto* rawSizes = sizes->asMutable<vector_size_t>();

    rows.applyToSelected(
        [&](vector_size_t row) { rawSizes[row] = inputSizes[row]; });
  }

  // Assemble the output map
  VectorPtr result = std::make_shared<MapVector>(
      context.pool(),
      MAP(toType.keyType(), toType.valueType()),
      input->nulls(),
      rows.end(),
      input->offsets(),
      sizes,
      newMapKeys,
      newMapValues);

  propagateErrorsOrSetNulls(
      setNullInResultAtError(),
      context,
      nestedRows,
      elementToTopLevelRows,
      result,
      oldErrors);

  // Restore original state.
  context.swapErrors(oldErrors);
  return result;
}

VectorPtr CastExpr::applyArray(
    const SelectivityVector& rows,
    const ArrayVector* input,
    exec::EvalCtx& context,
    const ArrayType& fromType,
    const ArrayType& toType) {
  // Cast input array elements to output array elements based on their types
  // using their linear selectivity vector
  auto arrayElements = input->elements();

  auto nestedRows =
      functions::toElementRows(arrayElements->size(), rows, input);
  auto elementToTopLevelRows = functions::getElementToTopLevelRows(
      arrayElements->size(), rows, input, context.pool());

  ErrorVectorPtr oldErrors;
  context.swapErrors(oldErrors);

  VectorPtr newElements;
  {
    ScopedVarSetter holder(&inTopLevel, false);
    apply(
        nestedRows,
        arrayElements,
        context,
        fromType.elementType(),
        toType.elementType(),
        newElements);
  }

  // Returned array vector should be addressable for every element, even those
  // that are not selected.
  BufferPtr sizes = input->sizes();
  if (newElements->isConstantEncoding()) {
    // If the newElements we extends its size since that is cheap.
    newElements->resize(input->elements()->size());
  } else if (newElements->size() < input->elements()->size()) {
    sizes =
        AlignedBuffer::allocate<vector_size_t>(rows.end(), context.pool(), 0);
    auto* inputSizes = input->rawSizes();
    auto* rawSizes = sizes->asMutable<vector_size_t>();
    rows.applyToSelected(
        [&](vector_size_t row) { rawSizes[row] = inputSizes[row]; });
  }

  VectorPtr result = std::make_shared<ArrayVector>(
      context.pool(),
      ARRAY(toType.elementType()),
      input->nulls(),
      rows.end(),
      input->offsets(),
      sizes,
      newElements);

  propagateErrorsOrSetNulls(
      setNullInResultAtError(),
      context,
      nestedRows,
      elementToTopLevelRows,
      result,
      oldErrors);
  // Restore original state.
  context.swapErrors(oldErrors);
  return result;
}

VectorPtr CastExpr::applyRow(
    const SelectivityVector& rows,
    const RowVector* input,
    exec::EvalCtx& context,
    const RowType& fromType,
    const TypePtr& toType) {
  const RowType& toRowType = toType->asRow();
  int numInputChildren = input->children().size();
  int numOutputChildren = toRowType.size();

  // Extract the flag indicating matching of children must be done by name or
  // position
  auto matchByName =
      context.execCtx()->queryCtx()->queryConfig().isMatchStructByName();

  // Cast each row child to its corresponding output child
  std::vector<VectorPtr> newChildren;
  newChildren.reserve(numOutputChildren);

  ErrorVectorPtr oldErrors;
  if (setNullInResultAtError()) {
    // We need to isolate errors that happen during the cast from previous
    // errors since those translate to nulls, unlike exisiting errors.
    context.swapErrors(oldErrors);
  }

  for (auto toChildrenIndex = 0; toChildrenIndex < numOutputChildren;
       toChildrenIndex++) {
    // For each child, find the corresponding column index in the output
    const auto& toFieldName = toRowType.nameOf(toChildrenIndex);
    bool matchNotFound = false;

    // If match is by field name and the input field name is not found
    // in the output row type, do not consider it in the output
    int fromChildrenIndex = -1;
    if (matchByName) {
      if (!fromType.containsChild(toFieldName)) {
        matchNotFound = true;
      } else {
        fromChildrenIndex = fromType.getChildIdx(toFieldName);
        toChildrenIndex = toRowType.getChildIdx(toFieldName);
      }
    } else {
      fromChildrenIndex = toChildrenIndex;
      if (fromChildrenIndex >= numInputChildren) {
        matchNotFound = true;
      }
    }

    // Updating output types and names
    VectorPtr outputChild;
    const auto& toChildType = toRowType.childAt(toChildrenIndex);

    if (matchNotFound) {
      // Create a vector for null for this child
      context.ensureWritable(rows, toChildType, outputChild);
      outputChild->addNulls(nullptr, rows);
    } else {
      const auto& inputChild = input->children()[fromChildrenIndex];
      if (toChildType == inputChild->type()) {
        outputChild = inputChild;
      } else {
        // Apply cast for the child.
        ScopedVarSetter holder(&inTopLevel, false);
        apply(
            rows,
            inputChild,
            context,
            inputChild->type(),
            toChildType,
            outputChild);
      }
    }
    newChildren.emplace_back(std::move(outputChild));
  }

  // Assemble the output row
  VectorPtr result = std::make_shared<RowVector>(
      context.pool(),
      toType,
      input->nulls(),
      rows.end(),
      std::move(newChildren));

  if (setNullInResultAtError()) {
    // Set errors as nulls.
    if (auto errors = context.errors()) {
      rows.applyToSelected([&](auto row) {
        if (errors->isIndexInRange(row) && !errors->isNullAt(row)) {
          result->setNull(row, true);
        }
      });
    }
    // Restore original state.
    context.swapErrors(oldErrors);
  }

  return result;
}

template <typename toDecimalType>
VectorPtr CastExpr::applyDecimal(
    const SelectivityVector& rows,
    const BaseVector& input,
    exec::EvalCtx& context,
    const TypePtr& fromType,
    const TypePtr& toType) {
  VectorPtr castResult;
  context.ensureWritable(rows, toType, castResult);
  (*castResult).clearNulls(rows);

  // toType is a decimal
  switch (fromType->kind()) {
    case TypeKind::TINYINT:
      applyIntToDecimalCastKernel<int8_t, toDecimalType>(
          rows, input, context, toType, castResult);
      break;
    case TypeKind::SMALLINT:
      applyIntToDecimalCastKernel<int16_t, toDecimalType>(
          rows, input, context, toType, castResult);
      break;
    case TypeKind::INTEGER:
      applyIntToDecimalCastKernel<int32_t, toDecimalType>(
          rows, input, context, toType, castResult);
      break;
    case TypeKind::BIGINT: {
      if (fromType->isShortDecimal()) {
        applyDecimalCastKernel<int64_t, toDecimalType>(
            rows, input, context, fromType, toType, castResult);
        break;
      }
      applyIntToDecimalCastKernel<int64_t, toDecimalType>(
          rows, input, context, toType, castResult);
      break;
    }
    case TypeKind::HUGEINT: {
      if (fromType->isLongDecimal()) {
        applyDecimalCastKernel<int128_t, toDecimalType>(
            rows, input, context, fromType, toType, castResult);
        break;
      }
    }
    default:
      VELOX_UNSUPPORTED(
          "Cast from {} to {} is not supported",
          fromType->toString(),
          toType->toString());
  }
  return castResult;
}

void CastExpr::applyPeeled(
    const SelectivityVector& rows,
    const BaseVector& input,
    exec::EvalCtx& context,
    const TypePtr& fromType,
    const TypePtr& toType,
    VectorPtr& result) {
  if (castFromOperator_ || castToOperator_) {
    VELOX_CHECK_NE(
        fromType,
        toType,
        "Attempting to cast from {} to itself.",
        fromType->toString());

    if (castToOperator_) {
      castToOperator_->castTo(input, context, rows, toType, result);
    } else {
      castFromOperator_->castFrom(input, context, rows, toType, result);
    }
  } else if (fromType->isDate()) {
    result = castFromDate(rows, input, context, toType);
  } else if (toType->isDate()) {
    result = castToDate(rows, input, context, fromType);
  } else if (toType->isShortDecimal()) {
    result = applyDecimal<int64_t>(rows, input, context, fromType, toType);
  } else if (toType->isLongDecimal()) {
    result = applyDecimal<int128_t>(rows, input, context, fromType, toType);
  } else if (fromType->isDecimal()) {
    result = VELOX_DYNAMIC_DECIMAL_TYPE_DISPATCH(
        applyDecimalToPrimitiveCast,
        fromType,
        rows,
        input,
        context,
        fromType,
        toType);
  } else {
    switch (toType->kind()) {
      case TypeKind::MAP:
        result = applyMap(
            rows,
            input.asUnchecked<MapVector>(),
            context,
            fromType->asMap(),
            toType->asMap());
        break;
      case TypeKind::ARRAY:
        result = applyArray(
            rows,
            input.asUnchecked<ArrayVector>(),
            context,
            fromType->asArray(),
            toType->asArray());
        break;
      case TypeKind::ROW:
        result = applyRow(
            rows,
            input.asUnchecked<RowVector>(),
            context,
            fromType->asRow(),
            toType);
        break;
      default: {
        // Handle primitive type conversions.
        VELOX_DYNAMIC_SCALAR_TYPE_DISPATCH(
            applyCastPrimitivesDispatch,
            toType->kind(),
            fromType,
            toType,
            rows,
            context,
            input,
            result);
      }
    }
  }
}

void CastExpr::apply(
    const SelectivityVector& rows,
    const VectorPtr& input,
    exec::EvalCtx& context,
    const TypePtr& fromType,
    const TypePtr& toType,
    VectorPtr& result) {
  LocalDecodedVector decoded(context, *input, rows);
  auto* rawNulls = decoded->nulls();

  LocalSelectivityVector nonNullRows(*context.execCtx(), rows.end());
  *nonNullRows = rows;
  if (rawNulls) {
    nonNullRows->deselectNulls(rawNulls, rows.begin(), rows.end());
  }

  VectorPtr localResult;
  if (!nonNullRows->hasSelections()) {
    localResult =
        BaseVector::createNullConstant(toType, rows.end(), context.pool());
  } else if (decoded->isIdentityMapping()) {
    applyPeeled(
        *nonNullRows, *decoded->base(), context, fromType, toType, localResult);
  } else {
    ScopedContextSaver saver;
    LocalSelectivityVector newRowsHolder(*context.execCtx());

    LocalDecodedVector localDecoded(context);
    std::vector<VectorPtr> peeledVectors;
    auto peeledEncoding = PeeledEncoding::peel(
        {input}, *nonNullRows, localDecoded, true, peeledVectors);
    VELOX_CHECK_EQ(peeledVectors.size(), 1);
    auto newRows =
        peeledEncoding->translateToInnerRows(*nonNullRows, newRowsHolder);
    // Save context and set the peel.
    context.saveAndReset(saver, *nonNullRows);
    context.setPeeledEncoding(peeledEncoding);
    applyPeeled(
        *newRows, *peeledVectors[0], context, fromType, toType, localResult);

    localResult = context.getPeeledEncoding()->wrap(
        toType, context.pool(), localResult, *nonNullRows);
  }
  context.moveOrCopyResult(localResult, *nonNullRows, result);
  context.releaseVector(localResult);

  // If there are nulls in input, add nulls to the result at the same rows.
  VELOX_CHECK_NOT_NULL(result);
  if (rawNulls) {
    Expr::addNulls(
        rows, nonNullRows->asRange().bits(), context, toType, result);
  }
}

void CastExpr::evalSpecialForm(
    const SelectivityVector& rows,
    EvalCtx& context,
    VectorPtr& result) {
  VectorPtr input;
  inputs_[0]->eval(rows, context, input);
  auto fromType = inputs_[0]->type();
  auto toType = std::const_pointer_cast<const Type>(type_);

  inTopLevel = true;
  if (nullOnFailure()) {
    ScopedVarSetter holder{context.mutableThrowOnError(), false};
    apply(rows, input, context, fromType, toType, result);
  } else {
    apply(rows, input, context, fromType, toType, result);
  }
  // Return 'input' back to the vector pool in 'context' so it can be reused.
  context.releaseVector(input);
}

std::string CastExpr::toString(bool recursive) const {
  std::stringstream out;
  out << name() << "(";
  if (recursive) {
    appendInputs(out);
  } else {
    out << inputs_[0]->toString(false);
  }
  out << " as " << type_->toString() << ")";
  return out.str();
}

std::string CastExpr::toSql(std::vector<VectorPtr>* complexConstants) const {
  std::stringstream out;
  out << name() << "(";
  appendInputsSql(out, complexConstants);
  out << " as ";
  toTypeSql(type_, out);
  out << ")";
  return out.str();
}

TypePtr CastCallToSpecialForm::resolveType(
    const std::vector<TypePtr>& /* argTypes */) {
  VELOX_FAIL("CAST expressions do not support type resolution.");
}

ExprPtr CastCallToSpecialForm::constructSpecialForm(
    const TypePtr& type,
    std::vector<ExprPtr>&& compiledChildren,
    bool trackCpuUsage) {
  VELOX_CHECK_EQ(
      compiledChildren.size(),
      1,
      "CAST statements expect exactly 1 argument, received {}",
      compiledChildren.size());
  return std::make_shared<CastExpr>(
      type, std::move(compiledChildren[0]), trackCpuUsage, false);
}

TypePtr TryCastCallToSpecialForm::resolveType(
    const std::vector<TypePtr>& /* argTypes */) {
  VELOX_FAIL("TRY CAST expressions do not support type resolution.");
}

ExprPtr TryCastCallToSpecialForm::constructSpecialForm(
    const TypePtr& type,
    std::vector<ExprPtr>&& compiledChildren,
    bool trackCpuUsage) {
  VELOX_CHECK_EQ(
      compiledChildren.size(),
      1,
      "TRY CAST statements expect exactly 1 argument, received {}",
      compiledChildren.size());
  return std::make_shared<CastExpr>(
      type, std::move(compiledChildren[0]), trackCpuUsage, true);
}
} // namespace facebook::velox::exec<|MERGE_RESOLUTION|>--- conflicted
+++ resolved
@@ -139,8 +139,8 @@
       context.convertElementErrorsToTopLevelNulls(
           nestedRows, elementToTopLevelRows, result);
     } else {
-<<<<<<< HEAD
-      castResult->setNull(row, true);
+      context.addElementErrorsToTopLevel(
+          nestedRows, elementToTopLevelRows, oldErrors);
     }
   });
 }
@@ -316,10 +316,6 @@
         rows.applyToSelected(
             [&](int row) { rawTimestamps[row].toGMT(*timeZone); });
       }
-=======
-      context.addElementErrorsToTopLevel(
-          nestedRows, elementToTopLevelRows, oldErrors);
->>>>>>> 12d7161c
     }
   }
 }
