--- conflicted
+++ resolved
@@ -290,7 +290,6 @@
       expected);
 }
 
-<<<<<<< HEAD
 // This test is to verify filterRowGroups() doesn't throw the fileOffset Velox
 // check failure
 TEST_F(ParquetReaderTest, filterRowGroups) {
@@ -307,7 +306,8 @@
   auto rowReader = reader.createRowReader(rowReaderOpts);
 
   EXPECT_EQ(reader.numberOfRows(), 10ULL);
-=======
+}
+
 TEST_F(ParquetReaderTest, parseLongTagged) {
   // This is a case for long with annonation read
   const std::string sample(getExampleFilePath("tagged_long.parquet"));
@@ -322,5 +322,4 @@
   auto col0 = type->childAt(0);
   EXPECT_EQ(col0->type->kind(), TypeKind::BIGINT);
   EXPECT_EQ(type->childByName("_c0"), col0);
->>>>>>> b41bd6c7
 }