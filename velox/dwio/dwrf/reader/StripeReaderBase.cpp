--- conflicted
+++ resolved
@@ -126,26 +126,12 @@
     // But, since we are enabling parallel loads now, let's not rely on
     // sequential order. Let's apply (2).
     DWIO_ENSURE_GT(index, 0, "first stripe must have key");
-<<<<<<< HEAD
-    bool isSequentialRead =
-        (lastStripeIndex_ && lastStripeIndex_.value() == index - 1);
-    if (!isSequentialRead) {
-      uint32_t prevIndex = index - 1;
-      while (true) {
-        auto prev = fileFooter.stripes(prevIndex);
-        if (prev.keyMetadataSize() > 0) {
-          handler_->setKeys(prev.keyMetadata());
-          break;
-        }
-        --prevIndex;
-=======
     uint32_t prevIndex = index - 1;
     while (true) {
       auto prev = fileFooter.stripes(prevIndex);
       if (prev.keyMetadataSize() > 0) {
         handler.setKeys(prev.keyMetadata());
         break;
->>>>>>> 1bad4cfb
       }
       DWIO_ENSURE_GE(prevIndex, 0, "key not found");
       --prevIndex;
