/*
 * Copyright (c) Facebook, Inc. and its affiliates.
 *
 * Licensed under the Apache License, Version 2.0 (the "License");
 * you may not use this file except in compliance with the License.
 * You may obtain a copy of the License at
 *
 *     http://www.apache.org/licenses/LICENSE-2.0
 *
 * Unless required by applicable law or agreed to in writing, software
 * distributed under the License is distributed on an "AS IS" BASIS,
 * WITHOUT WARRANTIES OR CONDITIONS OF ANY KIND, either express or implied.
 * See the License for the specific language governing permissions and
 * limitations under the License.
 */

#include "velox/dwio/dwrf/reader/ReaderBase.h"

#include <fmt/format.h>

#include "velox/dwio/common/exception/Exception.h"

namespace facebook::velox::dwrf {

using dwio::common::ColumnStatistics;
using dwio::common::FileFormat;
using dwio::common::InputStream;
using dwio::common::LogType;
using dwio::common::Statistics;
using dwio::common::encryption::DecrypterFactory;
using encryption::DecryptionHandler;
using memory::MemoryPool;

FooterStatisticsImpl::FooterStatisticsImpl(
    const ReaderBase& reader,
    const StatsContext& statsContext) {
  auto& footer = reader.getFooter();
  auto& handler = reader.getDecryptionHandler();
  colStats_.resize(footer.statistics_size());
  // fill in the encrypted stats
  if (handler.isEncrypted()) {
    auto& encryption = footer.encryption();
    for (uint32_t groupIndex = 0;
         groupIndex < encryption.encryptiongroups_size();
         ++groupIndex) {
      auto& group = encryption.encryptiongroups(groupIndex);
      auto& decrypter = handler.getEncryptionProviderByIndex(groupIndex);

      // it's possible user doesn't have access to all the encryption groups. In
      // such cases, avoid decrypting stats
      if (!decrypter.isKeyLoaded()) {
        continue;
      }

      for (uint32_t nodeIndex = 0; nodeIndex < group.nodes_size();
           ++nodeIndex) {
        auto node = group.nodes(nodeIndex);
        auto stats = reader.readProtoFromString<proto::FileStatistics>(
            group.statistics(nodeIndex), &decrypter);
        for (uint32_t statsIndex = 0; statsIndex < stats->statistics_size();
             ++statsIndex) {
          colStats_[node + statsIndex] = buildColumnStatisticsFromProto(
              stats->statistics(statsIndex), statsContext);
        }
      }
    }
  }
  // fill in unencrypted stats if not found in encryption groups
  for (int32_t i = 0; i < footer.statistics_size(); i++) {
    if (!colStats_[i]) {
      colStats_[i] =
          buildColumnStatisticsFromProto(footer.statistics(i), statsContext);
    }
  }
}

ReaderBase::ReaderBase(
    MemoryPool& pool,
    std::unique_ptr<InputStream> stream,
    FileFormat fileFormat)
    : ReaderBase(
          pool,
          std::move(stream),
          nullptr,
          nullptr,
          kDefaultFileNum,
          fileFormat) {}

ReaderBase::ReaderBase(
    MemoryPool& pool,
    std::unique_ptr<InputStream> stream,
    std::shared_ptr<DecrypterFactory> decryptorFactory,
    std::shared_ptr<dwio::common::BufferedInputFactory> bufferedInputFactory,
    uint64_t fileNum,
    FileFormat fileFormat)
    : pool_{pool},
      stream_{std::move(stream)},
      arena_(std::make_unique<google::protobuf::Arena>()),
      fileNum_(fileNum),
      decryptorFactory_(decryptorFactory),
      bufferedInputFactory_(
          bufferedInputFactory
              ? bufferedInputFactory
              : dwio::common::BufferedInputFactory::baseFactoryShared()) {
  input_ = bufferedInputFactory_->create(*stream_, pool, fileNum);

  // read last bytes into buffer to get PostScript
  // If file is small, load the entire file.
  // TODO: make a config
  fileLength_ = stream_->getLength();
  DWIO_ENSURE(fileLength_ > 0, "ORC file is empty");

  auto preloadFile = fileLength_ <= FILE_PRELOAD_THRESHOLD;
  uint64_t readSize =
      preloadFile ? fileLength_ : std::min(fileLength_, DIRECTORY_SIZE_GUESS);
  DWIO_ENSURE_GE(readSize, 4, "File size too small");

  input_->enqueue({fileLength_ - readSize, readSize});
  input_->load(preloadFile ? LogType::FILE : LogType::FOOTER);

  // TODO: read footer from spectrum
  {
    const void* buf;
    int32_t ignored;
    auto lastByteStream = input_->read(fileLength_ - 1, 1, LogType::FOOTER);
    DWIO_ENSURE(lastByteStream->Next(&buf, &ignored), "failed to read");
    // Make sure 'lastByteStream' is live while dereferencing 'buf'.
    psLength_ = *static_cast<const char*>(buf) & 0xff;
  }
  DWIO_ENSURE_LE(
      psLength_ + 4, // 1 byte for post script len, 3 byte "ORC" header.
      fileLength_,
      "Corrupted file, Post script size is invalid");

  if (fileFormat == FileFormat::DWRF) {
    auto postScript = ProtoUtils::readProto<proto::PostScript>(
        input_->read(fileLength_ - psLength_ - 1, psLength_, LogType::FOOTER));
    postScript_ = std::make_unique<PostScript>(*postScript);
  } else {
    auto postScript = ProtoUtils::readProto<proto::orc::PostScript>(
        input_->read(fileLength_ - psLength_ - 1, psLength_, LogType::FOOTER));
    postScript_ = std::make_unique<PostScript>(*postScript);
  }

  uint64_t footerSize = postScript_->footerLength();
  uint64_t cacheSize = postScript_->cacheSize();
  uint64_t tailSize = 1 + psLength_ + footerSize + cacheSize;

  // There are cases in warehouse, where RC/text files are stored
  // in ORC partition. This causes the Reader to SIGSEGV. The following
  // checks catches most of the corrupted files (but not all).
  DWIO_ENSURE_LT(
      footerSize, fileLength_, "Corrupted file, footer size is invalid");
  DWIO_ENSURE_LT(
      cacheSize, fileLength_, "Corrupted file, cache size is invalid");
  DWIO_ENSURE_LE(tailSize, fileLength_, "Corrupted file, tail size is invalid");

  if (getFileFormat() == FileFormat::DWRF) {
    DWIO_ENSURE(
        proto::CompressionKind_IsValid(postScript_->compression()),
        "Corrupted File, invalid compression kind ",
        postScript_->compression());
  } else {
    DWIO_ENSURE(
        proto::orc::CompressionKind_IsValid(postScript_->compression()),
        "Corrupted File, invalid compression kind ",
        postScript_->compression());
  }

  if (tailSize > readSize) {
    input_->enqueue({fileLength_ - tailSize, tailSize});
    input_->load(LogType::FOOTER);
  }

  auto footerStream = input_->read(
      fileLength_ - psLength_ - footerSize - 1, footerSize, LogType::FOOTER);
  footer_ = google::protobuf::Arena::CreateMessage<proto::Footer>(arena_.get());
  ProtoUtils::readProtoInto<proto::Footer>(
      createDecompressedStream(std::move(footerStream), "File Footer"),
      footer_);

  schema_ = std::dynamic_pointer_cast<const RowType>(convertType(*footer_));
  DWIO_ENSURE_NOT_NULL(schema_, "invalid schema");

  // load stripe index/footer cache
  if (cacheSize > 0) {
<<<<<<< HEAD
    if (cacheSize > 1500000) {
      LOG(INFO) << "MDCALD: " << cacheSize << getExceptionContext().message();
    }
    if (input_->shouldPrefetchStripes()) {
      cache_ = std::make_unique<StripeMetadataCache>(
          *postScript_,
          *footer_,
          input_->read(fileLength_ - tailSize, cacheSize, LogType::FOOTER));
      input_->load(LogType::FOOTER);
    } else {
      auto cacheBuffer =
          std::make_shared<dwio::common::DataBuffer<char>>(pool, cacheSize);
      input_->read(fileLength_ - tailSize, cacheSize, LogType::FOOTER)
          ->readFully(cacheBuffer->data(), cacheSize);
      cache_ = std::make_unique<StripeMetadataCache>(
          *postScript_, *footer_, std::move(cacheBuffer));
    }
=======
    DWIO_ENSURE_EQ(getFileFormat(), FileFormat::DWRF);
    auto cacheBuffer =
        std::make_shared<dwio::common::DataBuffer<char>>(pool, cacheSize);
    input_->read(fileLength_ - tailSize, cacheSize, LogType::FOOTER)
        ->readFully(cacheBuffer->data(), cacheSize);
    cache_ = std::make_unique<StripeMetadataCache>(
        postScript_->cacheMode(), *footer_, std::move(cacheBuffer));
>>>>>>> main
  }
  if (!cache_ && input_->shouldPrefetchStripes()) {
    auto numStripes = getFooter().stripes_size();
    for (auto i = 0; i < numStripes; i++) {
      const auto& stripe = getFooter().stripes(i);
      input_->enqueue(
          {stripe.offset() + stripe.indexlength() + stripe.datalength(),
           stripe.footerlength()});
    }
    if (numStripes) {
      input_->load(LogType::FOOTER);
    }
  }
  // initialize file decrypter
  handler_ = DecryptionHandler::create(*footer_, decryptorFactory_.get());
}

std::vector<uint64_t> ReaderBase::getRowsPerStripe() const {
  std::vector<uint64_t> rowsPerStripe;
  auto numStripes = getFooter().stripes_size();
  rowsPerStripe.reserve(numStripes);
  for (auto i = 0; i < numStripes; i++) {
    rowsPerStripe.push_back(getFooter().stripes(i).numberofrows());
  }
  return rowsPerStripe;
}

std::unique_ptr<Statistics> ReaderBase::getStatistics() const {
  StatsContext statsContext(getWriterName(), getWriterVersion());
  return std::make_unique<FooterStatisticsImpl>(*this, statsContext);
}

std::unique_ptr<ColumnStatistics> ReaderBase::getColumnStatistics(
    uint32_t index) const {
  DWIO_ENSURE_LT(
      index,
      static_cast<uint32_t>(footer_->statistics_size()),
      "column index out of range");
  StatsContext statsContext(getWriterVersion());
  if (!handler_->isEncrypted(index)) {
    auto& stats = footer_->statistics(index);
    return buildColumnStatisticsFromProto(stats, statsContext);
  }

  auto root = handler_->getEncryptionRoot(index);
  auto groupIndex = handler_->getEncryptionGroupIndex(index);
  auto& group = footer_->encryption().encryptiongroups(groupIndex);
  auto& decrypter = handler_->getEncryptionProviderByIndex(groupIndex);

  // if key is not loaded, return plaintext stats
  if (!decrypter.isKeyLoaded()) {
    auto& stats = footer_->statistics(index);
    return buildColumnStatisticsFromProto(stats, statsContext);
  }

  // find the right offset inside the group
  uint32_t nodeIndex = 0;
  for (; nodeIndex < group.nodes_size(); ++nodeIndex) {
    if (group.nodes(nodeIndex) == root) {
      break;
    }
  }

  DWIO_ENSURE_LT(nodeIndex, group.nodes_size());
  auto stats = readProtoFromString<proto::FileStatistics>(
      group.statistics(nodeIndex), &decrypter);
  return buildColumnStatisticsFromProto(
      stats->statistics(index - root), statsContext);
}

std::shared_ptr<const Type> ReaderBase::convertType(
    const proto::Footer& footer,
    uint32_t index) {
  DWIO_ENSURE_LT(
      index,
      folly::to<uint32_t>(footer.types_size()),
      "Corrupted file, invalid types");
  const auto& type = footer.types(index);
  switch (static_cast<int64_t>(type.kind())) {
    case proto::Type_Kind_BOOLEAN:
    case proto::Type_Kind_BYTE:
    case proto::Type_Kind_SHORT:
    case proto::Type_Kind_INT:
    case proto::Type_Kind_LONG:
    case proto::Type_Kind_FLOAT:
    case proto::Type_Kind_DOUBLE:
    case proto::Type_Kind_STRING:
    case proto::Type_Kind_BINARY:
    case proto::Type_Kind_TIMESTAMP:
      return createScalarType(static_cast<TypeKind>(type.kind()));
    case proto::Type_Kind_LIST:
      return ARRAY(convertType(footer, type.subtypes(0)));
    case proto::Type_Kind_MAP:
      return MAP(
          convertType(footer, type.subtypes(0)),
          convertType(footer, type.subtypes(1)));
    case proto::Type_Kind_UNION: {
      DWIO_RAISE("Union type is deprecated!");
    }

    case proto::Type_Kind_STRUCT: {
      std::vector<std::shared_ptr<const Type>> tl;
      tl.reserve(type.subtypes_size());
      std::vector<std::string> names;
      names.reserve(type.subtypes_size());
      for (int32_t i = 0; i < type.subtypes_size(); ++i) {
        auto child = convertType(footer, type.subtypes(i));
        names.push_back(type.fieldnames(i));
        tl.push_back(std::move(child));
      }

      // NOTE: There are empty dwrf files in data warehouse that has empty
      // struct as the root type. So the assumption that struct has at least one
      // child doesn't hold.
      return ROW(std::move(names), std::move(tl));
    }
    default:
      DWIO_RAISE("Unknown type kind");
  }
}

} // namespace facebook::velox::dwrf<|MERGE_RESOLUTION|>--- conflicted
+++ resolved
@@ -184,13 +184,11 @@
 
   // load stripe index/footer cache
   if (cacheSize > 0) {
-<<<<<<< HEAD
-    if (cacheSize > 1500000) {
-      LOG(INFO) << "MDCALD: " << cacheSize << getExceptionContext().message();
-    }
+    DWIO_ENSURE_EQ(getFileFormat(), FileFormat::DWRF);
+
     if (input_->shouldPrefetchStripes()) {
       cache_ = std::make_unique<StripeMetadataCache>(
-          *postScript_,
+						     postScript_->cacheMode(),
           *footer_,
           input_->read(fileLength_ - tailSize, cacheSize, LogType::FOOTER));
       input_->load(LogType::FOOTER);
@@ -200,17 +198,8 @@
       input_->read(fileLength_ - tailSize, cacheSize, LogType::FOOTER)
           ->readFully(cacheBuffer->data(), cacheSize);
       cache_ = std::make_unique<StripeMetadataCache>(
-          *postScript_, *footer_, std::move(cacheBuffer));
-    }
-=======
-    DWIO_ENSURE_EQ(getFileFormat(), FileFormat::DWRF);
-    auto cacheBuffer =
-        std::make_shared<dwio::common::DataBuffer<char>>(pool, cacheSize);
-    input_->read(fileLength_ - tailSize, cacheSize, LogType::FOOTER)
-        ->readFully(cacheBuffer->data(), cacheSize);
-    cache_ = std::make_unique<StripeMetadataCache>(
-        postScript_->cacheMode(), *footer_, std::move(cacheBuffer));
->>>>>>> main
+						     postScript_->cacheMode(), *footer_, std::move(cacheBuffer));
+    }
   }
   if (!cache_ && input_->shouldPrefetchStripes()) {
     auto numStripes = getFooter().stripes_size();
