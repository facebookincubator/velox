/*
 * Copyright (c) Facebook, Inc. and its affiliates.
 *
 * Licensed under the Apache License, Version 2.0 (the "License");
 * you may not use this file except in compliance with the License.
 * You may obtain a copy of the License at
 *
 *     http://www.apache.org/licenses/LICENSE-2.0
 *
 * Unless required by applicable law or agreed to in writing, software
 * distributed under the License is distributed on an "AS IS" BASIS,
 * WITHOUT WARRANTIES OR CONDITIONS OF ANY KIND, either express or implied.
 * See the License for the specific language governing permissions and
 * limitations under the License.
 */

#include "velox/dwio/dwrf/reader/ReaderBase.h"

#include <fmt/format.h>

#include "velox/dwio/common/exception/Exception.h"

namespace facebook::velox::dwrf {

using dwio::common::ColumnStatistics;
using dwio::common::FileFormat;
using dwio::common::InputStream;
using dwio::common::LogType;
using dwio::common::Statistics;
using dwio::common::encryption::DecrypterFactory;
using encryption::DecryptionHandler;
using memory::MemoryPool;
using DwrfPostScriptPtr = std::unique_ptr<proto::PostScript>;
using OrcPostScriptPtr = std::unique_ptr<proto::orc::PostScript>;

FooterStatisticsImpl::FooterStatisticsImpl(
    const ReaderBase& reader,
    const StatsContext& statsContext) {
  auto& footer = reader.getFooter();
  auto& handler = reader.getDecryptionHandler();
  colStats_.resize(footer.statistics_size());
  // fill in the encrypted stats
  if (handler.isEncrypted()) {
    auto& encryption = footer.encryption();
    for (uint32_t groupIndex = 0;
         groupIndex < encryption.encryptiongroups_size();
         ++groupIndex) {
      auto& group = encryption.encryptiongroups(groupIndex);
      auto& decrypter = handler.getEncryptionProviderByIndex(groupIndex);

      // it's possible user doesn't have access to all the encryption groups. In
      // such cases, avoid decrypting stats
      if (!decrypter.isKeyLoaded()) {
        continue;
      }

      for (uint32_t nodeIndex = 0; nodeIndex < group.nodes_size();
           ++nodeIndex) {
        auto node = group.nodes(nodeIndex);
        auto stats = reader.readProtoFromString<proto::FileStatistics>(
            group.statistics(nodeIndex), &decrypter);
        for (uint32_t statsIndex = 0; statsIndex < stats->statistics_size();
             ++statsIndex) {
          colStats_[node + statsIndex] = buildColumnStatisticsFromProto(
              stats->statistics(statsIndex), statsContext);
        }
      }
    }
  }
  // fill in unencrypted stats if not found in encryption groups
  for (int32_t i = 0; i < footer.statistics_size(); i++) {
    if (!colStats_[i]) {
      colStats_[i] =
          buildColumnStatisticsFromProto(footer.statistics(i), statsContext);
    }
  }
}

ReaderBase::ReaderBase(
    MemoryPool& pool,
    std::unique_ptr<InputStream> stream,
    FileFormat fileFormat)
    : ReaderBase(pool, std::move(stream), nullptr, nullptr, -1, fileFormat) {}

ReaderBase::ReaderBase(
    MemoryPool& pool,
    std::unique_ptr<InputStream> stream,
    std::shared_ptr<DecrypterFactory> decryptorFactory,
<<<<<<< HEAD
    std::shared_ptr<BufferedInputFactory> bufferedInputFactory,
    uint64_t fileNum,
    FileFormat fileFormat)
=======
    std::shared_ptr<dwio::common::BufferedInputFactory> bufferedInputFactory,
    uint64_t fileNum)
>>>>>>> f0ef3012
    : pool_{pool},
      stream_{std::move(stream)},
      arena_(std::make_unique<google::protobuf::Arena>()),
      fileNum_(fileNum),
      decryptorFactory_(decryptorFactory),
      bufferedInputFactory_(
<<<<<<< HEAD
          bufferedInputFactory ? bufferedInputFactory
                               : BufferedInputFactory::baseFactoryShared()),
      fileFormat_{fileFormat} {
  DWIO_ENSURE(
      fileFormat_ == FileFormat::DWRF || fileFormat_ == FileFormat::ORC);
=======
          bufferedInputFactory
              ? bufferedInputFactory
              : dwio::common::BufferedInputFactory::baseFactoryShared()) {
>>>>>>> f0ef3012
  input_ = bufferedInputFactory_->create(*stream_, pool, fileNum);

  // read last bytes into buffer to get PostScript
  // If file is small, load the entire file.
  // TODO: make a config
  fileLength_ = stream_->getLength();
  DWIO_ENSURE(fileLength_ > 0, "ORC file is empty");

  auto preloadFile = fileLength_ <= FILE_PRELOAD_THRESHOLD;
  uint64_t readSize =
      preloadFile ? fileLength_ : std::min(fileLength_, DIRECTORY_SIZE_GUESS);
  DWIO_ENSURE_GE(readSize, 4, "File size too small");

  input_->enqueue({fileLength_ - readSize, readSize});
  input_->load(preloadFile ? LogType::FILE : LogType::FOOTER);

  // TODO: read footer from spectrum
  {
    const void* buf;
    int32_t ignored;
    auto lastByteStream = input_->read(fileLength_ - 1, 1, LogType::FOOTER);
    DWIO_ENSURE(lastByteStream->Next(&buf, &ignored), "failed to read");
    // Make sure 'lastByteStream' is live while dereferencing 'buf'.
    psLength_ = *static_cast<const char*>(buf) & 0xff;
  }
  DWIO_ENSURE_LE(
      psLength_ + 4, // 1 byte for post script len, 3 byte "ORC" header.
      fileLength_,
      "Corrupted file, Post script size is invalid");

  std::variant<DwrfPostScriptPtr, OrcPostScriptPtr> postScriptProto;
  if (fileFormat_ == FileFormat::DWRF) {
    auto postScript = ProtoUtils::readProto<proto::PostScript>(
        input_->read(fileLength_ - psLength_ - 1, psLength_, LogType::FOOTER));
    postScript_ = std::make_unique<PostScript>(*postScript);
    postScriptProto = std::move(postScript);
  } else {
    auto postScript = ProtoUtils::readProto<proto::orc::PostScript>(
        input_->read(fileLength_ - psLength_ - 1, psLength_, LogType::FOOTER));
    postScript_ = std::make_unique<PostScript>(*postScript);
    postScriptProto = std::move(postScript);
  }

  uint64_t footerSize = postScript_->footerLength();
  uint64_t cacheSize = postScript_->cacheSize();
  uint64_t tailSize = 1 + psLength_ + footerSize + cacheSize;

  // There are cases in warehouse, where RC/text files are stored
  // in ORC partition. This causes the Reader to SIGSEGV. The following
  // checks catches most of the corrupted files (but not all).
  DWIO_ENSURE_LT(
      footerSize, fileLength_, "Corrupted file, footer size is invalid");
  DWIO_ENSURE_LT(
      cacheSize, fileLength_, "Corrupted file, cache size is invalid");
  DWIO_ENSURE_LE(tailSize, fileLength_, "Corrupted file, tail size is invalid");

  if (postScript_->hasCompression()) {
    if (fileFormat_ == FileFormat::DWRF) {
      DWIO_ENSURE(
          proto::CompressionKind_IsValid(postScript_->compression()),
          "Corrupted File, invalid compression kind ",
          postScript_->compression());
    } else {
      DWIO_ENSURE(
          proto::orc::CompressionKind_IsValid(postScript_->compression()),
          "Corrupted File, invalid compression kind ",
          postScript_->compression());
    }
  }

  if (tailSize > readSize) {
    input_->enqueue({fileLength_ - tailSize, tailSize});
    input_->load(LogType::FOOTER);
  }

  auto footerStream = input_->read(
      fileLength_ - psLength_ - footerSize - 1, footerSize, LogType::FOOTER);
  footer_ = google::protobuf::Arena::CreateMessage<proto::Footer>(arena_.get());
  ProtoUtils::readProtoInto<proto::Footer>(
      createDecompressedStream(std::move(footerStream), "File Footer"),
      footer_);

  schema_ = std::dynamic_pointer_cast<const RowType>(convertType(*footer_));
  DWIO_ENSURE_NOT_NULL(schema_, "invalid schema");

  // load stripe index/footer cache
  if (cacheSize > 0) {
    DWIO_ENSURE_EQ(fileFormat_, FileFormat::DWRF);
    auto cacheBuffer =
        std::make_shared<dwio::common::DataBuffer<char>>(pool, cacheSize);
    input_->read(fileLength_ - tailSize, cacheSize, LogType::FOOTER)
        ->readFully(cacheBuffer->data(), cacheSize);
    cache_ = std::make_unique<StripeMetadataCache>(
        *std::get<DwrfPostScriptPtr>(postScriptProto),
        *footer_,
        std::move(cacheBuffer));
  }

  if (input_->shouldPrefetchStripes()) {
    auto numStripes = getFooter().stripes_size();
    for (auto i = 0; i < numStripes; i++) {
      const auto& stripe = getFooter().stripes(i);
      input_->enqueue(
          {stripe.offset() + stripe.indexlength() + stripe.datalength(),
           stripe.footerlength()});
    }
    if (numStripes) {
      input_->load(LogType::FOOTER);
    }
  }
  // initialize file decrypter
  handler_ = DecryptionHandler::create(*footer_, decryptorFactory_.get());
}

std::vector<uint64_t> ReaderBase::getRowsPerStripe() const {
  std::vector<uint64_t> rowsPerStripe;
  auto numStripes = getFooter().stripes_size();
  rowsPerStripe.reserve(numStripes);
  for (auto i = 0; i < numStripes; i++) {
    rowsPerStripe.push_back(getFooter().stripes(i).numberofrows());
  }
  return rowsPerStripe;
}

std::unique_ptr<Statistics> ReaderBase::getStatistics() const {
  StatsContext statsContext(getWriterName(), getWriterVersion());
  return std::make_unique<FooterStatisticsImpl>(*this, statsContext);
}

std::unique_ptr<ColumnStatistics> ReaderBase::getColumnStatistics(
    uint32_t index) const {
  DWIO_ENSURE_LT(
      index,
      static_cast<uint32_t>(footer_->statistics_size()),
      "column index out of range");
  StatsContext statsContext(getWriterVersion());
  if (!handler_->isEncrypted(index)) {
    auto& stats = footer_->statistics(index);
    return buildColumnStatisticsFromProto(stats, statsContext);
  }

  auto root = handler_->getEncryptionRoot(index);
  auto groupIndex = handler_->getEncryptionGroupIndex(index);
  auto& group = footer_->encryption().encryptiongroups(groupIndex);
  auto& decrypter = handler_->getEncryptionProviderByIndex(groupIndex);

  // if key is not loaded, return plaintext stats
  if (!decrypter.isKeyLoaded()) {
    auto& stats = footer_->statistics(index);
    return buildColumnStatisticsFromProto(stats, statsContext);
  }

  // find the right offset inside the group
  uint32_t nodeIndex = 0;
  for (; nodeIndex < group.nodes_size(); ++nodeIndex) {
    if (group.nodes(nodeIndex) == root) {
      break;
    }
  }

  DWIO_ENSURE_LT(nodeIndex, group.nodes_size());
  auto stats = readProtoFromString<proto::FileStatistics>(
      group.statistics(nodeIndex), &decrypter);
  return buildColumnStatisticsFromProto(
      stats->statistics(index - root), statsContext);
}

std::shared_ptr<const Type> ReaderBase::convertType(
    const proto::Footer& footer,
    uint32_t index) {
  DWIO_ENSURE_LT(
      index,
      folly::to<uint32_t>(footer.types_size()),
      "Corrupted file, invalid types");
  const auto& type = footer.types(index);
  switch (static_cast<int64_t>(type.kind())) {
    case proto::Type_Kind_BOOLEAN:
    case proto::Type_Kind_BYTE:
    case proto::Type_Kind_SHORT:
    case proto::Type_Kind_INT:
    case proto::Type_Kind_LONG:
    case proto::Type_Kind_FLOAT:
    case proto::Type_Kind_DOUBLE:
    case proto::Type_Kind_STRING:
    case proto::Type_Kind_BINARY:
    case proto::Type_Kind_TIMESTAMP:
      return createScalarType(static_cast<TypeKind>(type.kind()));
    case proto::Type_Kind_LIST:
      return ARRAY(convertType(footer, type.subtypes(0)));
    case proto::Type_Kind_MAP:
      return MAP(
          convertType(footer, type.subtypes(0)),
          convertType(footer, type.subtypes(1)));
    case proto::Type_Kind_UNION: {
      DWIO_RAISE("Union type is deprecated!");
    }

    case proto::Type_Kind_STRUCT: {
      std::vector<std::shared_ptr<const Type>> tl;
      tl.reserve(type.subtypes_size());
      std::vector<std::string> names;
      names.reserve(type.subtypes_size());
      for (int32_t i = 0; i < type.subtypes_size(); ++i) {
        auto child = convertType(footer, type.subtypes(i));
        names.push_back(type.fieldnames(i));
        tl.push_back(std::move(child));
      }

      // NOTE: There are empty dwrf files in data warehouse that has empty
      // struct as the root type. So the assumption that struct has at least one
      // child doesn't hold.
      return ROW(std::move(names), std::move(tl));
    }
    default:
      DWIO_RAISE("Unknown type kind");
  }
}

} // namespace facebook::velox::dwrf<|MERGE_RESOLUTION|>--- conflicted
+++ resolved
@@ -86,31 +86,19 @@
     MemoryPool& pool,
     std::unique_ptr<InputStream> stream,
     std::shared_ptr<DecrypterFactory> decryptorFactory,
-<<<<<<< HEAD
-    std::shared_ptr<BufferedInputFactory> bufferedInputFactory,
+    std::shared_ptr<dwio::common::BufferedInputFactory> bufferedInputFactory,
     uint64_t fileNum,
     FileFormat fileFormat)
-=======
-    std::shared_ptr<dwio::common::BufferedInputFactory> bufferedInputFactory,
-    uint64_t fileNum)
->>>>>>> f0ef3012
     : pool_{pool},
       stream_{std::move(stream)},
       arena_(std::make_unique<google::protobuf::Arena>()),
       fileNum_(fileNum),
       decryptorFactory_(decryptorFactory),
       bufferedInputFactory_(
-<<<<<<< HEAD
-          bufferedInputFactory ? bufferedInputFactory
-                               : BufferedInputFactory::baseFactoryShared()),
-      fileFormat_{fileFormat} {
-  DWIO_ENSURE(
-      fileFormat_ == FileFormat::DWRF || fileFormat_ == FileFormat::ORC);
-=======
           bufferedInputFactory
               ? bufferedInputFactory
-              : dwio::common::BufferedInputFactory::baseFactoryShared()) {
->>>>>>> f0ef3012
+              : dwio::common::BufferedInputFactory::baseFactoryShared()),
+      fileFormat_{fileFormat} {
   input_ = bufferedInputFactory_->create(*stream_, pool, fileNum);
 
   // read last bytes into buffer to get PostScript
