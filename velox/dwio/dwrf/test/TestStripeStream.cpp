/*
 * Copyright (c) Facebook, Inc. and its affiliates.
 *
 * Licensed under the Apache License, Version 2.0 (the "License");
 * you may not use this file except in compliance with the License.
 * You may obtain a copy of the License at
 *
 *     http://www.apache.org/licenses/LICENSE-2.0
 *
 * Unless required by applicable law or agreed to in writing, software
 * distributed under the License is distributed on an "AS IS" BASIS,
 * WITHOUT WARRANTIES OR CONDITIONS OF ANY KIND, either express or implied.
 * See the License for the specific language governing permissions and
 * limitations under the License.
 */

#include "velox/common/base/tests/GTestUtils.h"
#include "velox/dwio/common/encryption/TestProvider.h"
#include "velox/dwio/dwrf/reader/StripeStream.h"
#include "velox/dwio/dwrf/test/OrcTest.h"
#include "velox/dwio/dwrf/utils/ProtoUtils.h"
#include "velox/dwio/dwrf/writer/WriterBase.h"
#include "velox/type/Type.h"
#include "velox/type/fbhive/HiveTypeParser.h"

using namespace testing;
using namespace facebook::velox::dwio::common;
using namespace facebook::velox::dwio::common::encryption::test;
using namespace facebook::velox::dwrf;
using namespace facebook::velox::dwrf::encryption;
using namespace facebook::velox::memory;
using facebook::velox::RowType;
using facebook::velox::common::Region;
using facebook::velox::dwio::common::BufferedInput;
using facebook::velox::type::fbhive::HiveTypeParser;

class RecordingInputStream : public facebook::velox::InMemoryReadFile {
 public:
  RecordingInputStream() : InMemoryReadFile(std::string()) {}

  std::string_view pread(
      uint64_t offset,
      uint64_t length,
      void* buf,
<<<<<<< HEAD
      facebook::velox::filesystems::File::IoStats* stats = nullptr,
      const folly::F14FastMap<std::string, std::string>& fileReadOps = {})
=======
      const facebook::velox::FileStorageContext& fileStorageContext = {})
>>>>>>> 8660c1b6
      const override {
    reads_.push_back({offset, length});
    return {static_cast<char*>(buf), length};
  }

  const std::vector<Region>& getReads() const {
    return reads_;
  }

 private:
  mutable std::vector<Region> reads_;
};

class TestProvider : public StrideIndexProvider {
 public:
  uint64_t getStrideIndex() const override {
    return 0;
  }
};

namespace {
void enqueueReads(
    BufferedInput& input,
    facebook::velox::dwrf::ReaderBase& readerBase,
    const StripeFooterWrapper& footer,
    const ColumnSelector& selector,
    uint64_t stripeStart,
    uint32_t stripeIndex) {
  auto& metadataCache = readerBase.metadataCache();
  uint64_t offset = stripeStart;
  uint64_t length = 0;
  if (footer.format() == DwrfFormat::kDwrf) {
    for (const auto& stream : footer.streamsDwrf()) {
      length = stream.length();
      // If index cache is available, there is no need to read it
      auto inMetaCache = metadataCache &&
          metadataCache->has(StripeCacheMode::INDEX, stripeIndex) &&
          static_cast<StreamKind>(stream.kind()) ==
              StreamKind::StreamKind_ROW_INDEX;
      if (length > 0 &&
          selector.shouldReadStream(stream.node(), stream.sequence()) &&
          !inMetaCache) {
        input.enqueue({offset, length});
      }
      offset += length;
    }
  } else {
    for (const auto& stream : footer.streamsOrc()) {
      EncodingKey ek{0, 0};

      length = stream.length();
      // If index cache is available, there is no need to read it
      auto inMetaCache = metadataCache &&
          metadataCache->has(StripeCacheMode::INDEX, stripeIndex) &&
          ek.forKind(stream.kind()).kind() ==
              StreamKind::StreamKindOrc_ROW_INDEX;
      if (length > 0 && selector.shouldReadStream(stream.column(), 0) &&
          !inMetaCache) {
        input.enqueue({offset, length});
      }
      offset += length;
    }
  }
}

StripeStreamsImpl createAndLoadStripeStreams(
    std::shared_ptr<StripeReadState> readState,
    const ColumnSelector& selector) {
  TestProvider indexProvider;
  StripeStreamsImpl streams{
      readState,
      &selector,
      nullptr,
      RowReaderOptions{},
      0,
      StripeStreamsImpl::kUnknownStripeRows,
      indexProvider,
      0};
  enqueueReads(
      *readState->stripeMetadata->stripeInput,
      *readState->readerBase,
      *readState->stripeMetadata->footer,
      selector,
      0,
      0);
  streams.loadReadPlan();
  return streams;
}

class StripeStreamTest : public testing::TestWithParam<DwrfFormat> {
 protected:
  static void SetUpTestCase() {
    MemoryManager::testingSetInstance(MemoryManager::Options{});
  }
  std::shared_ptr<MemoryPool> pool_{memoryManager()->addLeafPool()};
};

class StripeStreamFormatTypeTest : public testing::TestWithParam<DwrfFormat> {
 protected:
  static void SetUpTestCase() {
    MemoryManager::testingSetInstance(MemoryManager::Options{});
  }
  std::shared_ptr<MemoryPool> pool_{memoryManager()->addLeafPool()};
  DwrfFormat testParamDwrfFormat_ = GetParam();
};

INSTANTIATE_TEST_SUITE_P(
    StripeStreamFormatTypeTests,
    StripeStreamFormatTypeTest,
    ::testing::Values(DwrfFormat::kDwrf, DwrfFormat::kOrc));

} // namespace

TEST_P(StripeStreamFormatTypeTest, planReads) {
  google::protobuf::Arena arena;
  auto footer = google::protobuf::Arena::CreateMessage<proto::Footer>(&arena);
  footer->set_rowindexstride(100);
  auto type = HiveTypeParser().parse("struct<a:int,b:float>");
  ProtoUtils::writeType(*type, *footer);
  auto is = std::make_unique<RecordingInputStream>();
  auto isPtr = is.get();
  auto readerBase = std::make_shared<ReaderBase>(
      *pool_,
      std::make_unique<BufferedInput>(
          std::move(is),
          *pool_,
          MetricsLog::voidLog(),
          nullptr,
          nullptr,
          BufferedInput::kMaxMergeDistance,
          true),
      std::make_unique<PostScript>(proto::PostScript{}),
      footer,
      nullptr);
  ColumnSelector cs{readerBase->schema(), std::vector<uint64_t>{2}, true};

  TestDecrypterFactory factory;
  auto handler = DecryptionHandler::create(FooterWrapper(footer), &factory);
  std::unique_ptr<const StripeMetadata> stripeMetadata;

  if (testParamDwrfFormat_ == DwrfFormat::kDwrf) {
    auto stripeFooter = std::make_unique<proto::StripeFooter>();
    std::vector<std::tuple<uint64_t, StreamKind, uint64_t>> ss{
        std::make_tuple(1, StreamKind::StreamKind_ROW_INDEX, 100),
        std::make_tuple(2, StreamKind::StreamKind_ROW_INDEX, 100),
        std::make_tuple(1, StreamKind::StreamKind_PRESENT, 200),
        std::make_tuple(2, StreamKind::StreamKind_PRESENT, 200),
        std::make_tuple(1, StreamKind::StreamKind_DATA, 5000000),
        std::make_tuple(2, StreamKind::StreamKind_DATA, 1000000)};
    for (const auto& s : ss) {
      auto&& stream = stripeFooter->add_streams();
      stream->set_node(std::get<0>(s));
      stream->set_kind(static_cast<proto::Stream_Kind>(std::get<1>(s)));
      stream->set_length(std::get<2>(s));
    }

    stripeMetadata = std::make_unique<const StripeMetadata>(
        readerBase->bufferedInput().clone(),
        std::move(stripeFooter),
        std::move(handler),
        StripeInformationWrapper(
            static_cast<const proto::StripeInformation*>(nullptr)));
  } else {
    auto stripeFooterOrc = std::make_unique<proto::orc::StripeFooter>();
    std::vector<std::tuple<uint64_t, proto::orc::Stream_Kind, uint64_t>> ss{
        std::make_tuple(1, proto::orc::Stream_Kind_ROW_INDEX, 100),
        std::make_tuple(2, proto::orc::Stream_Kind_ROW_INDEX, 100),
        std::make_tuple(1, proto::orc::Stream_Kind_PRESENT, 200),
        std::make_tuple(2, proto::orc::Stream_Kind_PRESENT, 200),
        std::make_tuple(1, proto::orc::Stream_Kind_DATA, 5000000),
        std::make_tuple(2, proto::orc::Stream_Kind_DATA, 1000000)};
    for (const auto& s : ss) {
      auto&& stream = stripeFooterOrc->add_streams();
      stream->set_column(std::get<0>(s));
      stream->set_kind(std::get<1>(s));
      stream->set_length(std::get<2>(s));
    }

    stripeMetadata = std::make_unique<const StripeMetadata>(
        readerBase->bufferedInput().clone(),
        std::move(stripeFooterOrc),
        std::move(handler),
        StripeInformationWrapper(
            static_cast<const proto::StripeInformation*>(nullptr)));
  }

  auto stripeReadState =
      std::make_shared<StripeReadState>(readerBase, std::move(stripeMetadata));
  StripeReaderBase stripeReader{readerBase};
  auto streams = createAndLoadStripeStreams(stripeReadState, cs);
  auto const& actual = isPtr->getReads();
  ASSERT_FALSE(actual.empty());
  EXPECT_EQ(std::min(actual.cbegin(), actual.cend())->offset, 100);
  EXPECT_EQ(
      std::accumulate(
          actual.cbegin(),
          actual.cend(),
          0,
          [](uint64_t ac, const Region& r) { return ac + r.length; }),
      1000300);
}

TEST_F(StripeStreamTest, filterSequences) {
  google::protobuf::Arena arena;
  auto footer = google::protobuf::Arena::CreateMessage<proto::Footer>(&arena);
  footer->set_rowindexstride(100);
  auto type = HiveTypeParser().parse("struct<a:map<int,float>>");
  ProtoUtils::writeType(*type, *footer);
  auto is = std::make_unique<RecordingInputStream>();
  auto isPtr = is.get();
  auto readerBase = std::make_shared<ReaderBase>(
      *pool_,
      std::make_unique<BufferedInput>(std::move(is), *pool_),
      std::make_unique<PostScript>(proto::PostScript{}),
      footer,
      nullptr);

  // mock a filter that we only need one node and one sequence
  ColumnSelector cs{readerBase->schema(), std::vector<std::string>{"a#[1]"}};
  const auto& node = cs.getNode(1);
  auto seqFilter = std::make_shared<std::unordered_set<size_t>>();
  seqFilter->insert(1);
  node->setSequenceFilter(seqFilter);

  // mock the input stream data to verify our plan
  // only covered the filtered streams
  auto stripeFooter = std::make_unique<proto::StripeFooter>();
  std::vector<std::tuple<uint64_t, StreamKind, uint64_t, uint64_t>> ss{
      std::make_tuple(1, StreamKind::StreamKind_ROW_INDEX, 100, 0),
      std::make_tuple(2, StreamKind::StreamKind_ROW_INDEX, 100, 0),
      std::make_tuple(1, StreamKind::StreamKind_PRESENT, 200, 0),
      std::make_tuple(1, StreamKind::StreamKind_PRESENT, 200, 0),
      std::make_tuple(1, StreamKind::StreamKind_DATA, 5000000, 1),
      std::make_tuple(1, StreamKind::StreamKind_DATA, 3000000, 2),
      std::make_tuple(3, StreamKind::StreamKind_DATA, 1000000, 1)};

  for (const auto& s : ss) {
    auto&& stream = stripeFooter->add_streams();
    stream->set_node(std::get<0>(s));
    stream->set_kind(static_cast<proto::Stream_Kind>(std::get<1>(s)));
    stream->set_length(std::get<2>(s));
    stream->set_sequence(std::get<3>(s));
  }

  TestDecrypterFactory factory;
  auto handler = DecryptionHandler::create(FooterWrapper(footer), &factory);
  // filter by sequence 1
  std::vector<Region> expected{{600, 5000000}, {8000600, 1000000}};
  auto stripeMetadata = std::make_unique<const StripeMetadata>(
      readerBase->bufferedInput().clone(),
      std::move(stripeFooter),
      std::move(handler),
      StripeInformationWrapper(
          static_cast<const proto::StripeInformation*>(nullptr)));
  auto stripeReadState =
      std::make_shared<StripeReadState>(readerBase, std::move(stripeMetadata));
  StripeReaderBase stripeReader{readerBase};
  auto streams = createAndLoadStripeStreams(stripeReadState, cs);
  auto const& actual = isPtr->getReads();
  EXPECT_EQ(actual.size(), expected.size());
  for (uint64_t i = 0; i < actual.size(); ++i) {
    EXPECT_EQ(actual[i].offset, expected[i].offset);
    EXPECT_EQ(actual[i].length, expected[i].length);
  }
}

TEST_P(StripeStreamFormatTypeTest, zeroLength) {
  google::protobuf::Arena arena;
  auto footer = google::protobuf::Arena::CreateMessage<proto::Footer>(&arena);
  footer->set_rowindexstride(100);
  auto type = HiveTypeParser().parse("struct<a:int>");
  ProtoUtils::writeType(*type, *footer);
  proto::PostScript ps;
  ps.set_compressionblocksize(1024);
  ps.set_compression(proto::CompressionKind::ZSTD);
  auto is = std::make_unique<RecordingInputStream>();
  auto isPtr = is.get();
  auto readerBase = std::make_shared<ReaderBase>(
      *pool_,
      std::make_unique<BufferedInput>(std::move(is), *pool_),
      std::make_unique<PostScript>(std::move(ps)),
      footer,
      nullptr);

  TestDecrypterFactory factory;
  auto handler = DecryptionHandler::create(FooterWrapper(footer), &factory);
  std::unique_ptr<const StripeMetadata> stripeMetadata;

  std::vector<std::tuple<uint64_t, proto::Stream_Kind, uint64_t>>
      dwrfTestStreams = {
          std::make_tuple(0, proto::Stream_Kind_ROW_INDEX, 0),
          std::make_tuple(1, proto::Stream_Kind_ROW_INDEX, 0),
          std::make_tuple(1, proto::Stream_Kind_DATA, 0)};

  std::vector<std::tuple<uint64_t, proto::orc::Stream_Kind, uint64_t>>
      orcTestStreams{
          std::make_tuple(0, proto::orc::Stream_Kind_ROW_INDEX, 0),
          std::make_tuple(1, proto::orc::Stream_Kind_ROW_INDEX, 0),
          std::make_tuple(1, proto::orc::Stream_Kind_DATA, 0)};

  if (testParamDwrfFormat_ == DwrfFormat::kDwrf) {
    auto stripeFooter = std::make_unique<proto::StripeFooter>();

    for (const auto& s : dwrfTestStreams) {
      auto&& stream = stripeFooter->add_streams();
      stream->set_node(std::get<0>(s));
      stream->set_kind(std::get<1>(s));
      stream->set_length(std::get<2>(s));
    }

    stripeMetadata = std::make_unique<const StripeMetadata>(
        readerBase->bufferedInput().clone(),
        std::move(stripeFooter),
        std::move(handler),
        StripeInformationWrapper(
            static_cast<const proto::StripeInformation*>(nullptr)));
  } else {
    auto stripeFooterOrc = std::make_unique<proto::orc::StripeFooter>();
    for (const auto& s : orcTestStreams) {
      auto&& stream = stripeFooterOrc->add_streams();
      stream->set_column(std::get<0>(s));
      stream->set_kind(std::get<1>(s));
      stream->set_length(std::get<2>(s));
    }

    stripeMetadata = std::make_unique<const StripeMetadata>(
        readerBase->bufferedInput().clone(),
        std::move(stripeFooterOrc),
        std::move(handler),
        StripeInformationWrapper(
            static_cast<const proto::StripeInformation*>(nullptr)));
  }

  auto stripeReadState =
      std::make_shared<StripeReadState>(readerBase, std::move(stripeMetadata));
  StripeReaderBase stripeReader{readerBase};

  TestProvider indexProvider;
  ColumnSelector cs{std::dynamic_pointer_cast<const RowType>(type)};
  StripeStreamsImpl streams{
      stripeReadState,
      &cs,
      nullptr,
      RowReaderOptions{},
      0,
      StripeStreamsImpl::kUnknownStripeRows,
      indexProvider,
      0};
  streams.loadReadPlan();
  auto const& actual = isPtr->getReads();
  EXPECT_EQ(actual.size(), 0);

  if (testParamDwrfFormat_ == DwrfFormat::kDwrf) {
    for (const auto& s : dwrfTestStreams) {
      auto id = EncodingKey(std::get<0>(s)).forKind(std::get<1>(s));
      auto stream = streams.getStream(id, {}, true);
      EXPECT_NE(stream, nullptr);
      const void* buf = nullptr;
      int32_t size = 1;
      EXPECT_FALSE(stream->Next(&buf, &size));
      proto::RowIndex rowIndex;
      EXPECT_EQ(stream->positionSize(), 2);
    }
  } else {
    for (const auto& s : orcTestStreams) {
      auto id = EncodingKey(std::get<0>(s)).forKind(std::get<1>(s));
      auto stream = streams.getStream(id, {}, true);
      EXPECT_NE(stream, nullptr);
      const void* buf = nullptr;
      int32_t size = 1;
      EXPECT_FALSE(stream->Next(&buf, &size));
      proto::RowIndex rowIndex;
      EXPECT_EQ(stream->positionSize(), 2);
    }
  }
}

TEST_P(StripeStreamFormatTypeTest, planReadsIndex) {
  google::protobuf::Arena arena;

  // build ps
  proto::PostScript ps;
  ps.set_cachemode(proto::StripeCacheMode::INDEX);
  ps.set_compression(proto::CompressionKind::NONE);

  // build index
  proto::RowIndex index;
  index.add_entry()->add_positions(123);
  std::stringstream buffer;
  index.SerializeToOstream(&buffer);
  uint64_t length = buffer.tellp();
  index.SerializeToOstream(&buffer);

  // build footer
  auto footer = google::protobuf::Arena::CreateMessage<proto::Footer>(&arena);
  footer->set_rowindexstride(100);
  footer->add_stripecacheoffsets(0);
  footer->add_stripecacheoffsets(buffer.tellp());
  auto type = HiveTypeParser().parse("struct<a:int>");
  ProtoUtils::writeType(*type, *footer);

  // build cache
  std::string str(buffer.str());
  auto cacheBuffer = std::make_shared<DataBuffer<char>>(*pool_, str.size());
  memcpy(cacheBuffer->data(), str.data(), str.size());
  auto cache = std::make_unique<StripeMetadataCache>(
      StripeCacheMode::INDEX, FooterWrapper(footer), std::move(cacheBuffer));

  auto is = std::make_unique<RecordingInputStream>();
  auto isPtr = is.get();
  auto readerBase = std::make_shared<ReaderBase>(
      *pool_,
      std::make_unique<BufferedInput>(std::move(is), *pool_),
      std::make_unique<PostScript>(std::move(ps)),
      footer,
      std::move(cache));

  TestDecrypterFactory factory;
  auto handler = DecryptionHandler::create(FooterWrapper(footer), &factory);
  std::unique_ptr<const StripeMetadata> stripeMetadata;

  std::vector<std::tuple<uint64_t, proto::Stream_Kind, uint64_t>>
      dwrfTestStreams = {
          std::make_tuple(0, proto::Stream_Kind_ROW_INDEX, length),
          std::make_tuple(1, proto::Stream_Kind_ROW_INDEX, length),
          std::make_tuple(1, proto::Stream_Kind_PRESENT, 200),
          std::make_tuple(1, proto::Stream_Kind_DATA, 1000000)};

  std::vector<std::tuple<uint64_t, proto::orc::Stream_Kind, uint64_t>>
      orcTestStreams{
          std::make_tuple(0, proto::orc::Stream_Kind_ROW_INDEX, length),
          std::make_tuple(1, proto::orc::Stream_Kind_ROW_INDEX, length),
          std::make_tuple(1, proto::orc::Stream_Kind_PRESENT, 200),
          std::make_tuple(1, proto::orc::Stream_Kind_DATA, 1000000)};

  if (testParamDwrfFormat_ == DwrfFormat::kDwrf) {
    auto stripeFooter = std::make_unique<proto::StripeFooter>();

    for (const auto& s : dwrfTestStreams) {
      auto&& stream = stripeFooter->add_streams();
      stream->set_node(std::get<0>(s));
      stream->set_kind(std::get<1>(s));
      stream->set_length(std::get<2>(s));
    }

    stripeMetadata = std::make_unique<const StripeMetadata>(
        readerBase->bufferedInput().clone(),
        std::move(stripeFooter),
        std::move(handler),
        StripeInformationWrapper(
            static_cast<const proto::StripeInformation*>(nullptr)));
  } else {
    auto stripeFooterOrc = std::make_unique<proto::orc::StripeFooter>();
    for (const auto& s : orcTestStreams) {
      auto&& stream = stripeFooterOrc->add_streams();
      stream->set_column(std::get<0>(s));
      stream->set_kind(std::get<1>(s));
      stream->set_length(std::get<2>(s));
    }

    stripeMetadata = std::make_unique<const StripeMetadata>(
        readerBase->bufferedInput().clone(),
        std::move(stripeFooterOrc),
        std::move(handler),
        StripeInformationWrapper(
            static_cast<const proto::StripeInformation*>(nullptr)));
  }

  auto stripeReadState =
      std::make_shared<StripeReadState>(readerBase, std::move(stripeMetadata));
  StripeReaderBase stripeReader{readerBase};
  ColumnSelector cs{std::dynamic_pointer_cast<const RowType>(type)};
  auto streams = createAndLoadStripeStreams(stripeReadState, cs);
  auto const& actual = isPtr->getReads();
  ASSERT_FALSE(actual.empty());
  EXPECT_EQ(std::min(actual.cbegin(), actual.cend())->offset, length * 2);
  EXPECT_EQ(
      std::accumulate(
          actual.cbegin(),
          actual.cend(),
          0UL,
          [](uint64_t ac, const Region& r) { return ac + r.length; }),
      1000200);

  if (testParamDwrfFormat_ == DwrfFormat::kDwrf) {
    EXPECT_EQ(
        ProtoUtils::readProto<proto::RowIndex>(
            streams.getStream(
                EncodingKey(0).forKind(proto::Stream_Kind_ROW_INDEX), {}, true))
            ->entry(0)
            .positions(0),
        123);
    EXPECT_EQ(
        ProtoUtils::readProto<proto::RowIndex>(
            streams.getStream(
                EncodingKey(1).forKind(proto::Stream_Kind_ROW_INDEX), {}, true))
            ->entry(0)
            .positions(0),
        123);
  } else {
    EXPECT_EQ(
        ProtoUtils::readProto<proto::orc::RowIndex>(
            streams.getStream(
                EncodingKey(0).forKind(proto::orc::Stream_Kind_ROW_INDEX),
                {},
                true))
            ->entry(0)
            .positions(0),
        123);
    EXPECT_EQ(
        ProtoUtils::readProto<proto::orc::RowIndex>(
            streams.getStream(
                EncodingKey(1).forKind(proto::orc::Stream_Kind_ROW_INDEX),
                {},
                true))
            ->entry(0)
            .positions(0),
        123);
  }
}

void addEncryptionGroup(
    proto::Encryption& enc,
    const std::vector<uint32_t>& nodes) {
  auto group = enc.add_encryptiongroups();
  for (auto& n : nodes) {
    group->add_nodes(n);
    group->add_statistics();
  }
}

template <typename T>
void addNode(T& t, uint32_t node, uint32_t offset = 0) {
  auto enc = t.add_encoding();
  enc->set_kind(proto::ColumnEncoding_Kind_DIRECT);
  enc->set_node(node);
  enc->set_dictionarysize(node + 1);

  auto stream = t.add_streams();
  stream->set_kind(proto::Stream_Kind_DATA);
  stream->set_node(node);
  stream->set_length(node + 2);
  if (offset > 0) {
    stream->set_offset(offset);
  }
}

TEST_F(StripeStreamTest, readEncryptedStreams) {
  auto pool = memoryManager()->addRootPool("readEncryptedStreams");
  google::protobuf::Arena arena;
  proto::PostScript ps;
  ps.set_compression(proto::CompressionKind::ZSTD);
  ps.set_compressionblocksize(256 * 1024);
  auto footer = google::protobuf::Arena::CreateMessage<proto::Footer>(&arena);
  // a: not encrypted, projected
  // encryption group 1: b, c. projected b.
  // group 2: d. projected d.
  // group 3: e. not projected
  auto type = HiveTypeParser().parse("struct<a:int,b:int,c:int,d:int,e:int>");
  ProtoUtils::writeType(*type, *footer);

  auto enc = footer->mutable_encryption();
  enc->set_keyprovider(proto::Encryption_KeyProvider_UNKNOWN);
  addEncryptionGroup(*enc, {2, 3});
  addEncryptionGroup(*enc, {4});
  addEncryptionGroup(*enc, {5});

  auto stripe = footer->add_stripes();
  for (auto i = 0; i < 3; ++i) {
    *stripe->add_keymetadata() = folly::to<std::string>("key", i);
  }
  TestDecrypterFactory factory;
  auto handler = DecryptionHandler::create(FooterWrapper(footer), &factory);
  TestEncrypter encrypter;

  auto sinkPool = pool->addLeafChild("sink");
  ProtoWriter pw{pool, *sinkPool};
  auto stripeFooter = std::make_unique<proto::StripeFooter>();
  addNode(*stripeFooter, 1);
  proto::StripeEncryptionGroup group1;
  addNode(group1, 2, 100);
  addNode(group1, 3);
  encrypter.setKey("key0");
  pw.writeProto(*stripeFooter->add_encryptiongroups(), group1, encrypter);
  proto::StripeEncryptionGroup group2;
  addNode(group2, 4, 200);
  encrypter.setKey("key1");
  pw.writeProto(*stripeFooter->add_encryptiongroups(), group2, encrypter);
  // add empty string to group3, so decoding will fail if read
  *stripeFooter->add_encryptiongroups() = "";

  auto readerPool = pool->addLeafChild("reader");
  auto readerBase = std::make_shared<ReaderBase>(
      *readerPool,
      std::make_unique<BufferedInput>(
          std::make_shared<facebook::velox::InMemoryReadFile>(std::string()),
          *readerPool),
      std::make_unique<PostScript>(std::move(ps)),
      footer,
      nullptr,
      std::move(handler));
  auto stripeMetadata = std::make_unique<const StripeMetadata>(
      &readerBase->bufferedInput(),
      std::move(stripeFooter),
      DecryptionHandler::create(FooterWrapper(footer), &factory),
      StripeInformationWrapper(
          static_cast<const proto::StripeInformation*>(nullptr)));
  auto stripeReadState =
      std::make_shared<StripeReadState>(readerBase, std::move(stripeMetadata));
  StripeReaderBase stripeReader{readerBase};
  ColumnSelector selector{readerBase->schema(), {1, 2, 4}, true};
  TestProvider provider;
  StripeStreamsImpl streams{
      stripeReadState,
      &selector,
      nullptr,
      RowReaderOptions{},
      0,
      StripeStreamsImpl::kUnknownStripeRows,
      provider,
      0};

  // make sure projected columns exist
  std::unordered_set<uint32_t> existed{1, 2, 4};
  for (uint32_t node = 1; node < 6; ++node) {
    EncodingKey ek{node};
    auto stream = streams.getStream(
        DwrfStreamIdentifier{node, 0, 0, StreamKind::StreamKind_DATA},
        {},
        false);
    if (existed.count(node)) {
      ASSERT_EQ(streams.getEncoding(ek).dictionarysize(), node + 1);
      ASSERT_NE(stream, nullptr);
    } else {
      VELOX_ASSERT_THROW(streams.getEncoding(ek), "encoding not found");
      ASSERT_EQ(stream, nullptr);
    }
  }
}

TEST_F(StripeStreamTest, schemaMismatch) {
  auto pool = memoryManager()->addRootPool("schemaMismatch");
  google::protobuf::Arena arena;
  proto::PostScript ps;
  ps.set_compression(proto::CompressionKind::ZSTD);
  ps.set_compressionblocksize(256 * 1024);
  auto footer = google::protobuf::Arena::CreateMessage<proto::Footer>(&arena);
  // a: not encrypted, has schema change
  // b: encrypted
  // c: not encrypted
  auto type = HiveTypeParser().parse("struct<a:struct<a:int>,b:int,c:int>");
  ProtoUtils::writeType(*type, *footer);

  auto enc = footer->mutable_encryption();
  enc->set_keyprovider(proto::Encryption_KeyProvider_UNKNOWN);
  addEncryptionGroup(*enc, {3});

  auto stripe = footer->add_stripes();
  *stripe->add_keymetadata() = "key";
  TestDecrypterFactory factory;
  auto handler = DecryptionHandler::create(FooterWrapper(footer), &factory);
  TestEncrypter encrypter;

  auto sinkPool = pool->addLeafChild("sink");
  ProtoWriter pw{pool, *sinkPool};
  auto stripeFooter = std::make_unique<proto::StripeFooter>();
  addNode(*stripeFooter, 1);
  addNode(*stripeFooter, 2);
  addNode(*stripeFooter, 4);
  proto::StripeEncryptionGroup group;
  addNode(group, 3, 100);
  encrypter.setKey("key");
  pw.writeProto(*stripeFooter->add_encryptiongroups(), group, encrypter);

  auto readerPool = pool->addLeafChild("reader");
  auto readerBase = std::make_shared<ReaderBase>(
      *readerPool,
      std::make_unique<BufferedInput>(
          std::make_shared<facebook::velox::InMemoryReadFile>(std::string()),
          *pool_),
      std::make_unique<PostScript>(std::move(ps)),
      footer,
      nullptr,
      std::move(handler));
  auto stripeMetadata = std::make_unique<const StripeMetadata>(
      &readerBase->bufferedInput(),
      std::move(stripeFooter),
      DecryptionHandler::create(FooterWrapper(footer), &factory),
      StripeInformationWrapper(
          static_cast<const proto::StripeInformation*>(nullptr)));
  auto stripeReadState =
      std::make_shared<StripeReadState>(readerBase, std::move(stripeMetadata));
  StripeReaderBase stripeReader{readerBase};
  // now, we read the file as if schema has changed
  auto schema =
      HiveTypeParser().parse("struct<a:struct<a1:int,a2:int>,b:int,c:int>");
  // only project b and c. Node id of b and c in the new schema is 4, 5
  ColumnSelector selector{
      std::dynamic_pointer_cast<const RowType>(schema), {4, 5}, true};
  TestProvider provider;
  StripeStreamsImpl streams{
      stripeReadState,
      &selector,
      nullptr,
      RowReaderOptions{},
      0,
      StripeStreamsImpl::kUnknownStripeRows,
      provider,
      0};

  // make sure all columns exist. Node id of b and c in the file is 3, 4
  for (uint32_t node = 3; node < 4; ++node) {
    EncodingKey ek{node};
    auto stream = streams.getStream(
        DwrfStreamIdentifier{node, 0, 0, StreamKind::StreamKind_DATA},
        {},
        false);
    ASSERT_EQ(streams.getEncoding(ek).dictionarysize(), node + 1);
    ASSERT_NE(stream, nullptr);
  }
}

namespace {
// A class to allow testing StripeStreamsBase functionality with minimally
// needed methods implemented.
class TestStripeStreams : public StripeStreamsBase {
 public:
  explicit TestStripeStreams(MemoryPool* pool) : StripeStreamsBase{pool} {}

  const proto::ColumnEncoding& getEncoding(
      const EncodingKey& ek) const override {
    return *getEncodingProxy(ek.node(), ek.sequence());
  }

  const proto::orc::ColumnEncoding& getEncodingOrc(
      const EncodingKey& ek) const override {
    return *getEncodingOrcProxy(ek.node(), ek.sequence());
  }

  std::unique_ptr<SeekableInputStream> getStream(
      const DwrfStreamIdentifier& si,
      std::string_view /* label */,
      bool throwIfNotFound) const override {
    return std::unique_ptr<SeekableInputStream>(getStreamProxy(
        si.encodingKey().node(),
        si.encodingKey().sequence(),
        static_cast<proto::Stream_Kind>(si.kind()),
        throwIfNotFound));
  }

  const facebook::velox::dwio::common::ColumnSelector& getColumnSelector()
      const override {
    VELOX_UNSUPPORTED();
  }

  const facebook::velox::tz::TimeZone* sessionTimezone() const override {
    VELOX_UNSUPPORTED();
  }

  bool adjustTimestampToTimezone() const override {
    return false;
  }

  const facebook::velox::dwio::common::RowReaderOptions& rowReaderOptions()
      const override {
    VELOX_UNSUPPORTED();
  }

  const StrideIndexProvider& getStrideIndexProvider() const override {
    VELOX_UNSUPPORTED();
  }

  bool getUseVInts(const DwrfStreamIdentifier& /* unused */) const override {
    return true; // current tests all expect results from using vints
  }

  int64_t stripeRows() const override {
    VELOX_UNSUPPORTED();
  }

  uint32_t rowsPerRowGroup() const override {
    VELOX_UNSUPPORTED();
  }

  MOCK_CONST_METHOD2(
      getEncodingProxy,
      proto::ColumnEncoding*(uint32_t, uint32_t));
  MOCK_CONST_METHOD2(
      getEncodingOrcProxy,
      proto::orc::ColumnEncoding*(uint32_t, uint32_t));
  MOCK_CONST_METHOD2(
      visitStreamsOfNode,
      uint32_t(uint32_t, std::function<void(const StreamInformation&)>));
  MOCK_CONST_METHOD4(
      getStreamProxy,
      SeekableInputStream*(uint32_t, uint32_t, proto::Stream_Kind, bool));

  std::shared_ptr<MemoryPool> pool_;
};

proto::ColumnEncoding genColumnEncoding(
    uint32_t node,
    uint32_t sequence,
    const proto::ColumnEncoding_Kind& kind,
    size_t dictionarySize) {
  proto::ColumnEncoding encoding;
  encoding.set_node(node);
  encoding.set_sequence(sequence);
  encoding.set_kind(kind);
  encoding.set_dictionarysize(dictionarySize);
  return encoding;
}
} // namespace

TEST_F(StripeStreamTest, shareDictionary) {
  TestStripeStreams ss(pool_.get());

  auto nonSharedDictionaryEncoding =
      genColumnEncoding(1, 0, proto::ColumnEncoding_Kind_DICTIONARY, 100);
  EXPECT_CALL(ss, getEncodingProxy(1, 0))
      .WillOnce(Return(&nonSharedDictionaryEncoding));
  char nonSharedDictBuffer[1024];
  size_t nonSharedDictBufferSize = writeRange(nonSharedDictBuffer, 0, 100);
  EXPECT_CALL(ss, getStreamProxy(1, 0, proto::Stream_Kind_DICTIONARY_DATA, _))
      .WillOnce(InvokeWithoutArgs([&]() {
        return new SeekableArrayInputStream(
            nonSharedDictBuffer, nonSharedDictBufferSize);
      }));
  auto sharedDictionaryEncoding2_2 =
      genColumnEncoding(2, 2, proto::ColumnEncoding_Kind_DICTIONARY, 100);
  EXPECT_CALL(ss, getEncodingProxy(2, 2))
      .WillOnce(Return(&sharedDictionaryEncoding2_2));
  auto sharedDictionaryEncoding2_3 =
      genColumnEncoding(2, 3, proto::ColumnEncoding_Kind_DICTIONARY, 100);
  EXPECT_CALL(ss, getEncodingProxy(2, 3))
      .WillOnce(Return(&sharedDictionaryEncoding2_3));
  auto sharedDictionaryEncoding2_5 =
      genColumnEncoding(2, 5, proto::ColumnEncoding_Kind_DICTIONARY, 100);
  EXPECT_CALL(ss, getEncodingProxy(2, 5))
      .WillOnce(Return(&sharedDictionaryEncoding2_5));
  auto sharedDictionaryEncoding2_8 =
      genColumnEncoding(2, 8, proto::ColumnEncoding_Kind_DICTIONARY, 100);
  EXPECT_CALL(ss, getEncodingProxy(2, 8))
      .WillOnce(Return(&sharedDictionaryEncoding2_8));
  auto sharedDictionaryEncoding2_13 =
      genColumnEncoding(2, 13, proto::ColumnEncoding_Kind_DICTIONARY, 100);
  EXPECT_CALL(ss, getEncodingProxy(2, 13))
      .WillOnce(Return(&sharedDictionaryEncoding2_13));
  auto sharedDictionaryEncoding2_21 =
      genColumnEncoding(2, 21, proto::ColumnEncoding_Kind_DICTIONARY, 100);
  EXPECT_CALL(ss, getEncodingProxy(2, 21))
      .WillOnce(Return(&sharedDictionaryEncoding2_21));
  char sharedDictBuffer[2048];
  size_t sharedDictBufferSize = writeRange(sharedDictBuffer, 100, 200);
  EXPECT_CALL(ss, getStreamProxy(2, 0, proto::Stream_Kind_DICTIONARY_DATA, _))
      .WillRepeatedly(InvokeWithoutArgs([&]() {
        return new SeekableArrayInputStream(
            sharedDictBuffer, sharedDictBufferSize);
      }));
  EXPECT_CALL(
      ss, getStreamProxy(2, Not(0), proto::Stream_Kind_DICTIONARY_DATA, _))
      .WillRepeatedly(Return(nullptr));

  facebook::velox::memory::AllocationPool allocPool(pool_.get());
  StreamLabels labels(allocPool);
  std::vector<std::function<facebook::velox::BufferPtr()>> dictInits{};
  dictInits.push_back(
      ss.getIntDictionaryInitializerForNode(EncodingKey{1, 0}, 8, labels));
  dictInits.push_back(
      ss.getIntDictionaryInitializerForNode(EncodingKey{2, 2}, 16, labels));
  dictInits.push_back(
      ss.getIntDictionaryInitializerForNode(EncodingKey{2, 3}, 4, labels));
  dictInits.push_back(
      ss.getIntDictionaryInitializerForNode(EncodingKey{2, 5}, 16, labels));
  dictInits.push_back(
      ss.getIntDictionaryInitializerForNode(EncodingKey{2, 8}, 8, labels));
  dictInits.push_back(
      ss.getIntDictionaryInitializerForNode(EncodingKey{2, 13}, 4, labels));
  dictInits.push_back(
      ss.getIntDictionaryInitializerForNode(EncodingKey{2, 21}, 16, labels));

  auto dictCache = ss.getStripeDictionaryCache();
  // Maybe verify range is useful here.
  EXPECT_NO_THROW(dictCache->getIntDictionary({1, 0}));
  EXPECT_NO_THROW(dictCache->getIntDictionary({2, 0}));
  EXPECT_ANY_THROW(dictCache->getIntDictionary({2, 2}));
  EXPECT_ANY_THROW(dictCache->getIntDictionary({2, 3}));
  EXPECT_ANY_THROW(dictCache->getIntDictionary({2, 5}));
  EXPECT_ANY_THROW(dictCache->getIntDictionary({2, 8}));
  EXPECT_ANY_THROW(dictCache->getIntDictionary({2, 13}));
  EXPECT_ANY_THROW(dictCache->getIntDictionary({2, 21}));

  for (auto& dictInit : dictInits) {
    EXPECT_NO_THROW(dictInit());
  }
}<|MERGE_RESOLUTION|>--- conflicted
+++ resolved
@@ -42,12 +42,7 @@
       uint64_t offset,
       uint64_t length,
       void* buf,
-<<<<<<< HEAD
-      facebook::velox::filesystems::File::IoStats* stats = nullptr,
-      const folly::F14FastMap<std::string, std::string>& fileReadOps = {})
-=======
       const facebook::velox::FileStorageContext& fileStorageContext = {})
->>>>>>> 8660c1b6
       const override {
     reads_.push_back({offset, length});
     return {static_cast<char*>(buf), length};
