--- conflicted
+++ resolved
@@ -181,11 +181,7 @@
   }
 
  private:
-<<<<<<< HEAD
-  const folly::F14FastMap<std::string, std::string> fileReadOps_;
-=======
   FileStorageContext fileStorageContext_;
->>>>>>> 8660c1b6
   std::shared_ptr<velox::ReadFile> readFile_;
 };
 
