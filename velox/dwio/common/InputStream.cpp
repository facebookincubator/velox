--- conflicted
+++ resolved
@@ -67,11 +67,7 @@
     filesystems::File::IoStats* fsStats,
     folly::F14FastMap<std::string, std::string> fileReadOps)
     : InputStream(readFile->getName(), metricsLog, stats, fsStats),
-<<<<<<< HEAD
-      fileReadOps_(std::move(fileReadOps)),
-=======
       fileStorageContext_(fsStats, std::move(fileReadOps)),
->>>>>>> 8660c1b6
       readFile_(std::move(readFile)) {}
 
 void ReadFileInputStream::read(
@@ -85,11 +81,7 @@
   std::string_view readData;
   {
     MicrosecondTimer timer(&readTimeUs);
-<<<<<<< HEAD
-    readData = readFile_->pread(offset, length, buf, fsStats_, fileReadOps_);
-=======
     readData = readFile_->pread(offset, length, buf, fileStorageContext_);
->>>>>>> 8660c1b6
   }
   if (stats_) {
     stats_->incRawBytesRead(length);
@@ -112,11 +104,7 @@
     LogType logType) {
   const int64_t bufferSize = totalBufferSize(buffers);
   logRead(offset, bufferSize, logType);
-<<<<<<< HEAD
-  const auto size = readFile_->preadv(offset, buffers, fsStats_, fileReadOps_);
-=======
   const auto size = readFile_->preadv(offset, buffers, fileStorageContext_);
->>>>>>> 8660c1b6
   VELOX_CHECK_EQ(
       size,
       bufferSize,
@@ -133,11 +121,7 @@
     LogType logType) {
   const int64_t bufferSize = totalBufferSize(buffers);
   logRead(offset, bufferSize, logType);
-<<<<<<< HEAD
-  return readFile_->preadvAsync(offset, buffers, fsStats_, fileReadOps_);
-=======
   return readFile_->preadvAsync(offset, buffers, fileStorageContext_);
->>>>>>> 8660c1b6
 }
 
 bool ReadFileInputStream::hasReadAsync() const {
@@ -156,11 +140,7 @@
       [&](size_t acc, const auto& r) { return acc + r.length; });
   logRead(regions[0].offset, length, purpose);
   auto readStartMicros = getCurrentTimeMicro();
-<<<<<<< HEAD
-  readFile_->preadv(regions, iobufs, fsStats_, fileReadOps_);
-=======
   readFile_->preadv(regions, iobufs, fileStorageContext_);
->>>>>>> 8660c1b6
   if (stats_) {
     stats_->incRawBytesRead(length);
     stats_->incTotalScanTime((getCurrentTimeMicro() - readStartMicros) * 1000);
