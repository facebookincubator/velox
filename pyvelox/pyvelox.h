/*
 * Copyright (c) Facebook, Inc. and its affiliates.
 *
 * Licensed under the Apache License, Version 2.0 (the "License");
 * you may not use this file except in compliance with the License.
 * You may obtain a copy of the License at
 *
 *     http://www.apache.org/licenses/LICENSE-2.0
 *
 * Unless required by applicable law or agreed to in writing, software
 * distributed under the License is distributed on an "AS IS" BASIS,
 * WITHOUT WARRANTIES OR CONDITIONS OF ANY KIND, either express or implied.
 * See the License for the specific language governing permissions and
 * limitations under the License.
 */

#pragma once

#include <pybind11/pybind11.h>
#include <pybind11/stl.h>
#include <pybind11/stl_bind.h>
#include <velox/buffer/StringViewBufferHolder.h>
#include <velox/expression/Expr.h>
#include <velox/functions/prestosql/registration/RegistrationFunctions.h>
#include <velox/parse/Expressions.h>
#include <velox/parse/ExpressionsParser.h>
#include <velox/parse/TypeResolver.h>
#include <velox/type/Type.h>
#include <velox/type/Variant.h>
#include <velox/vector/DictionaryVector.h>
#include <velox/vector/FlatVector.h>
#include "folly/json.h"

namespace facebook::velox::py {

namespace py = pybind11;

struct PyVeloxContext {
  PyVeloxContext() = default;
  PyVeloxContext(const PyVeloxContext&) = delete;
  PyVeloxContext(const PyVeloxContext&&) = delete;
  PyVeloxContext& operator=(const PyVeloxContext&) = delete;
  PyVeloxContext& operator=(const PyVeloxContext&&) = delete;

  static inline PyVeloxContext& getInstance() {
    if (!instance_) {
      instance_ = std::make_unique<PyVeloxContext>();
    }
    return *instance_.get();
  }

  facebook::velox::memory::MemoryPool* pool() {
    return pool_.get();
  }
  facebook::velox::core::QueryCtx* queryCtx() {
    return queryCtx_.get();
  }
  facebook::velox::core::ExecCtx* execCtx() {
    return execCtx_.get();
  }

  static inline void cleanup() {
    if (instance_) {
      instance_.reset();
    }
  }

 private:
  std::shared_ptr<facebook::velox::memory::MemoryPool> pool_ =
      facebook::velox::memory::addDefaultLeafMemoryPool();
  std::shared_ptr<facebook::velox::core::QueryCtx> queryCtx_ =
      std::make_shared<facebook::velox::core::QueryCtx>();
  std::unique_ptr<facebook::velox::core::ExecCtx> execCtx_ =
      std::make_unique<facebook::velox::core::ExecCtx>(
          pool_.get(),
          queryCtx_.get());

  static inline std::unique_ptr<PyVeloxContext> instance_;
};

static std::string serializeType(
    const std::shared_ptr<const velox::Type>& type);

template <typename VecPtr>
inline void checkBounds(VecPtr& v, vector_size_t idx) {
  if (idx < 0 || idx >= v->size()) {
    throw std::out_of_range("Index out of range");
  }
}

template <TypeKind T>
inline auto pyToVariant(const py::handle& obj) {
  using NativeType = typename TypeTraits<T>::DeepCopiedType;
  return velox::variant::create<T>(py::cast<NativeType>(obj));
}

inline velox::variant pyToVariant(const py::handle& obj) {
  if (obj.is_none()) {
    return velox::variant();
  } else if (py::isinstance<py::bool_>(obj)) {
    return pyToVariant<velox::TypeKind::BOOLEAN>(obj);
  } else if (py::isinstance<py::int_>(obj)) {
    return pyToVariant<velox::TypeKind::BIGINT>(obj);
  } else if (py::isinstance<py::float_>(obj)) {
    return pyToVariant<velox::TypeKind::DOUBLE>(obj);
  } else if (py::isinstance<py::str>(obj)) {
    return pyToVariant<velox::TypeKind::VARCHAR>(obj);
  } else {
    throw py::type_error("Invalid type of object");
  }
}

static VectorPtr pyToConstantVector(
    const py::handle& obj,
    vector_size_t length,
<<<<<<< HEAD
    facebook::velox::memory::MemoryPool* pool);
=======
    facebook::velox::memory::MemoryPool* pool,
    TypePtr type = nullptr);
>>>>>>> e520d401

template <TypeKind T>
static VectorPtr variantsToFlatVector(
    const std::vector<velox::variant>& variants,
    facebook::velox::memory::MemoryPool* pool);
<<<<<<< HEAD

template <TypeKind T>
static VectorPtr createDictionaryVector(
    BufferPtr baseVector,
    VectorPtr values,
    facebook::velox::memory::MemoryPool* pool) {
  using NativeType = typename TypeTraits<T>::NativeType;
  size_t length = baseVector->size() / sizeof(vector_size_t);
  return std::make_shared<DictionaryVector<NativeType>>(
      pool,
      /*nulls=*/nullptr,
      length,
      std::move(values),
      std::move(baseVector));
}
=======
>>>>>>> e520d401

static VectorPtr pyListToVector(
    const py::list& list,
    facebook::velox::memory::MemoryPool* pool);

template <typename NativeType>
static py::object getItemFromSimpleVector(
<<<<<<< HEAD
    SimpleVectorPtr<NativeType>& v,
=======
    SimpleVectorPtr<NativeType>& vector,
>>>>>>> e520d401
    vector_size_t idx);

template <typename NativeType>
inline void setItemInFlatVector(
<<<<<<< HEAD
    FlatVectorPtr<NativeType>& v,
=======
    FlatVectorPtr<NativeType>& vector,
>>>>>>> e520d401
    vector_size_t idx,
    py::handle& obj);

inline void appendVectors(VectorPtr& u, VectorPtr& v) {
  if (u->typeKind() != v->typeKind()) {
    throw py::type_error("Tried to append vectors of two different types");
  }
  u->append(v.get());
}

static VectorPtr evaluateExpression(
    std::shared_ptr<const facebook::velox::core::IExpr>& expr,
    std::vector<std::string> names,
    std::vector<VectorPtr>& inputs);

inline void addDataTypeBindings(
    py::module& m,
    bool asModuleLocalDefinitions = true) {
  // Inlining these bindings since adding them to the cpp file results in a
  // ASAN error.
  using namespace velox;

  // Add TypeKind enum.
  py::enum_<velox::TypeKind>(
      m, "TypeKind", py::module_local(asModuleLocalDefinitions))
      .value("BOOLEAN", velox::TypeKind::BOOLEAN)
      .value("TINYINT", velox::TypeKind::TINYINT)
      .value("SMALLINT", velox::TypeKind::SMALLINT)
      .value("INTEGER", velox::TypeKind::INTEGER)
      .value("BIGINT", velox::TypeKind::BIGINT)
      .value("REAL", velox::TypeKind::REAL)
      .value("DOUBLE", velox::TypeKind::DOUBLE)
      .value("VARCHAR", velox::TypeKind::VARCHAR)
      .value("VARBINARY", velox::TypeKind::VARBINARY)
      .value("TIMESTAMP", velox::TypeKind::TIMESTAMP)
      .value("OPAQUE", velox::TypeKind::OPAQUE)
      .value("ARRAY", velox::TypeKind::ARRAY)
      .value("MAP", velox::TypeKind::MAP)
      .value("ROW", velox::TypeKind::ROW)
      .export_values();

  // Create VeloxType bound to velox::Type.
  py::class_<Type, std::shared_ptr<Type>> type(
      m, "VeloxType", py::module_local(asModuleLocalDefinitions));

  // Adding all the derived types of Type here.
  py::class_<BooleanType, Type, std::shared_ptr<BooleanType>> booleanType(
      m, "BooleanType", py::module_local(asModuleLocalDefinitions));
  py::class_<IntegerType, Type, std::shared_ptr<IntegerType>> integerType(
      m, "IntegerType", py::module_local(asModuleLocalDefinitions));
  py::class_<BigintType, Type, std::shared_ptr<BigintType>> bigintType(
      m, "BigintType", py::module_local(asModuleLocalDefinitions));
  py::class_<SmallintType, Type, std::shared_ptr<SmallintType>> smallintType(
      m, "SmallintType", py::module_local(asModuleLocalDefinitions));
  py::class_<TinyintType, Type, std::shared_ptr<TinyintType>> tinyintType(
      m, "TinyintType", py::module_local(asModuleLocalDefinitions));
  py::class_<RealType, Type, std::shared_ptr<RealType>> realType(
      m, "RealType", py::module_local(asModuleLocalDefinitions));
  py::class_<DoubleType, Type, std::shared_ptr<DoubleType>> doubleType(
      m, "DoubleType", py::module_local(asModuleLocalDefinitions));
  py::class_<TimestampType, Type, std::shared_ptr<TimestampType>> timestampType(
      m, "TimestampType", py::module_local(asModuleLocalDefinitions));
  py::class_<VarcharType, Type, std::shared_ptr<VarcharType>> varcharType(
      m, "VarcharType", py::module_local(asModuleLocalDefinitions));
  py::class_<VarbinaryType, Type, std::shared_ptr<VarbinaryType>> varbinaryType(
      m, "VarbinaryType", py::module_local(asModuleLocalDefinitions));
  py::class_<ArrayType, Type, std::shared_ptr<ArrayType>> arrayType(
      m, "ArrayType", py::module_local(asModuleLocalDefinitions));
  py::class_<MapType, Type, std::shared_ptr<MapType>> mapType(
      m, "MapType", py::module_local(asModuleLocalDefinitions));
  py::class_<RowType, Type, std::shared_ptr<RowType>> rowType(
      m, "RowType", py::module_local(asModuleLocalDefinitions));

  // Basic operations on Type.
  type.def("__str__", &Type::toString);
  // Gcc doesnt support the below kind of templatization.
#if defined(__clang__)
  // Adds equality and inequality comparison operators.
  type.def(py::self == py::self);
  type.def(py::self != py::self);
#endif
  type.def(
      "cpp_size_in_bytes",
      &Type::cppSizeInBytes,
      "Return the C++ size in bytes");
  type.def(
      "is_fixed_width",
      &Type::isFixedWidth,
      "Check if the type is fixed width");
  type.def(
      "is_primitive_type",
      &Type::isPrimitiveType,
      "Check if the type is a primitive type");
  type.def("kind", &Type::kind, "Returns the kind of the type");
  type.def("serialize", &serializeType, "Serializes the type as JSON");
  type.def("__eq__", &Type::equivalent);

  booleanType.def(py::init());
  tinyintType.def(py::init());
  smallintType.def(py::init());
  integerType.def(py::init());
  bigintType.def(py::init());
  realType.def(py::init());
  doubleType.def(py::init());
  varcharType.def(py::init());
  varbinaryType.def(py::init());
  timestampType.def(py::init());
  arrayType.def(py::init<std::shared_ptr<Type>>());
  arrayType.def(
      "element_type", &ArrayType::elementType, "Return the element type");
  mapType.def(py::init<std::shared_ptr<Type>, std::shared_ptr<Type>>());
  mapType.def("key_type", &MapType::keyType, "Return the key type");
  mapType.def("value_type", &MapType::valueType, "Return the value type");

  rowType.def(py::init<
              std::vector<std::string>,
              std::vector<std::shared_ptr<const Type>>>());
  rowType.def("size", &RowType::size, "Return the number of columns");
  rowType.def(
      "child_at",
      &RowType::childAt,
      "Return the type of the column at a given index",
      py::arg("idx"));
  rowType.def(
      "find_child",
      [](const std::shared_ptr<RowType>& type, const std::string& name) {
        return type->findChild(name);
      },
      "Return the type of the column with the given name",
      py::arg("name"));
  rowType.def(
      "get_child_idx",
      &RowType::getChildIdx,
      "Return the index of the column with the given name",
      py::arg("name"));
  rowType.def(
      "name_of",
      &RowType::nameOf,
      "Return the name of the column at the given index",
      py::arg("idx"));
  rowType.def("names", &RowType::names, "Return the names of the columns");
}

<<<<<<< HEAD
struct DictionaryIndices {
  const BufferPtr indices;
};

template <>
inline void checkBounds(DictionaryIndices& indices, vector_size_t idx) {
  if (idx < 0 || idx >= (indices.indices->size() / sizeof(vector_size_t))) {
    throw std::out_of_range("Index out of range");
  }
}

// Many Velox vectors are templated on TypeKind, so we must register each
// type of vector for each TypeKind with pybind11. This function gets called
// for each TypeKind.
=======
// Currently PyVelox will only register vectors for primitive types.
>>>>>>> e520d401
template <TypeKind T>
static void registerTypedVectors(
    py::module& m,
    bool asModuleLocalDefinitions = true) {
  using NativeType = typename TypeTraits<T>::NativeType;
  const std::string typeName = TypeTraits<T>::name;
  py::class_<SimpleVector<NativeType>, SimpleVectorPtr<NativeType>, BaseVector>(
      m,
      ("SimpleVector_" + typeName).c_str(),
      py::module_local(asModuleLocalDefinitions))
      .def("__getitem__", [](SimpleVectorPtr<NativeType> v, vector_size_t idx) {
        return getItemFromSimpleVector(v, idx);
      });

  py::class_<
      FlatVector<NativeType>,
      FlatVectorPtr<NativeType>,
      SimpleVector<NativeType>>(
      m,
      ("FlatVector_" + typeName).c_str(),
      py::module_local(asModuleLocalDefinitions))
      .def(
          "__setitem__",
          [](FlatVectorPtr<NativeType> v, vector_size_t idx, py::handle& obj) {
            setItemInFlatVector(v, idx, obj);
          });

  py::class_<
      ConstantVector<NativeType>,
      ConstantVectorPtr<NativeType>,
      SimpleVector<NativeType>>(
      m,
      ("ConstantVector_" + typeName).c_str(),
      py::module_local(asModuleLocalDefinitions));
<<<<<<< HEAD

  py::class_<
      DictionaryVector<NativeType>,
      DictionaryVectorPtr<NativeType>,
      SimpleVector<NativeType>>(
      m,
      ("DictionaryVector_" + typeName).c_str(),
      py::module_local(asModuleLocalDefinitions))
      .def(
          "indices",
          [](DictionaryVectorPtr<NativeType> vec) {
            return DictionaryIndices{vec->indices()};
          })
      .def("values", &DictionaryVector<NativeType>::valueVector);
=======
>>>>>>> e520d401
}

static void addVectorBindings(
    py::module& m,
    bool asModuleLocalDefinitions = true) {
  using namespace facebook::velox;

  py::enum_<velox::VectorEncoding::Simple>(
      m, "VectorEncodingSimple", py::module_local(asModuleLocalDefinitions))
      .value("BIASED", velox::VectorEncoding::Simple::BIASED)
      .value("CONSTANT", velox::VectorEncoding::Simple::CONSTANT)
      .value("DICTIONARY", velox::VectorEncoding::Simple::DICTIONARY)
      .value("FLAT", velox::VectorEncoding::Simple::FLAT)
      .value("SEQUENCE", velox::VectorEncoding::Simple::SEQUENCE)
      .value("ROW", velox::VectorEncoding::Simple::ROW)
      .value("MAP", velox::VectorEncoding::Simple::MAP)
      .value("ARRAY", velox::VectorEncoding::Simple::ARRAY)
      .value("LAZY", velox::VectorEncoding::Simple::LAZY)
      .value("FUNCTION", velox::VectorEncoding::Simple::FUNCTION);

  py::class_<BaseVector, VectorPtr>(
      m, "BaseVector", py::module_local(asModuleLocalDefinitions))
      .def("__str__", [](VectorPtr& v) { return v->toString(); })
      .def("__len__", &BaseVector::size)
      .def("size", &BaseVector::size)
      .def("dtype", &BaseVector::type)
      .def("typeKind", &BaseVector::typeKind)
      .def("mayHaveNulls", &BaseVector::mayHaveNulls)
      .def("isLazy", &BaseVector::isLazy)
      .def(
          "isNullAt",
          [](VectorPtr& v, vector_size_t idx) {
            checkBounds(v, idx);
            return v->isNullAt(idx);
          })
      .def(
          "hashValueAt",
          [](VectorPtr& v, vector_size_t idx) {
            checkBounds(v, idx);
            return v->hashValueAt(idx);
          })
      .def("encoding", &BaseVector::encoding)
<<<<<<< HEAD
      .def("append", [](VectorPtr& u, VectorPtr& v) { appendVectors(u, v); })
      .def("resize", &BaseVector::resize);

  for (int8_t t = 0; t <= static_cast<int8_t>(TypeKind::INTERVAL_DAY_TIME);
       t++) {
    // VARCHAR and VARBINARY create the same C++ type, so we skip one of them.
    if (static_cast<TypeKind>(t) != TypeKind::VARCHAR) {
      VELOX_DYNAMIC_SCALAR_TYPE_DISPATCH(
          registerTypedVectors,
          static_cast<TypeKind>(t),
          m,
          asModuleLocalDefinitions);
    }
  }

  py::class_<DictionaryIndices>(
      m, "DictionaryIndices", py::module_local(asModuleLocalDefinitions))
      .def(
          "__len__",
          [](DictionaryIndices indices) {
            return (indices.indices->size()) / sizeof(vector_size_t);
          })
      .def("__getitem__", [](DictionaryIndices indices, vector_size_t idx) {
        checkBounds(indices, idx);
        return indices.indices->as<vector_size_t>()[idx];
      });
=======
      .def("append", [](VectorPtr& u, VectorPtr& v) { appendVectors(u, v); });

  constexpr TypeKind supportedTypes[] = {
      TypeKind::BOOLEAN,
      TypeKind::TINYINT,
      TypeKind::SMALLINT,
      TypeKind::INTEGER,
      TypeKind::BIGINT,
      TypeKind::REAL,
      TypeKind::DOUBLE,
      TypeKind::VARBINARY,
      TypeKind::TIMESTAMP,
      TypeKind::DATE};

  for (int i = 0; i < sizeof(supportedTypes) / sizeof(supportedTypes[0]); i++) {
    VELOX_DYNAMIC_SCALAR_TYPE_DISPATCH(
        registerTypedVectors, supportedTypes[i], m, asModuleLocalDefinitions);
  }
>>>>>>> e520d401

  m.def("from_list", [](const py::list& list) mutable {
    return pyListToVector(list, PyVeloxContext::getInstance().pool());
  });
<<<<<<< HEAD
  m.def("constant_vector", [](const py::handle& obj, vector_size_t length) {
    return pyToConstantVector(
        obj, length, PyVeloxContext::getInstance().pool());
  });
  m.def(
      "dictionary_vector",
      [](VectorPtr baseVector, const py::list& indices_list) {
        BufferPtr indices_buffer = AlignedBuffer::allocate<vector_size_t>(
            indices_list.size(), PyVeloxContext::getInstance().pool());
        vector_size_t* indices_ptr = indices_buffer->asMutable<vector_size_t>();
        for (size_t i = 0; i < indices_list.size(); i++) {
          if (!py::isinstance<py::int_>(indices_list[i]))
            throw py::type_error("Found an index that's not an integer");
          vector_size_t idx = py::cast<vector_size_t>(indices_list[i]);
          checkBounds(baseVector, idx);
          indices_ptr[i] = py::cast<vector_size_t>(indices_list[i]);
        }
        return VELOX_DYNAMIC_SCALAR_TYPE_DISPATCH(
            createDictionaryVector,
            baseVector->typeKind(),
            std::move(indices_buffer),
            std::move(baseVector),
            PyVeloxContext::getInstance().pool());
      });
=======
  m.def(
      "constant_vector",
      [](const py::handle& obj, vector_size_t length, TypePtr type) {
        return pyToConstantVector(
            obj, length, PyVeloxContext::getInstance().pool(), type);
      },
      py::arg("value"),
      py::arg("length"),
      py::arg("type") = nullptr);
>>>>>>> e520d401
}

static void addExpressionBindings(
    py::module& m,
    bool asModuleLocalDefinitions = true);

///  Adds Velox Python Bindings to the module m.
///
/// This function adds the following bindings:
///   * velox::TypeKind enum
///   * velox::Type and its derived types
///   * Basic functions on Type and its derived types.
///
///  @param m Module to add bindings too.
///  @param asModuleLocalDefinitions If true then these bindings are only
///  visible inside the module. Refer to
///  https://pybind11.readthedocs.io/en/stable/advanced/classes.html#module-local-class-bindings
///  for further details.
inline void addVeloxBindings(
    py::module& m,
    bool asModuleLocalDefinitions = true) {
  google::InitGoogleLogging("pyvelox");
  FLAGS_minloglevel = 3; // To disable log spam when throwing an exception
  addDataTypeBindings(m, asModuleLocalDefinitions);
  addVectorBindings(m, asModuleLocalDefinitions);
  addExpressionBindings(m, asModuleLocalDefinitions);
  auto atexit = py::module_::import("atexit");
  atexit.attr("register")(
      py::cpp_function([]() { PyVeloxContext::cleanup(); }));
}

} // namespace facebook::velox::py<|MERGE_RESOLUTION|>--- conflicted
+++ resolved
@@ -113,18 +113,17 @@
 static VectorPtr pyToConstantVector(
     const py::handle& obj,
     vector_size_t length,
-<<<<<<< HEAD
-    facebook::velox::memory::MemoryPool* pool);
-=======
     facebook::velox::memory::MemoryPool* pool,
     TypePtr type = nullptr);
->>>>>>> e520d401
 
 template <TypeKind T>
 static VectorPtr variantsToFlatVector(
     const std::vector<velox::variant>& variants,
     facebook::velox::memory::MemoryPool* pool);
-<<<<<<< HEAD
+
+static inline VectorPtr pyListToVector(
+    const py::list& list,
+    facebook::velox::memory::MemoryPool* pool);
 
 template <TypeKind T>
 static VectorPtr createDictionaryVector(
@@ -140,29 +139,15 @@
       std::move(values),
       std::move(baseVector));
 }
-=======
->>>>>>> e520d401
-
-static VectorPtr pyListToVector(
-    const py::list& list,
-    facebook::velox::memory::MemoryPool* pool);
 
 template <typename NativeType>
 static py::object getItemFromSimpleVector(
-<<<<<<< HEAD
-    SimpleVectorPtr<NativeType>& v,
-=======
     SimpleVectorPtr<NativeType>& vector,
->>>>>>> e520d401
     vector_size_t idx);
 
 template <typename NativeType>
 inline void setItemInFlatVector(
-<<<<<<< HEAD
-    FlatVectorPtr<NativeType>& v,
-=======
     FlatVectorPtr<NativeType>& vector,
->>>>>>> e520d401
     vector_size_t idx,
     py::handle& obj);
 
@@ -306,7 +291,6 @@
   rowType.def("names", &RowType::names, "Return the names of the columns");
 }
 
-<<<<<<< HEAD
 struct DictionaryIndices {
   const BufferPtr indices;
 };
@@ -318,12 +302,7 @@
   }
 }
 
-// Many Velox vectors are templated on TypeKind, so we must register each
-// type of vector for each TypeKind with pybind11. This function gets called
-// for each TypeKind.
-=======
 // Currently PyVelox will only register vectors for primitive types.
->>>>>>> e520d401
 template <TypeKind T>
 static void registerTypedVectors(
     py::module& m,
@@ -358,7 +337,6 @@
       m,
       ("ConstantVector_" + typeName).c_str(),
       py::module_local(asModuleLocalDefinitions));
-<<<<<<< HEAD
 
   py::class_<
       DictionaryVector<NativeType>,
@@ -373,8 +351,6 @@
             return DictionaryIndices{vec->indices()};
           })
       .def("values", &DictionaryVector<NativeType>::valueVector);
-=======
->>>>>>> e520d401
 }
 
 static void addVectorBindings(
@@ -417,20 +393,24 @@
             return v->hashValueAt(idx);
           })
       .def("encoding", &BaseVector::encoding)
-<<<<<<< HEAD
       .def("append", [](VectorPtr& u, VectorPtr& v) { appendVectors(u, v); })
       .def("resize", &BaseVector::resize);
 
-  for (int8_t t = 0; t <= static_cast<int8_t>(TypeKind::INTERVAL_DAY_TIME);
-       t++) {
-    // VARCHAR and VARBINARY create the same C++ type, so we skip one of them.
-    if (static_cast<TypeKind>(t) != TypeKind::VARCHAR) {
-      VELOX_DYNAMIC_SCALAR_TYPE_DISPATCH(
-          registerTypedVectors,
-          static_cast<TypeKind>(t),
-          m,
-          asModuleLocalDefinitions);
-    }
+  constexpr TypeKind supportedTypes[] = {
+      TypeKind::BOOLEAN,
+      TypeKind::TINYINT,
+      TypeKind::SMALLINT,
+      TypeKind::INTEGER,
+      TypeKind::BIGINT,
+      TypeKind::REAL,
+      TypeKind::DOUBLE,
+      TypeKind::VARBINARY,
+      TypeKind::TIMESTAMP,
+      TypeKind::DATE};
+
+  for (int i = 0; i < sizeof(supportedTypes) / sizeof(supportedTypes[0]); i++) {
+    VELOX_DYNAMIC_SCALAR_TYPE_DISPATCH(
+        registerTypedVectors, supportedTypes[i], m, asModuleLocalDefinitions);
   }
 
   py::class_<DictionaryIndices>(
@@ -444,35 +424,20 @@
         checkBounds(indices, idx);
         return indices.indices->as<vector_size_t>()[idx];
       });
-=======
-      .def("append", [](VectorPtr& u, VectorPtr& v) { appendVectors(u, v); });
-
-  constexpr TypeKind supportedTypes[] = {
-      TypeKind::BOOLEAN,
-      TypeKind::TINYINT,
-      TypeKind::SMALLINT,
-      TypeKind::INTEGER,
-      TypeKind::BIGINT,
-      TypeKind::REAL,
-      TypeKind::DOUBLE,
-      TypeKind::VARBINARY,
-      TypeKind::TIMESTAMP,
-      TypeKind::DATE};
-
-  for (int i = 0; i < sizeof(supportedTypes) / sizeof(supportedTypes[0]); i++) {
-    VELOX_DYNAMIC_SCALAR_TYPE_DISPATCH(
-        registerTypedVectors, supportedTypes[i], m, asModuleLocalDefinitions);
-  }
->>>>>>> e520d401
 
   m.def("from_list", [](const py::list& list) mutable {
     return pyListToVector(list, PyVeloxContext::getInstance().pool());
   });
-<<<<<<< HEAD
-  m.def("constant_vector", [](const py::handle& obj, vector_size_t length) {
-    return pyToConstantVector(
-        obj, length, PyVeloxContext::getInstance().pool());
-  });
+  m.def(
+      "constant_vector",
+      [](const py::handle& obj, vector_size_t length, TypePtr type) {
+        return pyToConstantVector(
+            obj, length, PyVeloxContext::getInstance().pool(), type);
+      },
+      py::arg("value"),
+      py::arg("length"),
+      py::arg("type") = nullptr);
+
   m.def(
       "dictionary_vector",
       [](VectorPtr baseVector, const py::list& indices_list) {
@@ -493,17 +458,6 @@
             std::move(baseVector),
             PyVeloxContext::getInstance().pool());
       });
-=======
-  m.def(
-      "constant_vector",
-      [](const py::handle& obj, vector_size_t length, TypePtr type) {
-        return pyToConstantVector(
-            obj, length, PyVeloxContext::getInstance().pool(), type);
-      },
-      py::arg("value"),
-      py::arg("length"),
-      py::arg("type") = nullptr);
->>>>>>> e520d401
 }
 
 static void addExpressionBindings(
