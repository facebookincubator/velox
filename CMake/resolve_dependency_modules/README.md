# Dependency List
Following is the list of libraries and their minimum version
that Velox requires. Some of these libraries can be installed
via a platform's package manager (eg. `brew` on macOS).
The versions of certain libraries is the default provided by
the platform's package manager. Some libraries can be bundled
by Velox. See details on bundling below.

<<<<<<< HEAD
| Library Name      | Minimum Version | Bundled? |
|-------------------|-----------------|----------|
| ninja             | default         | No       |
| ccache            | default         | No       |
| icu4c             | default         | Yes      |
| gflags            | default         | Yes      |
| glog              | default         | Yes      |
| gtest (testing)   | default         | Yes      |
| libevent          | default         | No       |
| libcudf           | default         | Yes      |
| libsodium         | default         | No       |
| lz4               | default         | No       |
| snappy            | default         | No       |
| xz                | default         | No       |
| zstd              | default         | No       |
| openssl           | default         | No       |
| protobuf          | 21.7 >= x < 22  | Yes      |
| boost             | 1.77.0          | Yes      |
| flex              | 2.5.13          | No       |
| bison             | 3.0.4           | No       |
| cmake             | 3.28            | No       |
| double-conversion | 3.1.5           | No       |
| xsimd             | 10.0.0          | Yes      |
| re2               | 2024-07-02      | Yes      |
| fmt               | 10.1.1          | Yes      |
| simdjson          | 3.13.0          | Yes      |
| faiss             | 1.11.0          | Yes      |
| folly             | v2025.04.28.00  | Yes      |
| fizz              | v2025.04.28.00  | No       |
| wangle            | v2025.04.28.00  | No       |
| mvfst             | v2025.04.28.00  | No       |
| fbthrift          | v2025.04.28.00  | No       |
| libstemmer        | 2.2.0           | Yes      |
| DuckDB (testing)  | 0.8.1           | Yes      |
| cpr (testing)     | 1.10.15         | Yes      |
| arrow             | 15.0.0          | Yes      |
| geos              | 3.10.7          | Yes      |
| fast_float        | v8.0.2          | Yes      |
| xxhash            | default         | No       |
| thrift            | 0.16            | No       |
=======
| Library Name      | Minimum Version | Bundled? | Comment |
|-------------------|-----------------|----------|---------|
| ninja             | default         | No       ||
| ccache            | default         | No       ||
| icu4c             | default         | Yes      ||
| gflags            | default         | Yes      ||
| glog              | default         | Yes      ||
| gtest (testing)   | default         | Yes      ||
| libevent          | default         | No       ||
| libsodium         | default         | No       ||
| lz4               | default         | No       ||
| snappy            | default         | No       ||
| xz                | default         | No       ||
| zstd              | default         | No       ||
| openssl           | default         | No       ||
| protobuf          | 21.7 >= x < 22  | Yes      ||
| boost             | 1.77.0          | Yes      ||
| flex              | 2.5.13          | No       ||
| bison             | 3.0.4           | No       ||
| cmake             | 3.28            | No       ||
| double-conversion | 3.1.5           | No       ||
| xsimd             | 10.0.0          | Yes      ||
| re2               | 2024-07-02      | Yes      ||
| fmt               | 11.2.0          | Yes      | Used API must be fmt 9 compatible |
| simdjson          | 3.13.0          | Yes      ||
| faiss             | 1.11.0          | Yes      ||
| folly             | v2025.04.28.00  | Yes      ||
| fizz              | v2025.04.28.00  | No       ||
| wangle            | v2025.04.28.00  | No       ||
| mvfst             | v2025.04.28.00  | No       ||
| fbthrift          | v2025.04.28.00  | No       ||
| libstemmer        | 2.2.0           | Yes      ||
| DuckDB (testing)  | 0.8.1           | Yes      ||
| cpr (testing)     | 1.10.15         | Yes      ||
| arrow             | 15.0.0          | Yes      ||
| geos              | 3.10.7          | Yes      ||
| fast_float        | v8.0.2          | Yes      ||
| xxhash            | default         | No       ||
| thrift            | 0.16            | No       ||
>>>>>>> 9c7995d1

# Bundled Dependency Management
This module provides a dependency management system that allows us to automatically fetch and build dependencies from source if needed.

By default, the system will use dependencies installed on the host and fallback to building from source. This behaviour can be changed by setting environment variables:

- `VELOX_DEPENDENCY_SOURCE=AUTO|BUNDLED|SYSTEM` for all dependencies or
- `<package>_SOURCE=AUTO|BUNDLED|SYSTEM`  for each dependency individually "package" has to use the same spelling as used in `CMakelists.txt`.

## Find<package> Modules
These modules override the find-modules provided by cmake and prevent system versions of the dependencies to be found and allow sub-projects to use the existing targets. (If a dependency uses variables instead of targets setting these or patching the dependency might be necessary).

They are in subfolders and not the root `CMake` folder, so they can selectively be added to the module path when needed:
`list(PREPEND CMAKE_MODULE_PATH ${CMAKE_CURRENT_LIST_DIR}/icu)`

## Patches
Some dependencies require us to patch them to make them work seamlessly with velox. If a dependency is updated the patche(s) used for it need to be checked for necessary changes. The easiest way to do this, is to check the cmake log for the patch step of the dependency, it will contain a line from git with the notice `patch does not apply` and the build will most likely fail.

There are two common reasons to patch a dependency:

- `*-no-export.patch` this disables install/export of packages for dependencies that do not have a CMake flag to disable it (unlike e.g. protobuf). This is necessary if the dependency uses other dependencies that do not export their targets, as this will cause an error when the consuming dependency tries to install itself.
- `*-config.patch` removes `include()` of generated cmake files that cause a cmake error when the config is used by another dependency in the same project.

Ideally all patches should be upstream when possible and removed once merged.

## Adding new dependencies

- Copy `template.cmake` and rename it to the name used in `find_package` but all lower-case.
- Switch `find_package` vs `velox_set_source('package')` `velox_resolve_dependency('package' 'optional args for find_package')` in `CMakeLists.txt`
- Update the template with the correct package name and download url/repo etc., set any necessary package options
- Try to build and make necessary changes
  - Repeat until success :D (Feel free to raise and issue for review & support)

## Specify a custom url/file path for an offline build

Set environment variables `VELOX_<PACKAGE>_URL` to specify a custom dependency url or local tar file path, an optional sha256 checksum can be provided as `VELOX_<PACKAGE>_SHA256`.<|MERGE_RESOLUTION|>--- conflicted
+++ resolved
@@ -6,48 +6,6 @@
 the platform's package manager. Some libraries can be bundled
 by Velox. See details on bundling below.
 
-<<<<<<< HEAD
-| Library Name      | Minimum Version | Bundled? |
-|-------------------|-----------------|----------|
-| ninja             | default         | No       |
-| ccache            | default         | No       |
-| icu4c             | default         | Yes      |
-| gflags            | default         | Yes      |
-| glog              | default         | Yes      |
-| gtest (testing)   | default         | Yes      |
-| libevent          | default         | No       |
-| libcudf           | default         | Yes      |
-| libsodium         | default         | No       |
-| lz4               | default         | No       |
-| snappy            | default         | No       |
-| xz                | default         | No       |
-| zstd              | default         | No       |
-| openssl           | default         | No       |
-| protobuf          | 21.7 >= x < 22  | Yes      |
-| boost             | 1.77.0          | Yes      |
-| flex              | 2.5.13          | No       |
-| bison             | 3.0.4           | No       |
-| cmake             | 3.28            | No       |
-| double-conversion | 3.1.5           | No       |
-| xsimd             | 10.0.0          | Yes      |
-| re2               | 2024-07-02      | Yes      |
-| fmt               | 10.1.1          | Yes      |
-| simdjson          | 3.13.0          | Yes      |
-| faiss             | 1.11.0          | Yes      |
-| folly             | v2025.04.28.00  | Yes      |
-| fizz              | v2025.04.28.00  | No       |
-| wangle            | v2025.04.28.00  | No       |
-| mvfst             | v2025.04.28.00  | No       |
-| fbthrift          | v2025.04.28.00  | No       |
-| libstemmer        | 2.2.0           | Yes      |
-| DuckDB (testing)  | 0.8.1           | Yes      |
-| cpr (testing)     | 1.10.15         | Yes      |
-| arrow             | 15.0.0          | Yes      |
-| geos              | 3.10.7          | Yes      |
-| fast_float        | v8.0.2          | Yes      |
-| xxhash            | default         | No       |
-| thrift            | 0.16            | No       |
-=======
 | Library Name      | Minimum Version | Bundled? | Comment |
 |-------------------|-----------------|----------|---------|
 | ninja             | default         | No       ||
@@ -57,6 +15,7 @@
 | glog              | default         | Yes      ||
 | gtest (testing)   | default         | Yes      ||
 | libevent          | default         | No       ||
+| libcudf           | default         | Yes      ||
 | libsodium         | default         | No       ||
 | lz4               | default         | No       ||
 | snappy            | default         | No       ||
@@ -87,7 +46,6 @@
 | fast_float        | v8.0.2          | Yes      ||
 | xxhash            | default         | No       ||
 | thrift            | 0.16            | No       ||
->>>>>>> 9c7995d1
 
 # Bundled Dependency Management
 This module provides a dependency management system that allows us to automatically fetch and build dependencies from source if needed.
