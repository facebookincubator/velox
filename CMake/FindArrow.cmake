--- conflicted
+++ resolved
@@ -29,21 +29,6 @@
   add_library(parquet STATIC IMPORTED GLOBAL)
   add_library(arrow_testing STATIC IMPORTED GLOBAL)
 
-<<<<<<< HEAD
-find_path(ARROW_INCLUDE_PATH arrow/api.h)
-set_target_properties(
-  arrow arrow_testing parquet
-  PROPERTIES INTERFACE_INCLUDE_DIRECTORIES ${ARROW_INCLUDE_PATH})
-set_target_properties(
-  arrow
-  PROPERTIES IMPORTED_LOCATION ${ARROW_LIB})
-set_target_properties(
-  parquet
-  PROPERTIES IMPORTED_LOCATION ${PARQUET_LIB})
-set_target_properties(
-  arrow_testing
-  PROPERTIES IMPORTED_LOCATION ${ARROW_TESTING_LIB})
-=======
   find_path(ARROW_INCLUDE_PATH arrow/api.h)
   set_target_properties(
     arrow arrow_testing parquet PROPERTIES INTERFACE_INCLUDE_DIRECTORIES
@@ -53,5 +38,4 @@
   set_target_properties(parquet PROPERTIES IMPORTED_LOCATION ${PARQUET_LIB})
   set_target_properties(arrow_testing PROPERTIES IMPORTED_LOCATION
                                                  ${ARROW_TESTING_LIB})
-endif()
->>>>>>> 8d91c1cc
+endif()