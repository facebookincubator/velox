# Copyright (c) Facebook, Inc. and its affiliates.
#
# Licensed under the Apache License, Version 2.0 (the "License");
# you may not use this file except in compliance with the License.
# You may obtain a copy of the License at
#
#     http://www.apache.org/licenses/LICENSE-2.0
#
# Unless required by applicable law or agreed to in writing, software
# distributed under the License is distributed on an "AS IS" BASIS,
# WITHOUT WARRANTIES OR CONDITIONS OF ANY KIND, either express or implied.
# See the License for the specific language governing permissions and
# limitations under the License.

name: Build Documentation

on:
  push:
    paths:
      - velox/docs/**
      - .github/workflows/docs.yml

  pull_request:
    paths:
      - velox/docs/**
      - .github/workflows/docs.yml

permissions:
  contents: read

concurrency:
  group: ${{ github.workflow }}-${{ github.repository }}-${{ github.head_ref || github.sha }}
  cancel-in-progress: ${{github.ref != 'refs/heads/presto-0.293-clp-connector'}}

jobs:
  build_docs:
    name: Build
    runs-on: ubuntu-latest
    env:
      CCACHE_DIR: /tmp/ccache
    steps:
<<<<<<< HEAD
=======

>>>>>>> ff41c351
      - name: Restore ccache
        if: false
        uses: apache/infrastructure-actions/stash/restore@3354c1565d4b0e335b78a76aedd82153a9e144d4
        id: restore-cache
        with:
          path: ${{ env.CCACHE_DIR }}
          key: ccache-wheels-8-core-ubuntu

      - name: Checkout
        uses: actions/checkout@b4ffde65f46336ab88eb53be808477a3936bae11 # v4.1.1
        with:
          fetch-depth: 0
          persist-credentials: true

      - name: Install System Dependencies
        run: |
          sudo apt install -y pipx
          pipx install --force uv cmake==3.31

      - name: Install Python Dependencies
        run: |
          which uv
          make python-venv
          which uv
          uv pip install -r scripts/docs-requirements.txt
<<<<<<< HEAD
=======

          # Install pyvelox to generate it's docs
          make python-build
>>>>>>> ff41c351

      - name: Save ccache
        uses: apache/infrastructure-actions/stash/save@3354c1565d4b0e335b78a76aedd82153a9e144d4
        with:
          path: ${{ env.CCACHE_DIR }}
          key: ccache-wheels-8-core-ubuntu

      - name: Build Documentation
        run: |
          source .venv/bin/activate
          cd velox/docs
          make clean
          make html<|MERGE_RESOLUTION|>--- conflicted
+++ resolved
@@ -12,7 +12,7 @@
 # See the License for the specific language governing permissions and
 # limitations under the License.
 
-name: Build Documentation
+name: Update Documentation
 
 on:
   push:
@@ -26,23 +26,21 @@
       - .github/workflows/docs.yml
 
 permissions:
-  contents: read
+  contents: write
 
 concurrency:
   group: ${{ github.workflow }}-${{ github.repository }}-${{ github.head_ref || github.sha }}
-  cancel-in-progress: ${{github.ref != 'refs/heads/presto-0.293-clp-connector'}}
+  cancel-in-progress: true
 
 jobs:
   build_docs:
-    name: Build
-    runs-on: ubuntu-latest
+    name: Build and Push
+    runs-on: 8-core-ubuntu
+    container: ghcr.io/facebookincubator/velox-dev:centos9
     env:
       CCACHE_DIR: /tmp/ccache
     steps:
-<<<<<<< HEAD
-=======
 
->>>>>>> ff41c351
       - name: Restore ccache
         if: false
         uses: apache/infrastructure-actions/stash/restore@3354c1565d4b0e335b78a76aedd82153a9e144d4
@@ -59,8 +57,10 @@
 
       - name: Install System Dependencies
         run: |
-          sudo apt install -y pipx
+          dnf install -y --setopt=install_weak_deps=False pandoc
+          pip3 install pipx
           pipx install --force uv cmake==3.31
+          echo "PATH=$PATH:/github/home/.local/bin" >> $GITHUB_ENV
 
       - name: Install Python Dependencies
         run: |
@@ -68,12 +68,9 @@
           make python-venv
           which uv
           uv pip install -r scripts/docs-requirements.txt
-<<<<<<< HEAD
-=======
 
           # Install pyvelox to generate it's docs
           make python-build
->>>>>>> ff41c351
 
       - name: Save ccache
         uses: apache/infrastructure-actions/stash/save@3354c1565d4b0e335b78a76aedd82153a9e144d4
@@ -86,4 +83,34 @@
           source .venv/bin/activate
           cd velox/docs
           make clean
-          make html+          # pyvelox
+          mkdir -p bindings/python
+          pandoc ../../python/README.md --from markdown --to rst -s -o bindings/python/README_generated_pyvelox.rst
+          # velox
+          make html
+
+      - name: Setup Git User
+        run: |
+          git config --global user.email "velox@users.noreply.github.com"
+          git config --global user.name "velox"
+          git config --global --add safe.directory ${GITHUB_WORKSPACE}
+
+      - name: Push Documentation
+        if: ${{ github.event_name == 'push' && github.repository == 'facebookincubator/velox'}}
+        run: |
+          git checkout gh-pages
+          cp -R velox/docs/_build/html/* docs
+          git add docs
+
+          if [ -n "$(git status --porcelain --untracked-files=no)" ]
+          then
+            git commit -m "Update documentation"
+            git push
+          fi
+
+      - name: Upload Documentation
+        if: github.event_name == 'pull_request'
+        uses: actions/upload-artifact@5d5d22a31266ced268874388b861e4b58bb5c2f3 # v4.3.1
+        with:
+          path: velox/docs/_build/html
+          retention-days: 3