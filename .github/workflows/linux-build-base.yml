# Copyright (c) Facebook, Inc. and its affiliates.
#
# Licensed under the Apache License, Version 2.0 (the "License");
# you may not use this file except in compliance with the License.
# You may obtain a copy of the License at
#
#     http://www.apache.org/licenses/LICENSE-2.0
#
# Unless required by applicable law or agreed to in writing, software
# distributed under the License is distributed on an "AS IS" BASIS,
# WITHOUT WARRANTIES OR CONDITIONS OF ANY KIND, either express or implied.
# See the License for the specific language governing permissions and
# limitations under the License.

name: Linux Build

on:
  workflow_call:
    inputs:
      use-clang:
        description: 'Use Clang to compile the project.'
        default: false
        required: false
        type: boolean

jobs:
  adapters:
    name: Linux release with adapters
    # prevent errors when forks ff their main branch
    if: ${{ github.repository == 'facebookincubator/velox' }}
    runs-on: 8-core-ubuntu-22.04
    container: ghcr.io/facebookincubator/velox-dev:adapters
    defaults:
      run:
        shell: bash
    env:
      CCACHE_DIR: "${{ github.workspace }}/ccache"
      VELOX_DEPENDENCY_SOURCE: SYSTEM
      GTest_SOURCE: BUNDLED
      simdjson_SOURCE: BUNDLED
      xsimd_SOURCE: BUNDLED
<<<<<<< HEAD
      CUDA_VERSION: "12.8"
=======
      geos_SOURCE: BUNDLED
      CUDA_VERSION: "12.4"
>>>>>>> 98436ca8
      USE_CLANG: "${{ inputs.use-clang && 'true' || 'false' }}"
    steps:
      - uses: actions/checkout@v4

      - name: Fix git permissions
        # Usually actions/checkout does this but as we run in a container
        # it doesn't work
        run: git config --global --add safe.directory ${GITHUB_WORKSPACE}

      - name: Install Dependencies
        run: |
          # Allows to install arbitrary cuda-version whithout needing to update
          # docker container before. It simplifies testing new/different versions
          if ! yum list installed cuda-nvcc-$(echo ${CUDA_VERSION} | tr '.' '-') 1>/dev/null; then
            source scripts/setup-centos9.sh
            install_cuda ${CUDA_VERSION}
          fi

      - name: Install Minio
        run: |
          MINIO_BINARY="minio-2022-05-26"
          if [ ! -f /usr/local/bin/${MINIO_BINARY} ]; then
            wget https://dl.min.io/server/minio/release/linux-amd64/archive/minio.RELEASE.2022-05-26T05-48-41Z -O ${MINIO_BINARY}
            chmod +x ./${MINIO_BINARY}
            mv ./${MINIO_BINARY} /usr/local/bin/
          fi

      - uses: assignUser/stash/restore@v1
        with:
          path: '${{ env.CCACHE_DIR }}'
          key: ccache-linux-adapters-${{ inputs.use-clang && 'clang' || 'gcc' }}

      - name: "Zero Ccache Statistics"
        run: |
          ccache -sz

      - name: Make Release Build
        env:
          MAKEFLAGS: 'NUM_THREADS=8 MAX_HIGH_MEM_JOBS=4 MAX_LINK_JOBS=4'
          CUDA_ARCHITECTURES: 70
          CUDA_COMPILER: /usr/local/cuda-${CUDA_VERSION}/bin/nvcc
          # Set compiler to GCC 12
          CUDA_FLAGS: "-ccbin /opt/rh/gcc-toolset-12/root/usr/bin"
        run: |
          EXTRA_CMAKE_FLAGS=(
            "-DVELOX_ENABLE_BENCHMARKS=ON"
            "-DVELOX_ENABLE_EXAMPLES=ON"
            "-DVELOX_ENABLE_ARROW=ON"
            "-DVELOX_ENABLE_GEO=ON"
            "-DVELOX_ENABLE_PARQUET=ON"
            "-DVELOX_ENABLE_HDFS=ON"
            "-DVELOX_ENABLE_S3=ON"
            "-DVELOX_ENABLE_GCS=ON"
            "-DVELOX_ENABLE_ABFS=ON"
            "-DVELOX_ENABLE_REMOTE_FUNCTIONS=ON"
            "-DVELOX_ENABLE_GPU=ON"
            "-DVELOX_MONO_LIBRARY=ON"
            "-DVELOX_BUILD_SHARED=ON"
          )
          if [[ "${USE_CLANG}" = "true" ]]; then scripts/setup-centos9.sh install_clang15; export CC=/usr/bin/clang-15; export CXX=/usr/bin/clang++-15; CUDA_FLAGS="-ccbin /usr/lib64/llvm15/bin/clang++-15"; fi
          make release EXTRA_CMAKE_FLAGS="${EXTRA_CMAKE_FLAGS[*]}"

      - name: Ccache after
        run: ccache -s

      - uses: assignUser/stash/save@v1
        with:
          path: '${{ env.CCACHE_DIR }}'
          key: ccache-linux-adapters-${{ inputs.use-clang && 'clang' || 'gcc' }}

      - name: Run Tests
        # Some of the adapters dependencies are in the 'adapters' conda env
        shell: mamba run --no-capture-output -n adapters /usr/bin/bash -e {0}
        env:
          LIBHDFS3_CONF: "${{ github.workspace }}/scripts/hdfs-client.xml"
        working-directory: _build/release
        run: |
          export CLASSPATH=`/usr/local/hadoop/bin/hdfs classpath --glob`
          ctest -j 8 --label-exclude cuda_driver --output-on-failure --no-tests=error

  ubuntu-debug:
    runs-on: 8-core-ubuntu-22.04
    # prevent errors when forks ff their main branch
    if: ${{ github.repository == 'facebookincubator/velox' }}
    name: "Ubuntu debug with resolve_dependency"
    env:
      CCACHE_DIR: "${{ github.workspace }}/ccache"
      USE_CLANG: "${{ inputs.use-clang && 'true' || 'false' }}"
    defaults:
      run:
        shell: bash
        working-directory: velox
    steps:

      - name: Get Ccache Stash
        uses: assignUser/stash/restore@v1
        with:
          path: '${{ env.CCACHE_DIR }}'
          key: ccache-ubuntu-debug-default-${{ inputs.use-clang && 'clang' || 'gcc' }}

      - name: Ensure Stash Dirs Exists
        working-directory: ${{ github.workspace }}
        run: |
          mkdir -p '${{ env.CCACHE_DIR }}'

      - uses: actions/checkout@v4
        with:
          path: velox

      - name: Install Dependencies
        run: |
          source scripts/setup-ubuntu.sh && install_apt_deps

      - name: Clear CCache Statistics
        run: |
          ccache -sz

      - name: Make Debug Build
        env:
          VELOX_DEPENDENCY_SOURCE: BUNDLED
          ICU_SOURCE: SYSTEM
          MAKEFLAGS: "NUM_THREADS=8 MAX_HIGH_MEM_JOBS=4 MAX_LINK_JOBS=3"
          EXTRA_CMAKE_FLAGS: "-DVELOX_ENABLE_ARROW=ON -DVELOX_ENABLE_PARQUET=ON -DVELOX_ENABLE_EXAMPLES=ON"
        run: |
          if [[ "${USE_CLANG}" = "true" ]]; then export CC=/usr/bin/clang-15; export CXX=/usr/bin/clang++-15; fi
          make debug

      - name: CCache after
        run: |
          ccache -vs

      - uses: assignUser/stash/save@v1
        with:
          path: '${{ env.CCACHE_DIR }}'
          key: ccache-ubuntu-debug-default-${{ inputs.use-clang && 'clang' || 'gcc' }}

      - name: Run Tests
        run: |
          cd _build/debug && ctest -j 8 --output-on-failure --no-tests=error<|MERGE_RESOLUTION|>--- conflicted
+++ resolved
@@ -39,12 +39,8 @@
       GTest_SOURCE: BUNDLED
       simdjson_SOURCE: BUNDLED
       xsimd_SOURCE: BUNDLED
-<<<<<<< HEAD
+      geos_SOURCE: BUNDLED
       CUDA_VERSION: "12.8"
-=======
-      geos_SOURCE: BUNDLED
-      CUDA_VERSION: "12.4"
->>>>>>> 98436ca8
       USE_CLANG: "${{ inputs.use-clang && 'true' || 'false' }}"
     steps:
       - uses: actions/checkout@v4
