# Copyright (c) Facebook, Inc. and its affiliates.
#
# Licensed under the Apache License, Version 2.0 (the "License");
# you may not use this file except in compliance with the License.
# You may obtain a copy of the License at
#
#     http://www.apache.org/licenses/LICENSE-2.0
#
# Unless required by applicable law or agreed to in writing, software
# distributed under the License is distributed on an "AS IS" BASIS,
# WITHOUT WARRANTIES OR CONDITIONS OF ANY KIND, either express or implied.
# See the License for the specific language governing permissions and
# limitations under the License.

<<<<<<< HEAD
name: Linux Build using Clang
=======
name: Fuzzer Jobs
>>>>>>> ff41c351

on:
  pull_request:
    paths:
      - velox/**
      - '!velox/docs/**'
      - CMakeLists.txt
      - CMake/**
      - scripts/setup-ubuntu.sh
      - scripts/setup-common.sh
      - scripts/setup-versions.sh
      - scripts/setup-helper-functions.sh
      - .github/workflows/scheduled.yml
      - pyproject.toml

  push:
    branches:
<<<<<<< HEAD
      - presto-0.293-clp-connector
=======
      - main
>>>>>>> ff41c351
    paths:
      - velox/**
      - '!velox/docs/**'
      - CMakeLists.txt
      - CMake/**
      - scripts/setup-ubuntu.sh
      - scripts/setup-common.sh
      - scripts/setup-versions.sh
      - scripts/setup-helper-functions.sh
      - .github/workflows/scheduled.yml
      - pyproject.toml

  schedule:
<<<<<<< HEAD
    # Run at 6am UTC to avoid interrupting late night work in Toronto.
    - cron: 0 6 * * *
=======
    - cron: 0 3 * * *

  workflow_dispatch:
    inputs:
      ref:
        description: Ref to checkout out
        default: main
      numThreads:
        description: Number of threads
        default: 16
      maxHighMemJobs:
        description: Number of high memory jobs
        default: 8
      maxLinkJobs:
        description: Maximum number of link jobs
        default: 4
      extraCMakeFlags:
        description: Additional CMake flags
        default: ''
      duration:
        description: Duration of fuzzer run in seconds
        default: 1800

defaults:
  run:
    shell: bash
>>>>>>> ff41c351

permissions:
  contents: read

concurrency:
  group: ${{ github.workflow }}-${{ github.event_name }}-${{ github.event_name == 'pull_request' && github.head_ref || github.sha  }}
<<<<<<< HEAD
  cancel-in-progress: ${{github.ref != 'refs/heads/presto-0.293-clp-connector'}}

jobs:
=======
  cancel-in-progress: true

env:
  # Run for 15 minute on PRs
  DURATION: ${{ inputs.duration || ( github.event_name != 'schedule' && 900 || 1800 )}}
  # minimize artifact duration for PRs, keep them a bit longer for nightly runs
  RETENTION: ${{ github.event_name == 'pull_request' && 1 || 3 }}

jobs:
  compile:
    name: Build
    # prevent errors when forks ff their main branch
    if: ${{ github.repository == 'facebookincubator/velox' }}
    runs-on: 32-core-ubuntu
    container: ghcr.io/facebookincubator/velox-dev:centos9
    timeout-minutes: 120
    env:
      CCACHE_DIR: ${{ github.workspace }}/ccache
      NUM_THREADS: ${{ inputs.numThreads || 16 }}
      MAX_HIGH_MEM_JOBS: ${{ inputs.maxHighMemJobs || 8 }}
      MAX_LINK_JOBS: ${{ inputs.maxLinkJobs || 4 }}
      SKBUILD_BUILD_DIR: _build/debug
      PYVELOX_LEGACY_ONLY: 'ON'

    defaults:
      run:
        shell: bash
        working-directory: velox
    outputs:
      presto_bias: ${{ steps.sig-check.outputs.presto_functions }}
      presto_error: ${{ steps.sig-check.outputs.presto_error }}
      spark_bias: ${{ steps.sig-check.outputs.spark_functions }}
      spark_error: ${{ steps.sig-check.outputs.spark_error }}
      presto_aggregate_bias: ${{ steps.sig-check.outputs.presto_aggregate_functions }}
      presto_aggregate_error: ${{ steps.sig-check.outputs.presto_aggregate_error }}

    steps:

      - name: Get latest commit from main
        if: ${{ github.event_name != 'schedule' }}
        working-directory: ${{ github.workspace }}
        env:
          GH_TOKEN: ${{ github.token }}
        id: get-head
        run: |
          if [ '${{ github.event_name == 'push' }}' == "true" ]; then
            # get the parent commit of the current one to get the relevant function signatures
            head_main=$(gh api -q '.parents.[0].sha' '/repos/facebookincubator/velox/commits/${{ github.sha }}')
          else
            head_main=$(gh api -H "Accept: application/vnd.github.sha" /repos/facebookincubator/velox/commits/heads/main)
          fi
          echo "head_main=$head_main" >> $GITHUB_OUTPUT

      - name: Get Function Signature Stash
        uses: apache/infrastructure-actions/stash/restore@3354c1565d4b0e335b78a76aedd82153a9e144d4
        id: get-sig
        with:
          path: /tmp/signatures
          key: function-signatures-${{ steps.get-head.outputs.head_main || github.sha }}

      - name: Restore ccache
        uses: apache/infrastructure-actions/stash/restore@3354c1565d4b0e335b78a76aedd82153a9e144d4
        with:
          path: ${{ env.CCACHE_DIR }}
          key: ccache-fuzzer-centos

      - name: Fix git permissions
        working-directory: ${{ github.workspace }}
        # Usually actions/checkout does this but as we run in a container
        # it doesn't work
        run: |
          git config --global --add safe.directory ${GITHUB_WORKSPACE}/velox
          git config --global --add safe.directory ${GITHUB_WORKSPACE}/velox_main

      - name: Ensure Stash Dirs Exists
        working-directory: ${{ github.workspace }}
        run: |
          mkdir -p '$CCACHE_DIR'
          mkdir -p /tmp/signatures

      - name: Checkout Main
        if: ${{ github.event_name != 'schedule' && steps.get-sig.outputs.stash-hit != 'true' }}
        uses: actions/checkout@11bd71901bbe5b1630ceea73d27597364c9af683 # v4.2.2
        with:
          ref: ${{ steps.get-head.outputs.head_main || 'main' }}
          path: velox_main
          persist-credentials: false

      - name: Build PyVelox
        if: ${{ github.event_name != 'schedule' && steps.get-sig.outputs.stash-hit != 'true' }}
        working-directory: velox_main
        run: |
          make python-build

      - name: Create Baseline Signatures
        if: ${{ github.event_name != 'schedule' && steps.get-sig.outputs.stash-hit != 'true' }}
        working-directory: velox_main
        run: |
          source .venv/bin/activate
          python3 -m pip install deepdiff
          python3 scripts/ci/signature.py export --spark /tmp/signatures/spark_signatures_main.json
          python3 scripts/ci/signature.py export --presto /tmp/signatures/presto_signatures_main.json
          python3 scripts/ci/signature.py export_aggregates --presto /tmp/signatures/presto_aggregate_signatures_main.json

      - name: Save Function Signature Stash
        if: ${{ github.event_name == 'pull_request' && steps.get-sig.outputs.stash-hit != 'true' }}
        uses: apache/infrastructure-actions/stash/save@3354c1565d4b0e335b78a76aedd82153a9e144d4
        with:
          path: /tmp/signatures
          key: function-signatures-${{ steps.get-head.outputs.head_main }}

      - name: Checkout Contender
        uses: actions/checkout@11bd71901bbe5b1630ceea73d27597364c9af683 # v4.2.2
        with:
          path: velox
          ref: ${{ inputs.ref }}
          persist-credentials: false

      - name: Zero Ccache Statistics
        run: |
          ccache -sz

      - name: Build
        env:
          EXTRA_CMAKE_FLAGS: >
            -DVELOX_ENABLE_ARROW=ON \
            -DVELOX_MONO_LIBRARY=ON \
            -DVELOX_BUILD_PYTHON_PACKAGE=ON \
            -DVELOX_PYTHON_LEGACY_ONLY=ON \
            ${{ inputs.extraCMakeFlags }}
        run: |
          make python-venv
          source .venv/bin/activate
          make debug

      - name: Ccache after
        run: ccache -s

      - name: Save ccache
        # see https://github.com/actions/upload-artifact/issues/543
        continue-on-error: true
        if: ${{ github.event_name != 'schedule' }}
        uses: apache/infrastructure-actions/stash/save@3354c1565d4b0e335b78a76aedd82153a9e144d4
        with:
          path: ${{ env.CCACHE_DIR }}
          key: ccache-fuzzer-centos

      - name: Build PyVelox
        if: ${{ github.event_name != 'schedule' }}
        run: |
          make python-build

      - name: Create and test new function signatures
        if: ${{ github.event_name != 'schedule' }}
        id: sig-check
        run: |
          source .venv/bin/activate
          python3 -m pip install deepdiff
          python3 scripts/ci/signature.py gh_bias_check presto spark
          python3 scripts/ci/signature.py export_aggregates --presto /tmp/signatures/presto_aggregate_signatures_contender.json
          python3 scripts/ci/signature.py bias_aggregates  /tmp/signatures/presto_aggregate_signatures_main.json \
           /tmp/signatures/presto_aggregate_signatures_contender.json /tmp/signatures/presto_aggregate_bias_functions \
           /tmp/signatures/presto_aggregate_errors

      - name: Upload Signature Artifacts
        if: ${{ github.event_name != 'schedule' }}
        uses: actions/upload-artifact@ea165f8d65b6e75b540449e92b4886f43607fa02 # v4.6.2
        with:
          name: signatures
          path: /tmp/signatures
          retention-days: ${{ env.RETENTION }}

      - name: Prepare signatures
        working-directory: /tmp/signatures
        if: ${{ github.event_name == 'push' }}
        run: |
          # Remove irrelevant artifacts
          rm -f *_bias_functions
          rm -f *_signatures_main.json
          # Rename signature files as 'main' files
          for f in *_signatures_contender.json; do
            mv "$f" "${f/_contender.json/_main.json}"
          done

      - name: Save Function Signature Stash
        if: ${{ github.event_name == 'push' }}
        uses: apache/infrastructure-actions/stash/save@3354c1565d4b0e335b78a76aedd82153a9e144d4
        with:
          path: /tmp/signatures
          key: function-signatures-${{ github.sha }}

      - name: Upload presto fuzzer
        uses: actions/upload-artifact@ea165f8d65b6e75b540449e92b4886f43607fa02 # v4.6.2
        with:
          name: presto
          path: velox/_build/debug/velox/expression/fuzzer/velox_expression_fuzzer_test
          retention-days: ${{ env.RETENTION }}

      - name: Upload spark expression fuzzer
        uses: actions/upload-artifact@ea165f8d65b6e75b540449e92b4886f43607fa02 # v4.6.2
        with:
          name: spark_expression_fuzzer
          path: velox/_build/debug/velox/expression/fuzzer/spark_expression_fuzzer_test
          retention-days: ${{ env.RETENTION }}

      - name: Upload spark aggregation fuzzer
        uses: actions/upload-artifact@ea165f8d65b6e75b540449e92b4886f43607fa02 # v4.6.2
        with:
          name: spark_aggregation_fuzzer
          path: velox/_build/debug/velox/functions/sparksql/fuzzer/spark_aggregation_fuzzer_test
          retention-days: ${{ env.RETENTION }}

      - name: Upload aggregation fuzzer
        uses: actions/upload-artifact@ea165f8d65b6e75b540449e92b4886f43607fa02 # v4.6.2
        with:
          name: aggregation
          path: velox/_build/debug/velox/functions/prestosql/fuzzer/velox_aggregation_fuzzer_test
          retention-days: ${{ env.RETENTION }}

      - name: Upload join fuzzer
        uses: actions/upload-artifact@ea165f8d65b6e75b540449e92b4886f43607fa02 # v4.6.2
        with:
          name: join
          path: velox/_build/debug/velox/exec/fuzzer/velox_join_fuzzer
          retention-days: ${{ env.RETENTION }}

      - name: Upload exchange fuzzer
        uses: actions/upload-artifact@ea165f8d65b6e75b540449e92b4886f43607fa02 # v4.6.2
        with:
          name: exchange
          path: velox/_build/debug//velox/exec/fuzzer/velox_exchange_fuzzer
          retention-days: ${{ env.RETENTION }}

      - name: Upload window fuzzer
        uses: actions/upload-artifact@ea165f8d65b6e75b540449e92b4886f43607fa02 # v4.6.2
        with:
          name: window
          path: velox/_build/debug/velox/functions/prestosql/fuzzer/velox_window_fuzzer_test
          retention-days: ${{ env.RETENTION }}

      - name: Upload cache fuzzer
        uses: actions/upload-artifact@ea165f8d65b6e75b540449e92b4886f43607fa02 # v4.6.2
        with:
          name: cache_fuzzer
          path: velox/_build/debug/velox/exec/fuzzer/velox_cache_fuzzer
          retention-days: ${{ env.RETENTION }}

      - name: Upload table evolution fuzzer
        uses: actions/upload-artifact@ea165f8d65b6e75b540449e92b4886f43607fa02 # v4.6.2
        with:
          name: table_evolution_fuzzer
          path: velox/_build/debug/velox/exec/tests/velox_table_evolution_fuzzer_test
          retention-days: ${{ env.RETENTION }}

      - name: Upload memory arbitration fuzzer
        uses: actions/upload-artifact@ea165f8d65b6e75b540449e92b4886f43607fa02 # v4.6.2
        with:
          name: memory_arbitration_fuzzer
          path: velox/_build/debug/velox/exec/fuzzer/velox_memory_arbitration_fuzzer
          retention-days: ${{ env.RETENTION }}

      - name: Upload row number fuzzer
        uses: actions/upload-artifact@ea165f8d65b6e75b540449e92b4886f43607fa02 # v4.6.2
        with:
          name: row_number
          path: velox/_build/debug//velox/exec/fuzzer/velox_row_number_fuzzer
          retention-days: ${{ env.RETENTION }}

      - name: Upload topn row number fuzzer
        uses: actions/upload-artifact@ea165f8d65b6e75b540449e92b4886f43607fa02 # v4.6.2
        with:
          name: topn_row_number
          path: velox/_build/debug//velox/exec/fuzzer/velox_topn_row_number_fuzzer
          retention-days: ${{ env.RETENTION }}

      - name: Upload writer fuzzer
        uses: actions/upload-artifact@ea165f8d65b6e75b540449e92b4886f43607fa02 # v4.6.2
        with:
          name: writer
          path: velox/_build/debug/velox/functions/prestosql/fuzzer/velox_writer_fuzzer_test
          retention-days: ${{ env.RETENTION }}

  presto-fuzzer-run:
    name: Presto Fuzzer
    if: ${{ needs.compile.outputs.presto_bias  != 'true' }}
    runs-on: ubuntu-latest
    container: ghcr.io/facebookincubator/velox-dev:centos9
    needs: compile
    timeout-minutes: 120
    steps:
      - uses: dorny/paths-filter@de90cc6fb38fc0963ad72b210f1f284cd68cea36 # v3.0.2
        if: github.event_name == 'pull_request'
        id: changes
        with:
          filters: |
            presto:
              - 'velox/expression/!(test)**'
              - 'velox/exec/!(test)**'
              - 'velox/common/!(test)**'
              - 'velox/core/!(test)**'
              - 'velox/vector/!(test)**'

      - name: Set presto specific fuzzer duration
        env:
          # Run for 30 minutes instead of 15, when files relevant to presto are touched
          pr_duration: ${{ steps.changes.outputs.presto == 'true' && 1800 || 900 }}
          # Run for 60 minutes if its a scheduled run
          other_duration: ${{ inputs.duration || (github.event_name == 'push' && 1800 || 3600) }}
          is_pr: ${{ github.event_name == 'pull_request' }}
        run: |
          if [ "$is_pr" == "true" ]; then
            duration=$pr_duration
          else
            duration=$other_duration
          fi

          echo "DURATION=$duration" >> $GITHUB_ENV

      - name: Download presto fuzzer
        uses: actions/download-artifact@d3f86a106a0bac45b974a628896c90dbdf5c8093 # v4.3.0
        with:
          name: presto

      - name: Run Presto Fuzzer
        run: |
          mkdir -p /tmp/fuzzer_repro/logs/
          chmod -R 777 /tmp/fuzzer_repro
          chmod +x velox_expression_fuzzer_test
          random_seed=${RANDOM}
          echo "Random seed: ${random_seed}"
          ./velox_expression_fuzzer_test \
                --seed ${random_seed} \
                --enable_variadic_signatures \
                --velox_fuzzer_enable_complex_types \
                --lazy_vector_generation_ratio 0.2 \
                --common_dictionary_wraps_generation_ratio=0.3 \
                --velox_fuzzer_enable_column_reuse \
                --velox_fuzzer_enable_expression_reuse \
                --max_expression_trees_per_step 2 \
                --retry_with_try \
                --enable_dereference \
                --duration_sec $DURATION \
                --minloglevel=0 \
                --stderrthreshold=2 \
                --log_dir=/tmp/fuzzer_repro/logs \
                --repro_persist_path=/tmp/fuzzer_repro \
          && echo -e "\n\nFuzzer run finished successfully."

      - name: Archive production artifacts
        if: ${{ !cancelled() }}
        uses: actions/upload-artifact@ea165f8d65b6e75b540449e92b4886f43607fa02 # v4.6.2
        with:
          name: presto-fuzzer-failure-artifacts
          path: |
            /tmp/fuzzer_repro

  presto-sot-fuzzer-run:
    name: Expression Fuzzer with Presto SOT
    needs: compile
    runs-on: ubuntu-latest
    container: ghcr.io/facebookincubator/velox-dev:presto-java
    timeout-minutes: 120
    env:
      CCACHE_DIR: ${{ github.workspace }}/ccache/
      LINUX_DISTRO: centos
    steps:

      - name: Download Presto expression fuzzer
        uses: actions/download-artifact@d3f86a106a0bac45b974a628896c90dbdf5c8093 # v4.3.0
        with:
          name: presto

      - name: Checkout Repo
        uses: actions/checkout@11bd71901bbe5b1630ceea73d27597364c9af683 # v4.2.2
        with:
          path: velox
          ref: ${{ inputs.ref }}
          persist-credentials: false

      - name: Fix git permissions
        # Usually actions/checkout does this but as we run in a container
        # it doesn't work
        run: git config --global --add safe.directory ${GITHUB_WORKSPACE}/velox

      - name: Run Presto expression fuzzer with Presto as a source of truth
        run: |
          cd velox
          cp ./scripts/ci/presto/etc/hive.properties $PRESTO_HOME/etc/catalog
          ls -lR $PRESTO_HOME/etc
          $PRESTO_HOME/bin/launcher run -v > /tmp/server.log 2>&1 &
          # Sleep for 60 seconds to allow Presto server to start.
          sleep 60
          /opt/presto-cli --server 127.0.0.1:8080 --execute 'CREATE SCHEMA IF NOT EXISTS hive.tpch;'
          cd -
          mkdir -p /tmp/fuzzer_repro/logs/
          chmod -R 777 /tmp/fuzzer_repro
          chmod +x velox_expression_fuzzer_test
          random_seed=${RANDOM}
          echo "Random seed: ${random_seed}"
          ./velox_expression_fuzzer_test \
                --seed ${random_seed} \
                --enable_variadic_signatures \
                --velox_fuzzer_enable_complex_types \
                --lazy_vector_generation_ratio 0.2 \
                --common_dictionary_wraps_generation_ratio=0.3 \
                --velox_fuzzer_enable_column_reuse \
                --velox_fuzzer_enable_expression_reuse \
                --enable_dereference \
                --duration_sec 900 \
                --minloglevel=0 \
                --stderrthreshold=2 \
                --log_dir=/tmp/fuzzer_repro/logs \
                --repro_persist_path=/tmp/fuzzer_repro \
                --special_forms="cast,coalesce,if" \
                --velox_fuzzer_max_level_of_nesting=1 \
                --presto_url=http://127.0.0.1:8080 \
          && echo -e "\n\nFuzzer run finished successfully."

      - name: Archive expression production artifacts
        if: ${{ !cancelled() }}
        uses: actions/upload-artifact@ea165f8d65b6e75b540449e92b4886f43607fa02 # v4.6.2
        with:
          name: presto-sot-fuzzer-failure-artifacts
          path: |
            /tmp/fuzzer_repro

  presto-bias-fuzzer:
    name: Presto Bias Fuzzer
    runs-on: ubuntu-latest
    container: ghcr.io/facebookincubator/velox-dev:centos9
    needs: compile
    if: ${{ needs.compile.outputs.presto_bias  == 'true' }}
    timeout-minutes: 120
    steps:

      - name: Download presto expression fuzzer
        uses: actions/download-artifact@d3f86a106a0bac45b974a628896c90dbdf5c8093 # v4.3.0
        with:
          name: presto

      - name: Download Signatures
        uses: actions/download-artifact@d3f86a106a0bac45b974a628896c90dbdf5c8093 # v4.3.0
        with:
          name: signatures
          path: /tmp/signatures

      - name: Run Presto Expression Fuzzer
        run: |
          ls /tmp/signatures
          mkdir -p /tmp/presto_bias_fuzzer_repro/logs/
          chmod -R 777 /tmp/presto_bias_fuzzer_repro
          chmod +x velox_expression_fuzzer_test
          random_seed=${RANDOM}
          echo "Random seed: ${random_seed}"
          ./velox_expression_fuzzer_test \
                --seed ${random_seed} \
                --lazy_vector_generation_ratio 0.2 \
                --common_dictionary_wraps_generation_ratio=0.3 \
                --assign_function_tickets  $(cat /tmp/signatures/presto_bias_functions) \
                --duration_sec 3600 \
                --enable_variadic_signatures \
                --velox_fuzzer_enable_complex_types \
                --velox_fuzzer_enable_column_reuse \
                --velox_fuzzer_enable_expression_reuse \
                --max_expression_trees_per_step 2 \
                --retry_with_try \
                --enable_dereference \
                --minloglevel=0 \
                --stderrthreshold=2 \
                --log_dir=/tmp/presto_bias_fuzzer_repro/logs \
                --repro_persist_path=/tmp/presto_bias_fuzzer_repro \
            && echo -e "\n\nPresto Fuzzer run finished successfully."

      - name: Archive Spark expression production artifacts
        if: ${{ !cancelled() }}
        uses: actions/upload-artifact@ea165f8d65b6e75b540449e92b4886f43607fa02 # v4.6.2
        with:
          name: presto-bias-fuzzer-failure-artifacts
          path: |
            /tmp/presto_bias_fuzzer_repro

  spark-aggregate-fuzzer-run:
    name: Spark Aggregate Fuzzer
    runs-on: ubuntu-latest
    container: ghcr.io/facebookincubator/velox-dev:spark-server
    needs: compile
    timeout-minutes: 60
    steps:

      - name: Download spark aggregation fuzzer
        uses: actions/download-artifact@d3f86a106a0bac45b974a628896c90dbdf5c8093 # v4.3.0
        with:
          name: spark_aggregation_fuzzer

      - name: Run Spark Aggregate Fuzzer
        run: |
          bash /opt/start-spark.sh
          # Sleep for 60 seconds to allow Spark server to start.
          sleep 60
          mkdir -p /tmp/spark_aggregate_fuzzer_repro/logs/
          chmod -R 777 /tmp/spark_aggregate_fuzzer_repro
          chmod +x spark_aggregation_fuzzer_test
          random_seed=${RANDOM}
          echo "Random seed: ${random_seed}"
          ./spark_aggregation_fuzzer_test \
                --seed ${random_seed} \
                --duration_sec $DURATION \
                --enable_sorted_aggregations=false \
                --minloglevel=0 \
                --stderrthreshold=2 \
                --log_dir=/tmp/spark_aggregate_fuzzer_repro/logs \
                --repro_persist_path=/tmp/spark_aggregate_fuzzer_repro \
          && echo -e "\n\nSpark Aggregation Fuzzer run finished successfully."

      - name: Archive Spark aggregate production artifacts
        if: ${{ !cancelled() }}
        uses: actions/upload-artifact@ea165f8d65b6e75b540449e92b4886f43607fa02 # v4.6.2
        with:
          name: spark-agg-fuzzer-failure-artifacts
          path: |
            /tmp/spark_aggregate_fuzzer_repro

  spark-bias-fuzzer:
    name: Spark Bias Fuzzer
    runs-on: ubuntu-latest
    container: ghcr.io/facebookincubator/velox-dev:centos9
    needs: compile
    if: ${{ needs.compile.outputs.spark_bias  == 'true' }}
    timeout-minutes: 120
    steps:

      - name: Download spark expression fuzzer
        uses: actions/download-artifact@d3f86a106a0bac45b974a628896c90dbdf5c8093 # v4.3.0
        with:
          name: spark_expression_fuzzer

      - name: Download Signatures
        uses: actions/download-artifact@d3f86a106a0bac45b974a628896c90dbdf5c8093 # v4.3.0
        with:
          name: signatures
          path: /tmp/signatures

      - name: Run Spark Expression Fuzzer
        run: |
          ls /tmp/signatures
          mkdir -p /tmp/spark_bias_fuzzer_repro/logs/
          chmod -R 777 /tmp/spark_bias_fuzzer_repro
          chmod +x spark_expression_fuzzer_test
          random_seed=${RANDOM}
          echo "Random seed: ${random_seed}"
          ./spark_expression_fuzzer_test \
                --seed ${random_seed} \
                --duration_sec $DURATION \
                --minloglevel=0 \
                --stderrthreshold=2 \
                --log_dir=/tmp/spark_bias_fuzzer_repro/logs \
                --assign_function_tickets  $(cat /tmp/signatures/spark_bias_functions) \
                --repro_persist_path=/tmp/spark_bias_fuzzer_repro \
            && echo -e "\n\nSpark Fuzzer run finished successfully."

      - name: Archive Spark expression production artifacts
        if: ${{ !cancelled() }}
        uses: actions/upload-artifact@ea165f8d65b6e75b540449e92b4886f43607fa02 # v4.6.2
        with:
          name: spark-fuzzer-failure-artifacts
          path: |
            /tmp/spark_bias_fuzzer_repro

  spark-fuzzer:
    name: Spark Fuzzer
    if: ${{ needs.compile.outputs.spark_bias  != 'true' }}
    runs-on: ubuntu-latest
    container: ghcr.io/facebookincubator/velox-dev:centos9
    needs: compile
    timeout-minutes: 120
    steps:

      - name: Download spark expression fuzzer
        uses: actions/download-artifact@d3f86a106a0bac45b974a628896c90dbdf5c8093 # v4.3.0
        with:
          name: spark_expression_fuzzer

      - name: Run Spark Expression Fuzzer
        run: |
          mkdir -p /tmp/spark_fuzzer_repro/logs/
          chmod -R 777 /tmp/spark_fuzzer_repro
          chmod +x spark_expression_fuzzer_test
          random_seed=${RANDOM}
          echo "Random seed: ${random_seed}"
          ./spark_expression_fuzzer_test \
                --seed ${random_seed} \
                --enable_variadic_signatures \
                --lazy_vector_generation_ratio 0.2 \
                --velox_fuzzer_enable_column_reuse \
                --velox_fuzzer_enable_expression_reuse \
                --max_expression_trees_per_step 2 \
                --retry_with_try \
                --enable_dereference \
                --duration_sec $DURATION \
                --minloglevel=0 \
                --stderrthreshold=2 \
                --log_dir=/tmp/spark_fuzzer_repro/logs \
                --repro_persist_path=/tmp/spark_fuzzer_repro \
            && echo -e "\n\nSpark Fuzzer run finished successfully."

      - name: Archive Spark expression production artifacts
        if: ${{ !cancelled() }}
        uses: actions/upload-artifact@ea165f8d65b6e75b540449e92b4886f43607fa02 # v4.6.2
        with:
          name: spark-fuzzer-failure-artifacts
          path: |
            /tmp/spark_fuzzer_repro

  presto-java-join-fuzzer-run:
    name: Join Fuzzer
    runs-on: ubuntu-latest
    container: ghcr.io/facebookincubator/velox-dev:presto-java
    needs: compile
    timeout-minutes: 120
    env:
      CCACHE_DIR: ${{ github.workspace }}/ccache/
      LINUX_DISTRO: centos
    steps:

      - name: Download join fuzzer
        uses: actions/download-artifact@d3f86a106a0bac45b974a628896c90dbdf5c8093 # v4.3.0
        with:
          name: join

      - name: Checkout Repo
        uses: actions/checkout@11bd71901bbe5b1630ceea73d27597364c9af683 # v4.2.2
        with:
          path: velox
          ref: ${{ inputs.ref }}
          persist-credentials: false

      - name: Fix git permissions
        # Usually actions/checkout does this but as we run in a container
        # it doesn't work
        run: git config --global --add safe.directory ${GITHUB_WORKSPACE}/velox

      - name: Run Join Fuzzer
        run: |
          cd  velox
          cp ./scripts/ci/presto/etc/hive.properties $PRESTO_HOME/etc/catalog
          ls -lR $PRESTO_HOME/etc
          $PRESTO_HOME/bin/launcher run -v > /tmp/server.log 2>&1 &
          # Sleep for 60 seconds to allow Presto server to start.
          sleep 60
          /opt/presto-cli --server 127.0.0.1:8080 --execute 'CREATE SCHEMA IF NOT EXISTS hive.tpch;'
          cd -
          mkdir -p /tmp/join_fuzzer_repro/logs/
          chmod -R 777 /tmp/join_fuzzer_repro
          chmod +x velox_join_fuzzer
          random_seed=${RANDOM}
          echo "Random seed: ${random_seed}"
          ./velox_join_fuzzer \
                --seed ${random_seed} \
                --duration_sec $DURATION \
                --minloglevel=0 \
                --stderrthreshold=2 \
                --log_dir=/tmp/join_fuzzer_repro/logs \
                --presto_url=http://127.0.0.1:8080 \
                --req_timeout_ms=2000 \
            && echo -e "\n\nJoin fuzzer run finished successfully."

      - name: Archive join production artifacts
        if: ${{ !cancelled() }}
        uses: actions/upload-artifact@ea165f8d65b6e75b540449e92b4886f43607fa02 # v4.6.2
        with:
          name: presto-sot-join-fuzzer-failure-artifacts
          path: |
            /tmp/join_fuzzer_repro
            /tmp/server.log

  exchange-fuzzer-run:
    name: Exchange Fuzzer
    runs-on: ubuntu-latest
    container: ghcr.io/facebookincubator/velox-dev:centos9
    needs: compile
    timeout-minutes: 120
    steps:

      - name: Download exchange fuzzer
        uses: actions/download-artifact@d3f86a106a0bac45b974a628896c90dbdf5c8093 # v4.3.0
        with:
          name: exchange

      - name: Run exchange Fuzzer
        run: |
          cat /proc/sys/vm/max_map_count
          mkdir -p /tmp/exchange_fuzzer_repro/logs/
          chmod -R 777 /tmp/exchange_fuzzer_repro
          chmod +x velox_exchange_fuzzer
          random_seed=${RANDOM}
          echo "Random seed: ${random_seed}"
          ./velox_exchange_fuzzer \
                --seed ${random_seed} \
                --duration_sec $DURATION \
                --minloglevel=0 \
                --stderrthreshold=2 \
                --log_dir=/tmp/exchange_fuzzer_repro/logs \
                --repro_path=/tmp/exchange_fuzzer_repro \
            && echo -e "\n\Exchange fuzzer run finished successfully."

      - name: Archive Exchange production artifacts
        if: ${{ !cancelled() }}
        uses: actions/upload-artifact@ea165f8d65b6e75b540449e92b4886f43607fa02 # v4.6.2
        with:
          name: exchange-fuzzer-failure-artifacts
          path: |
            /tmp/exchange_fuzzer_repro

  presto-java-row-number-fuzzer-run:
    name: RowNumber Fuzzer
    runs-on: ubuntu-latest
    container: ghcr.io/facebookincubator/velox-dev:presto-java
    needs: compile
    timeout-minutes: 120
    env:
      CCACHE_DIR: ${{ github.workspace }}/ccache/
      LINUX_DISTRO: centos

    steps:

      - name: Download row number fuzzer
        uses: actions/download-artifact@d3f86a106a0bac45b974a628896c90dbdf5c8093 # v4.3.0
        with:
          name: row_number

      - name: Checkout Repo
        uses: actions/checkout@11bd71901bbe5b1630ceea73d27597364c9af683 # v4.2.2
        with:
          path: velox
          ref: ${{ inputs.ref }}
          persist-credentials: false

      - name: Fix git permissions
        # Usually actions/checkout does this but as we run in a container
        # it doesn't work
        run: git config --global --add safe.directory ${GITHUB_WORKSPACE}/velox

      - name: Run RowNumber Fuzzer
        run: |
          cd velox
          cp ./scripts/ci/presto/etc/hive.properties $PRESTO_HOME/etc/catalog
          ls -lR $PRESTO_HOME/etc
          $PRESTO_HOME/bin/launcher run -v > /tmp/server.log 2>&1 &
          # Sleep for 60 seconds to allow Presto server to start.
          sleep 60
          /opt/presto-cli --server 127.0.0.1:8080 --execute 'CREATE SCHEMA IF NOT EXISTS hive.tpch;'
          cd -
          cat /proc/sys/vm/max_map_count
          mkdir -p /tmp/row_fuzzer_repro/logs/
          chmod -R 777 /tmp/row_fuzzer_repro
          chmod +x velox_row_number_fuzzer
          random_seed=${RANDOM}
          echo "Random seed: ${random_seed}"
          ./velox_row_number_fuzzer \
                --seed ${random_seed} \
                --duration_sec $DURATION \
                --minloglevel=0 \
                --stderrthreshold=2 \
                --log_dir=/tmp/row_fuzzer_repro/logs \
                --presto_url=http://127.0.0.1:8080 \
            && echo -e "\n\Row number fuzzer run finished successfully."

      - name: Archive row number production artifacts
        if: ${{ !cancelled() }}
        uses: actions/upload-artifact@ea165f8d65b6e75b540449e92b4886f43607fa02 # v4.6.2
        with:
          name: row-fuzzer-failure-artifacts
          path: |
            /tmp/row_fuzzer_repro

  presto-java-topn-row-number-fuzzer-run:
    name: TopNRowNumber Fuzzer
    runs-on: ubuntu-latest
    container: ghcr.io/facebookincubator/velox-dev:presto-java
    needs: compile
    timeout-minutes: 120
    env:
      CCACHE_DIR: ${{ github.workspace }}/ccache/
      LINUX_DISTRO: centos

    steps:

      - name: Download topn row number fuzzer
        uses: actions/download-artifact@d3f86a106a0bac45b974a628896c90dbdf5c8093 # v4.3.0
        with:
          name: topn_row_number

      - name: Checkout Repo
        uses: actions/checkout@11bd71901bbe5b1630ceea73d27597364c9af683 # v4.2.2
        with:
          path: velox
          ref: ${{ inputs.ref }}
          persist-credentials: false

      - name: Fix git permissions
        # Usually actions/checkout does this but as we run in a container
        # it doesn't work
        run: git config --global --add safe.directory ${GITHUB_WORKSPACE}/velox

      - name: Run TopNRowNumber Fuzzer
        run: |
          cd velox
          cp ./scripts/ci/presto/etc/hive.properties $PRESTO_HOME/etc/catalog
          ls -lR $PRESTO_HOME/etc
          $PRESTO_HOME/bin/launcher run -v > /tmp/server.log 2>&1 &
          # Sleep for 60 seconds to allow Presto server to start.
          sleep 60
          /opt/presto-cli --server 127.0.0.1:8080 --execute 'CREATE SCHEMA IF NOT EXISTS hive.tpch;'
          cd -
          cat /proc/sys/vm/max_map_count
          mkdir -p /tmp/topn_row_fuzzer_repro/logs/
          chmod -R 777 /tmp/topn_row_fuzzer_repro
          chmod +x velox_topn_row_number_fuzzer
          random_seed=${RANDOM}
          echo "Random seed: ${random_seed}"
          ./velox_topn_row_number_fuzzer \
                --seed ${random_seed} \
                --duration_sec $DURATION \
                --minloglevel=0 \
                --stderrthreshold=2 \
                --req_timeout_ms 50000 \
                --log_dir=/tmp/topn_row_fuzzer_repro/logs \
                --presto_url=http://127.0.0.1:8080 \
            && echo -e "\n\TopN Row number fuzzer run finished successfully."

      - name: Archive topn row number production artifacts
        if: ${{ !cancelled() }}
        uses: actions/upload-artifact@ea165f8d65b6e75b540449e92b4886f43607fa02 # v4.6.2
        with:
          name: topn-row-fuzzer-failure-artifacts
          path: |
            /tmp/topn_row_fuzzer_repro

  cache-fuzzer-run:
    name: Cache Fuzzer
    runs-on: ubuntu-latest
    container: ghcr.io/facebookincubator/velox-dev:centos9
    needs: compile
    timeout-minutes: 120
    # Temporarily disable on PRs till flakiness is fixed #12167
    if: ${{ github.event_name != 'pull_request' }}
    steps:

      - name: Download cache fuzzer
        uses: actions/download-artifact@d3f86a106a0bac45b974a628896c90dbdf5c8093 # v4.3.0
        with:
          name: cache_fuzzer

      - name: Run Cache Fuzzer
        run: |
          mkdir -p /tmp/cache_fuzzer/logs/
          chmod -R 777 /tmp/cache_fuzzer
          chmod +x velox_cache_fuzzer
          ./velox_cache_fuzzer \
                --seed ${RANDOM} \
                --duration_sec $DURATION \
                --minloglevel=0 \
                --stderrthreshold=2 \
                --log_dir=/tmp/cache_fuzzer/logs \
            && echo -e "\n\Cache fuzzer run finished successfully."

      - name: Archive Cache production artifacts
        if: ${{ !cancelled() }}
        uses: actions/upload-artifact@ea165f8d65b6e75b540449e92b4886f43607fa02 # v4.6.2
        with:
          name: cache-fuzzer-logs
          path: |
            /tmp/cache_fuzzer

  table-evolution-fuzzer-run:
    name: Table Evolution Fuzzer
    runs-on: ubuntu-latest
    container: ghcr.io/facebookincubator/velox-dev:centos9
    needs: compile
    timeout-minutes: 120
    steps:

      - name: Download table evolution fuzzer
        uses: actions/download-artifact@d3f86a106a0bac45b974a628896c90dbdf5c8093 # v4.3.0
        with:
          name: table_evolution_fuzzer

      - name: Run Table Evolution Fuzzer
        run: |
          mkdir -p /tmp/table_evolution_fuzzer_test/logs/
          chmod -R 777 /tmp/table_evolution_fuzzer_test
          chmod +x velox_table_evolution_fuzzer_test
          ./velox_table_evolution_fuzzer_test \
                --seed ${RANDOM} \
                --duration_sec $DURATION \
                --minloglevel=0 \
                --stderrthreshold=2 \
                --log_dir=/tmp/table_evolution_fuzzer_test/logs \
            && echo -e "\n\Table evolution fuzzer run finished successfully."

      - name: Archive table evolution production artifacts
        if: ${{ !cancelled() }}
        uses: actions/upload-artifact@ea165f8d65b6e75b540449e92b4886f43607fa02 # v4.6.2
        with:
          name: table-evolution-fuzzer-test-logs
          path: |
            /tmp/table_evolution_fuzzer_test

  memory-arbitration-fuzzer-run:
    name: Memory Arbitration Fuzzer
    runs-on: ubuntu-latest
    container: ghcr.io/facebookincubator/velox-dev:centos9
    needs: compile
    timeout-minutes: 120
    steps:

      - name: Download memory arbitration fuzzer
        uses: actions/download-artifact@d3f86a106a0bac45b974a628896c90dbdf5c8093 # v4.3.0
        with:
          name: memory_arbitration_fuzzer

      - name: Run Memory Arbitration Fuzzer
        run: |
          mkdir -p /tmp/memory_arbitration_fuzzer/logs/
          chmod -R 777 /tmp/memory_arbitration_fuzzer
          chmod +x velox_memory_arbitration_fuzzer
          ./velox_memory_arbitration_fuzzer \
                --seed ${RANDOM} \
                --duration_sec $DURATION \
                --minloglevel=0 \
                --stderrthreshold=2 \
                --log_dir=/tmp/memory_arbitration_fuzzer/logs \
            && echo -e "\n\Memory arbitration fuzzer run finished successfully."

      - name: Archive memory arbitration production artifacts
        if: ${{ !cancelled() }}
        uses: actions/upload-artifact@ea165f8d65b6e75b540449e92b4886f43607fa02 # v4.6.2
        with:
          name: memory-arbitration-fuzzer-test-logs
          path: |
            /tmp/memory_arbitration_fuzzer_test

  presto-java-aggregation-fuzzer-run:
    name: Aggregation Fuzzer with Presto as source of truth
    needs: compile
    runs-on: ubuntu-latest
    container: ghcr.io/facebookincubator/velox-dev:presto-java
    timeout-minutes: 120
    env:
      CCACHE_DIR: ${{ github.workspace }}/ccache/
      LINUX_DISTRO: centos
    steps:

      - name: Download aggregation fuzzer
        uses: actions/download-artifact@d3f86a106a0bac45b974a628896c90dbdf5c8093 # v4.3.0
        with:
          name: aggregation

      - name: Checkout Repo
        uses: actions/checkout@11bd71901bbe5b1630ceea73d27597364c9af683 # v4.2.2
        with:
          path: velox
          ref: ${{ inputs.ref }}
          persist-credentials: false

      - name: Fix git permissions
        # Usually actions/checkout does this but as we run in a container
        # it doesn't work
        run: git config --global --add safe.directory ${GITHUB_WORKSPACE}/velox

      - name: Run Aggregate Fuzzer
        run: |
          cd  velox
          cp ./scripts/ci/presto/etc/hive.properties $PRESTO_HOME/etc/catalog
          ls -lR $PRESTO_HOME/etc
          $PRESTO_HOME/bin/launcher run -v > /tmp/server.log 2>&1 &
          # Sleep for 60 seconds to allow Presto server to start.
          sleep 60
          /opt/presto-cli --server 127.0.0.1:8080 --execute 'CREATE SCHEMA IF NOT EXISTS hive.tpch;'
          cd -
          mkdir -p /tmp/aggregate_fuzzer_repro/logs/
          chmod -R 777 /tmp/aggregate_fuzzer_repro
          chmod +x velox_aggregation_fuzzer_test
          random_seed=${RANDOM}
          echo "Random seed: ${random_seed}"
          ./velox_aggregation_fuzzer_test \
                --seed ${random_seed} \
                --duration_sec $DURATION \
                --minloglevel=0 \
                --stderrthreshold=2 \
                --log_dir=/tmp/aggregate_fuzzer_repro/logs \
                --repro_persist_path=/tmp/aggregate_fuzzer_repro \
                --enable_sorted_aggregations=true \
                --presto_url=http://127.0.0.1:8080 \
          && echo -e "\n\nAggregation fuzzer run finished successfully."

      - name: Archive aggregate production artifacts
        if: ${{ !cancelled() }}
        uses: actions/upload-artifact@ea165f8d65b6e75b540449e92b4886f43607fa02 # v4.6.2
        with:
          name: presto-sot-aggregate-fuzzer-failure-artifacts
          path: |
            /tmp/aggregate_fuzzer_repro
            /tmp/server.log

  presto-java-only-bias-function-expression-fuzzer-run:
    name: Biased Expression Fuzzer with Only Added/Updated Functions and Presto as source of truth
    needs: compile
    runs-on: ubuntu-latest
    container: ghcr.io/facebookincubator/velox-dev:presto-java
    timeout-minutes: 120
    if: ${{ needs.compile.outputs.presto_bias  == 'true' }}
    env:
      CCACHE_DIR: ${{ github.workspace }}/ccache/
      LINUX_DISTRO: centos
    steps:

      - name: Download presto expression fuzzer
        uses: actions/download-artifact@d3f86a106a0bac45b974a628896c90dbdf5c8093 # v4.3.0
        with:
          name: presto

      - name: Checkout Repo
        uses: actions/checkout@11bd71901bbe5b1630ceea73d27597364c9af683 # v4.2.2
        with:
          path: velox
          ref: ${{ inputs.ref }}
          persist-credentials: false

      - name: Fix git permissions
        # Usually actions/checkout does this but as we run in a container
        # it doesn't work
        run: git config --global --add safe.directory ${GITHUB_WORKSPACE}/velox

      - name: Download Signatures
        uses: actions/download-artifact@d3f86a106a0bac45b974a628896c90dbdf5c8093 # v4.3.0
        with:
          name: signatures
          path: /tmp/signatures

      - name: Run Bias Expression Fuzzer
        run: |
          cd  velox
          cp ./scripts/ci/presto/etc/hive.properties $PRESTO_HOME/etc/catalog
          ls -lR $PRESTO_HOME/etc
          $PRESTO_HOME/bin/launcher run -v > /tmp/server.log 2>&1 &
          # Sleep for 60 seconds to allow Presto server to start.
          sleep 60
          /opt/presto-cli --server 127.0.0.1:8080 --execute 'CREATE SCHEMA IF NOT EXISTS hive.tpch;'
          cd -
          mkdir -p /tmp/presto_only_bias_function_fuzzer_repro/logs/
          chmod -R 777 /tmp/presto_only_bias_function_fuzzer_repro
          chmod +x velox_expression_fuzzer_test
          echo "Biased functions: $(< /tmp/signatures/presto_bias_functions)"
          # Convert the list of function names with tickets into a list of function names only.
          function_names=""
          IFS=',' read -r -a array <<< $(cat /tmp/signatures/presto_bias_functions)
          for x in ${array[@]}; do
            if [ -n "$function_names" ]; then
              function_names+=","
            fi
            function_names+=$(echo $x | cut -d '=' -f 1)
          done
          echo "Biased function names: $function_names"
          random_seed=${RANDOM}
          echo "Random seed: ${random_seed}"
          echo "Running Fuzzer for $DURATION"
          ./velox_expression_fuzzer_test \
                --seed ${random_seed} \
                --lazy_vector_generation_ratio 0.2 \
                --common_dictionary_wraps_generation_ratio=0.3 \
                --only=$function_names \
                --duration_sec $DURATION \
                --enable_variadic_signatures \
                --velox_fuzzer_enable_complex_types \
                --velox_fuzzer_enable_column_reuse \
                --velox_fuzzer_enable_expression_reuse \
                --max_expression_trees_per_step 2 \
                --retry_with_try \
                --batch_size=6 \
                --presto_url=http://127.0.0.1:8080 \
                --minloglevel=0 \
                --stderrthreshold=2 \
                --log_dir=/tmp/presto_only_bias_function_fuzzer_repro/logs \
                --repro_persist_path=/tmp/presto_only_bias_function_fuzzer_repro \
          && echo -e "\n\nPresto Fuzzer run finished successfully."
      - name: Archive Presto only-bias-function expression fuzzer production artifacts
        if: ${{ !cancelled() }}
        uses: actions/upload-artifact@ea165f8d65b6e75b540449e92b4886f43607fa02 # v4.6.2
        with:
          name: presto-only-bias-function-fuzzer-failure-artifacts
          path: |
            /tmp/presto_only_bias_function_fuzzer_repro

  presto-bias-java-aggregation-fuzzer-run:
    name: Biased Aggregation Fuzzer with Presto as source of truth
    needs: compile
    runs-on: ubuntu-latest
    container: ghcr.io/facebookincubator/velox-dev:presto-java
    timeout-minutes: 120
    if: ${{ needs.compile.outputs.presto_aggregate_bias  == 'true' }}
    env:
      CCACHE_DIR: ${{ github.workspace }}/ccache/
      LINUX_DISTRO: centos
    steps:

      - name: Download aggregation fuzzer
        uses: actions/download-artifact@d3f86a106a0bac45b974a628896c90dbdf5c8093 # v4.3.0
        with:
          name: aggregation

      - name: Checkout Repo
        uses: actions/checkout@11bd71901bbe5b1630ceea73d27597364c9af683 # v4.2.2
        with:
          path: velox
          ref: ${{ inputs.ref }}
          persist-credentials: false

      - name: Fix git permissions
        # Usually actions/checkout does this but as we run in a container
        # it doesn't work
        run: git config --global --add safe.directory ${GITHUB_WORKSPACE}/velox

      - name: Download Signatures
        uses: actions/download-artifact@d3f86a106a0bac45b974a628896c90dbdf5c8093 # v4.3.0
        with:
          name: signatures
          path: /tmp/signatures

      - name: Run Bias Aggregate Fuzzer
        run: |
          cd  velox
          cp ./scripts/ci/presto/etc/hive.properties $PRESTO_HOME/etc/catalog
          ls -lR $PRESTO_HOME/etc
          $PRESTO_HOME/bin/launcher run -v > /tmp/server.log 2>&1 &
          # Sleep for 60 seconds to allow Presto server to start.
          sleep 60
          /opt/presto-cli --server 127.0.0.1:8080 --execute 'CREATE SCHEMA IF NOT EXISTS hive.tpch;'
          cd -
          mkdir -p /tmp/aggregate_fuzzer_repro/logs/
          chmod -R 777 /tmp/aggregate_fuzzer_repro
          chmod +x velox_aggregation_fuzzer_test
          echo "signatures folder"
          ls /tmp/signatures/
          echo "Biased functions: $(< /tmp/signatures/presto_aggregate_bias_functions)"
          random_seed=${RANDOM}
          echo "Random seed: ${random_seed}"
          echo "Running Fuzzer for $DURATION"
          ./velox_aggregation_fuzzer_test \
                --seed ${random_seed} \
                --duration_sec $DURATION \
                --minloglevel=0 \
                --stderrthreshold=2 \
                --log_dir=/tmp/aggregate_fuzzer_repro/logs \
                --repro_persist_path=/tmp/aggregate_fuzzer_repro \
                --enable_sorted_aggregations=true \
                --only=$(< /tmp/signatures/presto_aggregate_bias_functions) \
                --presto_url=http://127.0.0.1:8080 \
          && echo -e "\n\nAggregation fuzzer run finished successfully."

      - name: Archive bias aggregate production artifacts
        if: ${{ !cancelled() }}
        uses: actions/upload-artifact@ea165f8d65b6e75b540449e92b4886f43607fa02 # v4.6.2
        with:
          name: presto-bias-sot-aggregate-fuzzer-failure-artifacts
          path: |
            /tmp/aggregate_fuzzer_repro
            /tmp/server.log

  surface-signature-errors:
    name: Signature Changes
    if: ${{ github.event_name != 'schedule' }}
    needs: compile
    runs-on: ubuntu-latest
    steps:
      - name: Download Signatures
        uses: actions/download-artifact@d3f86a106a0bac45b974a628896c90dbdf5c8093 # v4.3.0
        with:
          name: signatures
          path: /tmp/signatures

      - name: Surface Presto function signature errors
        if: ${{ needs.compile.outputs.presto_error == 'true' }}
        run: |
          cat /tmp/signatures/presto_errors
          exit 1

      - name: Surface Aggregate function signature errors
        if: ${{ needs.compile.outputs.presto_aggregate_error == 'true' }}
        run: |
          cat /tmp/signatures/presto_aggregate_errors
          exit 1

  presto-java-window-fuzzer-run:
    name: Window Fuzzer with Presto as source of truth
    needs: compile
    runs-on: ubuntu-latest
    container: ghcr.io/facebookincubator/velox-dev:presto-java
    timeout-minutes: 120
    env:
      CCACHE_DIR: ${{ github.workspace }}/ccache/
      LINUX_DISTRO: centos
    steps:

      - name: Download window fuzzer
        uses: actions/download-artifact@d3f86a106a0bac45b974a628896c90dbdf5c8093 # v4.3.0
        with:
          name: window

      - name: Checkout Repo
        uses: actions/checkout@11bd71901bbe5b1630ceea73d27597364c9af683 # v4.2.2
        with:
          path: velox
          ref: ${{ inputs.ref }}
          persist-credentials: false

      - name: Fix git permissions
        # Usually actions/checkout does this but as we run in a container
        # it doesn't work
        run: git config --global --add safe.directory ${GITHUB_WORKSPACE}/velox

      - name: Run Window Fuzzer
        run: |
          cd  velox
          cp ./scripts/ci/presto/etc/hive.properties $PRESTO_HOME/etc/catalog
          ls -lR $PRESTO_HOME/etc
          $PRESTO_HOME/bin/launcher run -v > /tmp/server.log 2>&1 &
          # Sleep for 60 seconds to allow Presto server to start.
          sleep 60
          /opt/presto-cli --server 127.0.0.1:8080 --execute 'CREATE SCHEMA IF NOT EXISTS hive.tpch;'
          cd -
          mkdir -p /tmp/window_fuzzer_repro/logs/
          chmod -R 777 /tmp/window_fuzzer_repro
          chmod +x velox_window_fuzzer_test
          random_seed=${RANDOM}
          echo "Random seed: ${random_seed}"
          ./velox_window_fuzzer_test \
                --seed ${random_seed} \
                --duration_sec $DURATION \
                --batch_size=50 \
                --minloglevel=0 \
                --stderrthreshold=2 \
                --log_dir=/tmp/window_fuzzer_repro/logs \
                --repro_persist_path=/tmp/window_fuzzer_repro \
                --enable_window_reference_verification \
                --presto_url=http://127.0.0.1:8080 \
          && echo -e "\n\nWindow fuzzer run finished successfully."

      - name: Archive window production artifacts
        if: ${{ !cancelled() }}
        uses: actions/upload-artifact@ea165f8d65b6e75b540449e92b4886f43607fa02 # v4.6.2
        with:
          name: presto-sot-window-fuzzer-failure-artifacts
          path: |
            /tmp/window_fuzzer_repro
            /tmp/server.log

  presto-java-writer-fuzzer-run:
    name: Writer Fuzzer with Presto as source of truth
    needs: compile
    runs-on: ubuntu-latest
    container: ghcr.io/facebookincubator/velox-dev:presto-java
    timeout-minutes: 120
    env:
      CCACHE_DIR: ${{ github.workspace }}/ccache/
      LINUX_DISTRO: centos
    steps:

      - name: Download writer fuzzer
        uses: actions/download-artifact@d3f86a106a0bac45b974a628896c90dbdf5c8093 # v4.3.0
        with:
          name: writer

      - name: Checkout Repo
        uses: actions/checkout@11bd71901bbe5b1630ceea73d27597364c9af683 # v4.2.2
        with:
          path: velox
          ref: ${{ inputs.ref }}
          persist-credentials: false

      - name: Fix git permissions
        # Usually actions/checkout does this but as we run in a container
        # it doesn't work
        run: git config --global --add safe.directory ${GITHUB_WORKSPACE}/velox

      - name: Run Writer Fuzzer
        run: |
          cd  velox
          cp ./scripts/ci/presto/etc/hive.properties $PRESTO_HOME/etc/catalog
          ls -lR $PRESTO_HOME/etc
          echo "jvm config content:"
          cat $PRESTO_HOME/etc/jvm.config
          $PRESTO_HOME/bin/launcher run -v > /tmp/server.log 2>&1 &
          ls -lR /var/log
          # Sleep for 60 seconds to allow Presto server to start.
          sleep 60
          /opt/presto-cli --version
          /opt/presto-cli --server 127.0.0.1:8080 --execute 'CREATE SCHEMA IF NOT EXISTS hive.tpch;'
          cd -
          mkdir -p /tmp/writer_fuzzer_repro/logs/
          chmod -R 777 /tmp/writer_fuzzer_repro
          chmod +x velox_writer_fuzzer_test
          random_seed=${RANDOM}
          echo "Random seed: ${random_seed}"
          ./velox_writer_fuzzer_test \
                --seed ${random_seed} \
                --duration_sec $DURATION \
                --minloglevel=0 \
                --stderrthreshold=2 \
                --req_timeout_ms 60000 \
                --log_dir=/tmp/writer_fuzzer_repro/logs \
                --presto_url=http://127.0.0.1:8080 \
          && echo -e "\n\Writer fuzzer run finished successfully."

      - name: Archive writer production artifacts
        if: ${{ !cancelled() }}
        uses: actions/upload-artifact@ea165f8d65b6e75b540449e92b4886f43607fa02 # v4.6.2
        with:
          name: presto-sot-writer-fuzzer-failure-artifacts
          path: |
            /tmp/writer_fuzzer_repro
            /tmp/server.log
            /var/log

>>>>>>> ff41c351
  linux-clang:
    if: ${{ github.event_name == 'schedule' }}
    name: Build with Clang
    uses: ./.github/workflows/linux-build-base.yml
    with:
      use-clang: true<|MERGE_RESOLUTION|>--- conflicted
+++ resolved
@@ -12,11 +12,7 @@
 # See the License for the specific language governing permissions and
 # limitations under the License.
 
-<<<<<<< HEAD
-name: Linux Build using Clang
-=======
 name: Fuzzer Jobs
->>>>>>> ff41c351
 
 on:
   pull_request:
@@ -34,11 +30,7 @@
 
   push:
     branches:
-<<<<<<< HEAD
-      - presto-0.293-clp-connector
-=======
       - main
->>>>>>> ff41c351
     paths:
       - velox/**
       - '!velox/docs/**'
@@ -52,10 +44,6 @@
       - pyproject.toml
 
   schedule:
-<<<<<<< HEAD
-    # Run at 6am UTC to avoid interrupting late night work in Toronto.
-    - cron: 0 6 * * *
-=======
     - cron: 0 3 * * *
 
   workflow_dispatch:
@@ -82,18 +70,15 @@
 defaults:
   run:
     shell: bash
->>>>>>> ff41c351
 
 permissions:
   contents: read
 
 concurrency:
+  # This will not cancel fuzzer runs on main (regardless of which trigger)
+  # by making the commit sha part of the group but will use the branch
+  # name in PRs to cancel on going runs on a new commit.
   group: ${{ github.workflow }}-${{ github.event_name }}-${{ github.event_name == 'pull_request' && github.head_ref || github.sha  }}
-<<<<<<< HEAD
-  cancel-in-progress: ${{github.ref != 'refs/heads/presto-0.293-clp-connector'}}
-
-jobs:
-=======
   cancel-in-progress: true
 
 env:
@@ -1418,7 +1403,6 @@
             /tmp/server.log
             /var/log
 
->>>>>>> ff41c351
   linux-clang:
     if: ${{ github.event_name == 'schedule' }}
     name: Build with Clang
