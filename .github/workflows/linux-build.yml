# Copyright (c) Facebook, Inc. and its affiliates.
#
# Licensed under the Apache License, Version 2.0 (the "License");
# you may not use this file except in compliance with the License.
# You may obtain a copy of the License at
#
#     http://www.apache.org/licenses/LICENSE-2.0
#
# Unless required by applicable law or agreed to in writing, software
# distributed under the License is distributed on an "AS IS" BASIS,
# WITHOUT WARRANTIES OR CONDITIONS OF ANY KIND, either express or implied.
# See the License for the specific language governing permissions and
# limitations under the License.

name: Linux Build

on:
  push:
    branches:
      - "velox-cudf"
      - "pull-request/[0-9]+"

# concurrency:
#   group: ${{ github.workflow }}-${{ github.ref }}
#   cancel-in-progress: true

permissions:
  contents: read

concurrency:
  group: ${{ github.workflow }}-${{ github.repository }}-${{ github.head_ref || github.sha }}
  cancel-in-progress: true

jobs:
  adapters:
    name: Linux release with adapters
    runs-on: linux-amd64-cpu8
    container: ghcr.io/facebookincubator/velox-dev:adapters
    defaults:
      run:
        shell: bash
    env:
<<<<<<< HEAD
      CCACHE_DIR: "${GITHUB_WORKSPACE}/.ccache"
=======
      CCACHE_DIR: "${{ github.workspace }}/.ccache"
>>>>>>> 97ad9adb
      VELOX_DEPENDENCY_SOURCE: SYSTEM
      Protobuf_SOURCE: BUNDLED # can be removed after #10134 is merged
      simdjson_SOURCE: BUNDLED
      xsimd_SOURCE: BUNDLED
      Arrow_SOURCE: BUNDLED
      Thrift_SOURCE: BUNDLED
      cudf_SOURCE:  BUNDLED
      CUDA_VERSION: "12.4"
    steps:
      - uses: actions/checkout@v4

      - name: Fix git permissions
        # Usually actions/checkout does this but as we run in a container
        # it doesn't work
        run: git config --global --add safe.directory ${GITHUB_WORKSPACE}

      - name: Install Dependencies
        run: |
          # Allows to install arbitrary cuda-version whithout needing to update
          # docker container before. It simplifies testing new/different versions
          if ! yum list installed cuda-nvcc-$(echo ${CUDA_VERSION} | tr '.' '-') 1>/dev/null; then
            source scripts/setup-centos9.sh
            install_cuda ${CUDA_VERSION}
          fi

      # - uses: assignUser/stash/restore@v1
      #   with:
      #     path: '${{ env.CCACHE_DIR }}'
      #     key: ccache-linux-adapters

      - name: "Zero Ccache Statistics"
        run: |
          ccache -sz

      - name: Make Release Build
        env:
          MAKEFLAGS: 'TREAT_WARNINGS_AS_ERRORS=0 NUM_THREADS=8 MAX_HIGH_MEM_JOBS=4 MAX_LINK_JOBS=4'
          CUDA_ARCHITECTURES: 70
          CUDA_COMPILER: /usr/local/cuda-${CUDA_VERSION}/bin/nvcc
          # Set compiler to GCC 12
          CUDA_FLAGS: "-ccbin /opt/rh/gcc-toolset-12/root/usr/bin"
        run: |
          EXTRA_CMAKE_FLAGS=(
            "-DVELOX_ENABLE_BENCHMARKS=ON"
            "-DVELOX_ENABLE_ARROW=ON"
            "-DVELOX_ENABLE_PARQUET=ON"
            "-DVELOX_ENABLE_HDFS=ON"
            "-DVELOX_ENABLE_S3=ON"
            "-DVELOX_ENABLE_GCS=ON"
            "-DVELOX_ENABLE_ABFS=ON"
            "-DVELOX_ENABLE_REMOTE_FUNCTIONS=ON"
            "-DVELOX_ENABLE_GPU=ON"
            "-DVELOX_ENABLE_CUDF=ON"
            "-DVELOX_MONO_LIBRARY=ON"
          )
          make release EXTRA_CMAKE_FLAGS="${EXTRA_CMAKE_FLAGS[*]}"

      - name: Ccache after
        run: ccache -s

      # - uses: assignUser/stash/save@v1
      #   with:
      #     path: '${{ env.CCACHE_DIR }}'
      #     key: ccache-linux-adapters

      - name: Run Tests
        # Some of the adapters dependencies are in the 'adapters' conda env
        shell: mamba run --no-capture-output -n adapters /usr/bin/bash -e {0}
        env:
<<<<<<< HEAD
          LIBHDFS3_CONF: "${GITHUB_WORKSPACE}/scripts/hdfs-client.xml"
=======
          LIBHDFS3_CONF: "${{ github.workspace }}/scripts/hdfs-client.xml"
>>>>>>> 97ad9adb
        working-directory: _build/release
        run: |
          ctest -j 8 --output-on-failure --no-tests=error -E "velox_exec_test|velox_hdfs_file_test|velox_s3"

  ubuntu-debug:
    runs-on: linux-amd64-cpu8
    name: "Ubuntu debug with resolve_dependency"
    env:
      CCACHE_DIR: "${{ github.workspace }}/.ccache"
    defaults:
      run:
        shell: bash
        working-directory: velox
    steps:

      # - name: Get Ccache Stash
      #   uses: assignUser/stash/restore@v1
      #   with:
      #     path: '${{ env.CCACHE_DIR }}'
      #     key: ccache-ubuntu-debug-default

      - name: Ensure Stash Dirs Exists
        working-directory: ${{ github.workspace }}
        run: |
          mkdir -p '${{ env.CCACHE_DIR }}'

      - uses: actions/checkout@v4
        with:
          path: velox

      - name: Install Dependencies
        run: |
          source scripts/setup-ubuntu.sh && install_apt_deps

      - name: Clear CCache Statistics
        run: |
          ccache -sz

      - name: Make Debug Build
        env:
          VELOX_DEPENDENCY_SOURCE: BUNDLED
          MAKEFLAGS: "TREAT_WARNINGS_AS_ERRORS=0 NUM_THREADS=8 MAX_HIGH_MEM_JOBS=4 MAX_LINK_JOBS=4"
          EXTRA_CMAKE_FLAGS: "-DVELOX_ENABLE_ARROW=ON"
        run: |
          make debug

      - name: CCache after
        run: |
          ccache -vs

      # - uses: assignUser/stash/save@v1
      #   with:
      #     path: '${{ env.CCACHE_DIR }}'
      #     key: ccache-ubuntu-debug-default

      - name: Run Tests
        run: |
          cd _build/debug && ctest -j 8 --output-on-failure --no-tests=error -E velox_exec_test<|MERGE_RESOLUTION|>--- conflicted
+++ resolved
@@ -40,11 +40,7 @@
       run:
         shell: bash
     env:
-<<<<<<< HEAD
-      CCACHE_DIR: "${GITHUB_WORKSPACE}/.ccache"
-=======
       CCACHE_DIR: "${{ github.workspace }}/.ccache"
->>>>>>> 97ad9adb
       VELOX_DEPENDENCY_SOURCE: SYSTEM
       Protobuf_SOURCE: BUNDLED # can be removed after #10134 is merged
       simdjson_SOURCE: BUNDLED
@@ -114,11 +110,7 @@
         # Some of the adapters dependencies are in the 'adapters' conda env
         shell: mamba run --no-capture-output -n adapters /usr/bin/bash -e {0}
         env:
-<<<<<<< HEAD
-          LIBHDFS3_CONF: "${GITHUB_WORKSPACE}/scripts/hdfs-client.xml"
-=======
           LIBHDFS3_CONF: "${{ github.workspace }}/scripts/hdfs-client.xml"
->>>>>>> 97ad9adb
         working-directory: _build/release
         run: |
           ctest -j 8 --output-on-failure --no-tests=error -E "velox_exec_test|velox_hdfs_file_test|velox_s3"
