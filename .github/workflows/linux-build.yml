# Copyright (c) Facebook, Inc. and its affiliates.
#
# Licensed under the Apache License, Version 2.0 (the "License");
# you may not use this file except in compliance with the License.
# You may obtain a copy of the License at
#
#     http://www.apache.org/licenses/LICENSE-2.0
#
# Unless required by applicable law or agreed to in writing, software
# distributed under the License is distributed on an "AS IS" BASIS,
# WITHOUT WARRANTIES OR CONDITIONS OF ANY KIND, either express or implied.
# See the License for the specific language governing permissions and
# limitations under the License.

name: Linux Build

on:
  push:
    branches:
      - "velox-cudf"
      - "pull-request/[0-9]+"

permissions:
  contents: read

concurrency:
  group: ${{ github.workflow }}-${{ github.repository }}-${{ github.head_ref || github.sha }}
  cancel-in-progress: true

jobs:
  adapters:
    name: Linux release with adapters
    runs-on: linux-amd64-cpu32
    container: ghcr.io/facebookincubator/velox-dev:adapters
    defaults:
      run:
        shell: bash
    env:
      CCACHE_DIR: "${{ github.workspace }}/.ccache"
      VELOX_DEPENDENCY_SOURCE: SYSTEM
      Protobuf_SOURCE: BUNDLED # can be removed after #10134 is merged
      simdjson_SOURCE: BUNDLED
      xsimd_SOURCE: BUNDLED
      Arrow_SOURCE: BUNDLED
      Thrift_SOURCE: BUNDLED
      cudf_SOURCE:  BUNDLED
      CUDA_VERSION: "12.4"
    steps:
      - uses: actions/checkout@v4

      - name: Fix git permissions
        # Usually actions/checkout does this but as we run in a container
        # it doesn't work
        run: git config --global --add safe.directory ${GITHUB_WORKSPACE}

      - name: Install Dependencies
        run: |
          # Allows to install arbitrary cuda-version whithout needing to update
          # docker container before. It simplifies testing new/different versions
          if ! yum list installed cuda-nvcc-$(echo ${CUDA_VERSION} | tr '.' '-') 1>/dev/null; then
            source scripts/setup-centos9.sh
            install_cuda ${CUDA_VERSION}
          fi

      - uses: assignUser/stash/restore@v1
        with:
          token: '${{ secrets.ARTIFACT_CACHE_TOKEN }}'
          path: '${{ env.CCACHE_DIR }}'
          key: ccache-linux-adapters

      - name: "Zero Ccache Statistics"
        run: |
          ccache -sz

      - name: Make Release Build
        env:
          MAKEFLAGS: 'TREAT_WARNINGS_AS_ERRORS=0 NUM_THREADS=32 MAX_HIGH_MEM_JOBS=4'
          CUDA_ARCHITECTURES: 70
          CUDA_COMPILER: /usr/local/cuda-${CUDA_VERSION}/bin/nvcc
          # Set compiler to GCC 12
          CUDA_FLAGS: "-ccbin /opt/rh/gcc-toolset-12/root/usr/bin"
        run: |
          EXTRA_CMAKE_FLAGS=(
            "-DVELOX_ENABLE_BENCHMARKS=ON"
            "-DVELOX_ENABLE_ARROW=ON"
            "-DVELOX_ENABLE_PARQUET=ON"
            "-DVELOX_ENABLE_HDFS=ON"
            "-DVELOX_ENABLE_S3=ON"
            "-DVELOX_ENABLE_GCS=ON"
            "-DVELOX_ENABLE_ABFS=ON"
            "-DVELOX_ENABLE_REMOTE_FUNCTIONS=ON"
            "-DVELOX_ENABLE_GPU=ON"
            "-DVELOX_ENABLE_CUDF=ON"
            "-DVELOX_MONO_LIBRARY=ON"
          )
          make release EXTRA_CMAKE_FLAGS="${EXTRA_CMAKE_FLAGS[*]}"

      - name: Ccache after
        run: ccache -s

      - uses: assignUser/stash/save@v1
        with:
          path: '${{ env.CCACHE_DIR }}'
          key: ccache-linux-adapters

      - name: Run Tests
        # Some of the adapters dependencies are in the 'adapters' conda env
        shell: mamba run --no-capture-output -n adapters /usr/bin/bash -e {0}
        env:
          LIBHDFS3_CONF: "${{ github.workspace }}/scripts/hdfs-client.xml"
        working-directory: _build/release
        run: |
          ctest -j 8 --output-on-failure --no-tests=error -E "velox_exec_test|velox_hdfs_file_test|velox_s3|cudf"

<<<<<<< HEAD
  ubuntu-debug:
    runs-on: linux-amd64-cpu32
    name: "Ubuntu debug with resolve_dependency"
    env:
      CCACHE_DIR: "${{ github.workspace }}/.ccache"
    defaults:
      run:
        shell: bash
        working-directory: velox
    steps:

      - name: Get Ccache Stash
        uses: assignUser/stash/restore@v1
        with:
          token: '${{ secrets.ARTIFACT_CACHE_TOKEN }}'
          path: '${{ env.CCACHE_DIR }}'
          key: ccache-ubuntu-debug-default

      - name: Ensure Stash Dirs Exists
        working-directory: ${{ github.workspace }}
        run: |
          mkdir -p '${{ env.CCACHE_DIR }}'

      - uses: actions/checkout@v4
        with:
          path: velox

      - name: Install Dependencies
        run: |
          source scripts/setup-ubuntu.sh && install_apt_deps

      - name: Clear CCache Statistics
        run: |
          ccache -sz

      - name: Make Debug Build
        env:
          VELOX_DEPENDENCY_SOURCE: BUNDLED
          MAKEFLAGS: "TREAT_WARNINGS_AS_ERRORS=0 NUM_THREADS=8 MAX_HIGH_MEM_JOBS=4 MAX_LINK_JOBS=3"
          EXTRA_CMAKE_FLAGS: "-DVELOX_ENABLE_ARROW=ON -DVELOX_ENABLE_PARQUET=ON"
        run: |
          make debug

      - name: CCache after
        run: |
          ccache -vs

      - uses: assignUser/stash/save@v1
        with:
          path: '${{ env.CCACHE_DIR }}'
          key: ccache-ubuntu-debug-default

      - name: Run Tests
        run: |
          cd _build/debug && ctest -j 4 --output-on-failure --no-tests=error -E "velox_exec_test|cudf"
=======
# ubuntu-debug:
#   runs-on: linux-amd64-cpu32
#   name: "Ubuntu debug with resolve_dependency"
#   env:
#     CCACHE_DIR: "${{ github.workspace }}/.ccache"
#   defaults:
#     run:
#       shell: bash
#       working-directory: velox
#   steps:

#     - name: Get Ccache Stash
#       uses: assignUser/stash/restore@v1
#       with:
#         token: '${{ secrets.ARTIFACT_CACHE_TOKEN }}'
#         path: '${{ env.CCACHE_DIR }}'
#         key: ccache-ubuntu-debug-default

#     - name: Ensure Stash Dirs Exists
#       working-directory: ${{ github.workspace }}
#       run: |
#         mkdir -p '${{ env.CCACHE_DIR }}'

#     - uses: actions/checkout@v4
#       with:
#         path: velox

#     - name: Install Dependencies
#       run: |
#         source scripts/setup-ubuntu.sh && install_apt_deps

#     - name: Clear CCache Statistics
#       run: |
#         ccache -sz

#     - name: Make Debug Build
#       env:
#         VELOX_DEPENDENCY_SOURCE: BUNDLED
#         MAKEFLAGS: "TREAT_WARNINGS_AS_ERRORS=0 NUM_THREADS=32 MAX_HIGH_MEM_JOBS=4"
#         EXTRA_CMAKE_FLAGS: "-DVELOX_ENABLE_ARROW=ON -DVELOX_ENABLE_PARQUET=ON"
#       run: |
#         make debug

#     - name: CCache after
#       run: |
#         ccache -vs

#     - uses: assignUser/stash/save@v1
#       with:
#         path: '${{ env.CCACHE_DIR }}'
#         key: ccache-ubuntu-debug-default

#     - name: Run Tests
#       run: |
#         cd _build/debug && ctest -j 8 --output-on-failure --no-tests=error -E "velox_exec_test|cudf"
>>>>>>> 5ffa551d
<|MERGE_RESOLUTION|>--- conflicted
+++ resolved
@@ -112,63 +112,6 @@
         run: |
           ctest -j 8 --output-on-failure --no-tests=error -E "velox_exec_test|velox_hdfs_file_test|velox_s3|cudf"
 
-<<<<<<< HEAD
-  ubuntu-debug:
-    runs-on: linux-amd64-cpu32
-    name: "Ubuntu debug with resolve_dependency"
-    env:
-      CCACHE_DIR: "${{ github.workspace }}/.ccache"
-    defaults:
-      run:
-        shell: bash
-        working-directory: velox
-    steps:
-
-      - name: Get Ccache Stash
-        uses: assignUser/stash/restore@v1
-        with:
-          token: '${{ secrets.ARTIFACT_CACHE_TOKEN }}'
-          path: '${{ env.CCACHE_DIR }}'
-          key: ccache-ubuntu-debug-default
-
-      - name: Ensure Stash Dirs Exists
-        working-directory: ${{ github.workspace }}
-        run: |
-          mkdir -p '${{ env.CCACHE_DIR }}'
-
-      - uses: actions/checkout@v4
-        with:
-          path: velox
-
-      - name: Install Dependencies
-        run: |
-          source scripts/setup-ubuntu.sh && install_apt_deps
-
-      - name: Clear CCache Statistics
-        run: |
-          ccache -sz
-
-      - name: Make Debug Build
-        env:
-          VELOX_DEPENDENCY_SOURCE: BUNDLED
-          MAKEFLAGS: "TREAT_WARNINGS_AS_ERRORS=0 NUM_THREADS=8 MAX_HIGH_MEM_JOBS=4 MAX_LINK_JOBS=3"
-          EXTRA_CMAKE_FLAGS: "-DVELOX_ENABLE_ARROW=ON -DVELOX_ENABLE_PARQUET=ON"
-        run: |
-          make debug
-
-      - name: CCache after
-        run: |
-          ccache -vs
-
-      - uses: assignUser/stash/save@v1
-        with:
-          path: '${{ env.CCACHE_DIR }}'
-          key: ccache-ubuntu-debug-default
-
-      - name: Run Tests
-        run: |
-          cd _build/debug && ctest -j 4 --output-on-failure --no-tests=error -E "velox_exec_test|cudf"
-=======
 # ubuntu-debug:
 #   runs-on: linux-amd64-cpu32
 #   name: "Ubuntu debug with resolve_dependency"
@@ -223,5 +166,4 @@
 
 #     - name: Run Tests
 #       run: |
-#         cd _build/debug && ctest -j 8 --output-on-failure --no-tests=error -E "velox_exec_test|cudf"
->>>>>>> 5ffa551d
+#         cd _build/debug && ctest -j 8 --output-on-failure --no-tests=error -E "velox_exec_test|cudf"