--- conflicted
+++ resolved
@@ -59,28 +59,6 @@
         run: git config --global --add safe.directory ${GITHUB_WORKSPACE}
 
       - name: Make  ${{ matrix.link-type }} - ${{ matrix.type }} Build
-<<<<<<< HEAD
-=======
-        if: ${{ matrix.link-type == 'static' }}
-        env:
-          MAKEFLAGS: 'MAX_HIGH_MEM_JOBS=8 MAX_LINK_JOBS=4'
-        run: |
-          EXTRA_CMAKE_FLAGS=(
-            "-DVELOX_ENABLE_BENCHMARKS=ON"
-            "-DVELOX_ENABLE_ARROW=ON"
-            "-DVELOX_ENABLE_PARQUET=ON"
-            "-DVELOX_ENABLE_HDFS=ON"
-            "-DVELOX_ENABLE_S3=ON"
-            "-DVELOX_ENABLE_GCS=ON"
-            "-DVELOX_ENABLE_ABFS=ON"
-            "-DVELOX_ENABLE_REMOTE_FUNCTIONS=ON"
-            "-DVELOX_MONO_LIBRARY=ON"
-          )
-          make '${{ matrix.type }}'
-
-      - name: Make  ${{ matrix.link-type }} - ${{ matrix.type }} Build
-        if: ${{ matrix.link-type == 'shared' }}
->>>>>>> 9f4d43df
         env:
           MAKEFLAGS: 'MAX_HIGH_MEM_JOBS=8 MAX_LINK_JOBS=4'
         run: |
