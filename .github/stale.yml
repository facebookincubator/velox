# Copyright (c) Facebook, Inc. and its affiliates.
#
# Licensed under the Apache License, Version 2.0 (the "License");
# you may not use this file except in compliance with the License.
# You may obtain a copy of the License at
#
#     http://www.apache.org/licenses/LICENSE-2.0
#
# Unless required by applicable law or agreed to in writing, software
# distributed under the License is distributed on an "AS IS" BASIS,
# WITHOUT WARRANTIES OR CONDITIONS OF ANY KIND, either express or implied.
# See the License for the specific language governing permissions and
# limitations under the License.

staleLabel: stale
daysUntilClose: 14

pulls:
  daysUntilStale: 90 # ~3 months
  markComment: >
    This pull request has been automatically marked as stale because it has not had
<<<<<<< HEAD
    recent activity. If you'd still like this PR merged, please comment on the task,
    make sure you've addressed reviewer comments, and rebase on the latest master.
=======
    recent activity. If you'd still like this PR merged, please comment on the PR,
    make sure you've addressed reviewer comments, and rebase on the latest main.
>>>>>>> 3d55c49f
    Thank you for your contributions!

issues:
  daysUntilStale: 365 # 1 year
  exemptLabels:
    - bug
  markComment: >
    This issue has been automatically marked as stale because it has not had
    any activity in the last year. If you feel that this issue is important,
<<<<<<< HEAD
    just comment and the stale tag will be removed; otherwise it will be
    closed in 14 days. This is an attempt to ensure that our open issues remain
    valuable and relevant so that we can keep track of what needs to be done and
    prioritize the right things.
=======
    add a comment explaining why the issue is still relevant and the stale tag 
    will be removed; otherwise it will be closed in 14 days. This is an attempt to 
    ensure that our open issues remain valuable and relevant so that we can keep 
    track of what needs to be done and prioritize the right things.
>>>>>>> 3d55c49f
<|MERGE_RESOLUTION|>--- conflicted
+++ resolved
@@ -19,13 +19,8 @@
   daysUntilStale: 90 # ~3 months
   markComment: >
     This pull request has been automatically marked as stale because it has not had
-<<<<<<< HEAD
-    recent activity. If you'd still like this PR merged, please comment on the task,
-    make sure you've addressed reviewer comments, and rebase on the latest master.
-=======
     recent activity. If you'd still like this PR merged, please comment on the PR,
     make sure you've addressed reviewer comments, and rebase on the latest main.
->>>>>>> 3d55c49f
     Thank you for your contributions!
 
 issues:
@@ -35,14 +30,7 @@
   markComment: >
     This issue has been automatically marked as stale because it has not had
     any activity in the last year. If you feel that this issue is important,
-<<<<<<< HEAD
-    just comment and the stale tag will be removed; otherwise it will be
-    closed in 14 days. This is an attempt to ensure that our open issues remain
-    valuable and relevant so that we can keep track of what needs to be done and
-    prioritize the right things.
-=======
     add a comment explaining why the issue is still relevant and the stale tag 
     will be removed; otherwise it will be closed in 14 days. This is an attempt to 
     ensure that our open issues remain valuable and relevant so that we can keep 
-    track of what needs to be done and prioritize the right things.
->>>>>>> 3d55c49f
+    track of what needs to be done and prioritize the right things.