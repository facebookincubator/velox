--- conflicted
+++ resolved
@@ -17,9 +17,6 @@
 cmake_policy(SET CMP0077 NEW)
 set(CMAKE_POLICY_DEFAULT_CMP0077 NEW)
 
-<<<<<<< HEAD
-set(CMAKE_MODULE_PATH "${CMAKE_CURRENT_SOURCE_DIR}/CMake" ${CMAKE_MODULE_PATH})
-=======
 # Sets new behavior for CMP0135, which controls how timestamps are extracted
 # when using ExternalProject_Add():
 # https://cmake.org/cmake/help/latest/policy/CMP0135.html
@@ -27,7 +24,6 @@
   cmake_policy(SET CMP0135 NEW)
   set(CMAKE_POLICY_DEFAULT_CMP0135 NEW)
 endif()
->>>>>>> 34e11acb
 
 # set the project name
 project(velox)
@@ -49,30 +45,17 @@
   VELOX_BUILD_MINIMAL
   "Build a minimal set of components only. This will override other build options."
   OFF)
-<<<<<<< HEAD
-# option() always creats a BOOL variable so we have to use a normal cache
-# variable with STRING type for this option.
-#
-# * AUTO: Try SYSTEM first fall back to
-# * BUNDLED SYSTEM Use installed dependencies via find_package
-# * BUNDLED Build dependencies from source
-=======
 # option() always creates a BOOL variable so we have to use a normal cache
 # variable with STRING type for this option.
 #
 # * AUTO: Try SYSTEM first fall back to BUNDLED.
 # * SYSTEM: Use installed dependencies via find_package.
 # * BUNDLED: Build dependencies from source.
->>>>>>> 34e11acb
 set(VELOX_DEPENDENCY_SOURCE
     ${VELOX_DEPENDENCY_SOURCE_DEFAULT}
     CACHE
       STRING
-<<<<<<< HEAD
-      "Default source for all dependencies with source builds enabled. AUTO SYSTEM BUNDLED"
-=======
       "Default source for all dependencies with source builds enabled: AUTO SYSTEM BUNDLED."
->>>>>>> 34e11acb
 )
 option(VELOX_ENABLE_DUCKDB "Build duckDB to enable differential testing." ON)
 option(VELOX_ENABLE_EXEC "Build exec." ON)
@@ -86,30 +69,20 @@
 option(VELOX_ENABLE_EXAMPLES
        "Build examples. This will enable VELOX_ENABLE_EXPRESSION automatically."
        OFF)
-<<<<<<< HEAD
-option(VELOX_ENABLE_SUBSTRAIT "Buid Substrait-to-Velox converter." OFF)
-=======
 option(VELOX_ENABLE_SUBSTRAIT "Build Substrait-to-Velox converter." OFF)
->>>>>>> 34e11acb
 option(VELOX_ENABLE_BENCHMARKS "Enable Velox top level benchmarks." OFF)
 option(VELOX_ENABLE_BENCHMARKS_BASIC "Enable Velox basic benchmarks." OFF)
 option(VELOX_ENABLE_S3 "Build S3 Connector" OFF)
 option(VELOX_ENABLE_HDFS "Build Hdfs Connector" OFF)
 option(VELOX_ENABLE_PARQUET "Enable Parquet support" OFF)
 option(VELOX_ENABLE_ARROW "Enable Arrow support" OFF)
-<<<<<<< HEAD
-=======
 option(VELOX_ENABLE_CCACHE "Use ccache if installed." ON)
->>>>>>> 34e11acb
 
 option(VELOX_BUILD_TEST_UTILS "Builds Velox test utilities" OFF)
 option(VELOX_BUILD_PYTHON_PACKAGE "Builds Velox Python bindings" OFF)
 option(VELOX_BUILD_BENCHMARKS "Builds Velox benchmarks" OFF)
-<<<<<<< HEAD
 
 option(VELOX_ENABLE_AVX512 "Build with AVX512 instruction" OFF)
-=======
->>>>>>> 34e11acb
 
 if(${VELOX_BUILD_MINIMAL})
   # Enable and disable components for velox base build
@@ -161,27 +134,6 @@
   set(VELOX_ENABLE_S3 OFF)
   set(VELOX_ENABLE_SUBSTRAIT OFF)
   set(VELOX_CODEGEN_SUPPORT OFF)
-<<<<<<< HEAD
-endif()
-
-if(${VELOX_BUILD_PYTHON_PACKAGE})
-  set(VELOX_BUILD_TESTING OFF)
-  set(VELOX_ENABLE_PRESTO_FUNCTIONS ON)
-  set(VELOX_ENABLE_DUCKDB OFF)
-  set(VELOX_ENABLE_EXPRESSION ON)
-  set(VELOX_ENABLE_PARSE OFF)
-  set(VELOX_ENABLE_EXEC OFF)
-  set(VELOX_ENABLE_AGGREGATES OFF)
-  set(VELOX_ENABLE_HIVE_CONNECTOR OFF)
-  set(VELOX_ENABLE_TPCH_CONNECTOR OFF)
-  set(VELOX_ENABLE_SPARK_FUNCTIONS OFF)
-  set(VELOX_ENABLE_EXAMPLES OFF)
-  set(VELOX_ENABLE_S3 OFF)
-  set(VELOX_ENABLE_SUBSTRAIT OFF)
-  set(VELOX_CODEGEN_SUPPORT OFF)
-  set(VELOX_ENABLE_BENCHMARKS_BASIC OFF)
-=======
->>>>>>> 34e11acb
 endif()
 
 if(${VELOX_BUILD_PYTHON_PACKAGE})
@@ -254,7 +206,7 @@
    AND (CMAKE_CXX_COMPILER_ID MATCHES "Clang")
    AND NOT (${CMAKE_SYSTEM_NAME} MATCHES "Darwin"))
   message(STATUS "Enabling Codegen")
-  set(VELOX_CODEGEN_SUPPORT False)
+  set(VELOX_CODEGEN_SUPPORT True)
 else()
   message(STATUS "Disabling Codegen")
   set(VELOX_CODEGEN_SUPPORT False)
@@ -389,13 +341,6 @@
 # Range-v3 will be enable when the codegen code actually lands keeping it here
 # for reference. find_package(range-v3)
 
-<<<<<<< HEAD
-find_package(gflags COMPONENTS shared)
-find_package(glog REQUIRED)
-
-set_source(fmt)
-resolve_dependency(fmt)
-=======
 set_source(gflags)
 resolve_dependency(gflags COMPONENTS shared)
 if(NOT TARGET gflags::gflags)
@@ -407,7 +352,6 @@
   target_link_libraries(gflags_gflags INTERFACE gflags)
   add_library(gflags::gflags ALIAS gflags_gflags)
 endif()
->>>>>>> 34e11acb
 
 if(${gflags_SOURCE} STREQUAL "BUNDLED")
   # we force glog from source to avoid issues with a system version built
@@ -440,38 +384,14 @@
 set_source(re2)
 resolve_dependency(re2)
 
-<<<<<<< HEAD
-set_source(ICU)
-if(CMAKE_SYSTEM_NAME MATCHES "Darwin")
-  if(${ICU_SOURCE} STREQUAL "BUNDLED")
-    resolve_dependency(ICU)
-    include_directories(${ICU_INCLUDE_DIRS})
-    link_directories(${ICU_LIBRARIES})
-  else()
-    if(ON_APPLE_M1)
-      set(CMAKE_PREFIX_PATH "/opt/homebrew/opt/icu4c" ${CMAKE_PREFIX_PATH})
-    else()
-      set(CMAKE_PREFIX_PATH "/usr/local/opt/icu4c" ${CMAKE_PREFIX_PATH})
-    endif()
-  endif()
-endif()
-
-if(${VELOX_BUILD_PYTHON_PACKAGE})
-  set(pybind11_SOURCE AUTO)
-  resolve_dependency(pybind11 REQUIRED_VERSION 2.10.0)
-=======
 if(${VELOX_BUILD_PYTHON_PACKAGE})
   set_source(pybind11)
   resolve_dependency(pybind11 2.10.0)
->>>>>>> 34e11acb
   add_subdirectory(pyvelox)
 endif()
 
 # Locate or build folly.
-<<<<<<< HEAD
-=======
 add_compile_definitions(FOLLY_HAVE_INT128_T=1)
->>>>>>> 34e11acb
 set_source(folly)
 resolve_dependency(folly)
 
@@ -484,12 +404,8 @@
 if(NOT ${VELOX_BUILD_MINIMAL})
   # Locate or build protobuf.
   set_source(Protobuf)
-<<<<<<< HEAD
-  resolve_dependency(Protobuf REQUIRED_VERSION 3.21.4)
-=======
   resolve_dependency(Protobuf 3.21.4)
   include_directories(${Protobuf_INCLUDE_DIRS})
->>>>>>> 34e11acb
 endif()
 
 # GCC needs to link a library to enable std::filesystem.
