--- conflicted
+++ resolved
@@ -155,12 +155,13 @@
 execute_process(
   COMMAND
     bash -c
-<<<<<<< HEAD
-     "( source ${CMAKE_CURRENT_SOURCE_DIR}/scripts/setup-helper-functions.sh; echo -n $(get_cxx_flags $ENV{CPU_TARGET}))"
-=======
-    "( source ./scripts/setup-helper-functions.sh; echo -n $(get_cxx_flags))"
->>>>>>> a460ba48
-  OUTPUT_VARIABLE SCRIPT_CXX_FLAGS)
+    "( source ${CMAKE_CURRENT_SOURCE_DIR}/scripts/setup-helper-functions.sh && echo -n $(get_cxx_flags $ENV{CPU_TARGET}))"
+  OUTPUT_VARIABLE SCRIPT_CXX_FLAGS
+  RESULT_VARIABLE COMMAND_STATUS)
+
+if(COMMAND_STATUS EQUAL "1")
+  message(FATAL_ERROR "Unable to determine compiler flags!")
+endif()
 message("Setting CMAKE_CXX_FLAGS=${SCRIPT_CXX_FLAGS}")
 
 set(CMAKE_CXX_FLAGS "${CMAKE_CXX_FLAGS} ${SCRIPT_CXX_FLAGS}")
