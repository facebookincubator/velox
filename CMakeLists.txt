# Copyright (c) Facebook, Inc. and its affiliates.
#
# Licensed under the Apache License, Version 2.0 (the "License");
# you may not use this file except in compliance with the License.
# You may obtain a copy of the License at
#
#     http://www.apache.org/licenses/LICENSE-2.0
#
# Unless required by applicable law or agreed to in writing, software
# distributed under the License is distributed on an "AS IS" BASIS,
# WITHOUT WARRANTIES OR CONDITIONS OF ANY KIND, either express or implied.
# See the License for the specific language governing permissions and
# limitations under the License.
cmake_minimum_required(VERSION 3.28)
message(STATUS "Building using CMake version: ${CMAKE_VERSION}")

# The policy allows us to change options without caching.
cmake_policy(SET CMP0077 NEW)
set(CMAKE_POLICY_DEFAULT_CMP0077 NEW)

# Sets new behavior for CMP0135, which controls how timestamps are extracted
# when using ExternalProject_Add():
# https://cmake.org/cmake/help/latest/policy/CMP0135.html
if(POLICY CMP0135)
  cmake_policy(SET CMP0135 NEW)
  set(CMAKE_POLICY_DEFAULT_CMP0135 NEW)
endif()

# Set the project name.
project(velox)

# If we are in an active conda env disable search in system paths and add env to
# prefix path
if(DEFINED ENV{CONDA_PREFIX})
  if(NOT DEFINED ENV{VELOX_DEPENDENCY_SOURCE} OR "$ENV{VELOX_DEPENDENCY_SOURCE}"
                                                 STREQUAL "CONDA")
    message(STATUS "Using Conda environment: $ENV{CONDA_PREFIX}")
    set(CMAKE_FIND_USE_SYSTEM_ENVIRONMENT_PATH FALSE)
    list(APPEND CMAKE_PREFIX_PATH "$ENV{CONDA_PREFIX}")
    # Override in case it was set to CONDA
    set(ENV{VELOX_DEPENDENCY_SOURCE} AUTO)
  elseif(DEFINED ENV{VELOX_DEPENDENCY_SOURCE}
         AND NOT "$ENV{VELOX_DEPENDENCY_SOURCE}" STREQUAL "CONDA")
    message(STATUS "Overriding Conda environment: $ENV{CONDA_PREFIX}")
  endif()
endif()

if(DEFINED ENV{INSTALL_PREFIX})
  message(STATUS "Dependency install directory set to: $ENV{INSTALL_PREFIX}")
  list(APPEND CMAKE_PREFIX_PATH "$ENV{INSTALL_PREFIX}")
endif()

list(PREPEND CMAKE_MODULE_PATH "${PROJECT_SOURCE_DIR}/CMake"
     "${PROJECT_SOURCE_DIR}/CMake/third-party")

# Include our ThirdPartyToolchain dependencies macros
include(ResolveDependency)
include(VeloxUtils)
include(CMakeDependentOption)

velox_set_with_default(VELOX_DEPENDENCY_SOURCE_DEFAULT VELOX_DEPENDENCY_SOURCE
                       AUTO)
message(STATUS "Build type: ${CMAKE_BUILD_TYPE}")

# Add all options below
option(
  VELOX_BUILD_TESTING
  "Enable Velox tests. This will enable all other build options automatically."
  ON)
option(
  VELOX_BUILD_MINIMAL
  "Build a minimal set of components only. This will override other build options."
  OFF)
option(
  VELOX_BUILD_MINIMAL_WITH_DWIO
  "Build a minimal set of components, including DWIO (file format readers/writers).
   This will override other build options."
  OFF)
option(VELOX_MONO_LIBRARY "Build single unified library." OFF)
option(ENABLE_ALL_WARNINGS "Enable -Wall and -Wextra compiler warnings." ON)
option(VELOX_BUILD_SHARED "Build Velox as shared libraries." OFF)
option(VELOX_SKIP_WAVE_BRANCH_KERNEL_TEST "Disable Wave branch kernel test."
       OFF)
# While it's possible to build both in one go we currently want to build either
# static or shared.
cmake_dependent_option(
  VELOX_BUILD_STATIC
  "Build Velox as static libraries."
  ON
  "NOT VELOX_BUILD_SHARED"
  OFF)

if(VELOX_BUILD_SHARED AND NOT VELOX_MONO_LIBRARY)
  # The large number of targets currently in use within Velox make a shared
  # build when not using the mono library brittle and labor intensive
  set(VELOX_MONO_LIBRARY ON)
endif()

if(VELOX_BUILD_SHARED)
  message(
    WARNING
      "When building Velox as a shared library it's recommended to build against a shared build of folly to avoid issues with linking of gflags."
      "This is currently NOT being enforced so user discretion is advised.")
endif()

# option() always creates a BOOL variable so we have to use a normal cache
# variable with STRING type for this option.
#
# * AUTO: Try SYSTEM first fall back to BUNDLED.
# * SYSTEM: Use installed dependencies via find_package.
# * BUNDLED: Build dependencies from source.
set(VELOX_DEPENDENCY_SOURCE
    ${VELOX_DEPENDENCY_SOURCE_DEFAULT}
    CACHE
      STRING
      "Default source for all dependencies with source builds enabled: AUTO SYSTEM BUNDLED."
)
set(VELOX_GFLAGS_TYPE
    "shared"
    CACHE
      STRING
      "Specify whether to find the gflags package as a shared or static package"
)
option(VELOX_ENABLE_EXEC "Build exec." ON)
option(VELOX_ENABLE_AGGREGATES "Build aggregates." ON)
option(VELOX_ENABLE_HIVE_CONNECTOR "Build Hive connector." ON)
option(VELOX_ENABLE_TPCH_CONNECTOR "Build TPC-H connector." ON)
option(VELOX_ENABLE_PRESTO_FUNCTIONS "Build Presto SQL functions." ON)
option(VELOX_ENABLE_SPARK_FUNCTIONS "Build Spark SQL functions." ON)
option(VELOX_ENABLE_EXPRESSION "Build expression." ON)
option(
  VELOX_ENABLE_EXAMPLES
  "Build examples. This will enable VELOX_ENABLE_EXPRESSION automatically." OFF)
option(VELOX_ENABLE_SUBSTRAIT "Build Substrait-to-Velox converter." OFF)
option(VELOX_ENABLE_BENCHMARKS "Enable Velox top level benchmarks." OFF)
option(VELOX_ENABLE_BENCHMARKS_BASIC "Enable Velox basic benchmarks." OFF)
option(VELOX_ENABLE_S3 "Build S3 Connector" OFF)
option(VELOX_ENABLE_GCS "Build GCS Connector" OFF)
option(VELOX_ENABLE_ABFS "Build Abfs Connector" OFF)
option(VELOX_ENABLE_HDFS "Build Hdfs Connector" OFF)
option(VELOX_ENABLE_PARQUET "Enable Parquet support" ON)
option(VELOX_ENABLE_ARROW "Enable Arrow support" OFF)
option(VELOX_ENABLE_GEO "Enable Geospatial support" OFF)
option(VELOX_ENABLE_REMOTE_FUNCTIONS "Enable remote function support" OFF)
option(VELOX_ENABLE_CCACHE "Use ccache if installed." ON)
option(VELOX_ENABLE_COMPRESSION_LZ4 "Enable Lz4 compression support." OFF)

option(VELOX_BUILD_TEST_UTILS "Builds Velox test utilities" OFF)
option(VELOX_BUILD_VECTOR_TEST_UTILS "Builds Velox vector test utilities" OFF)
option(VELOX_BUILD_PYTHON_PACKAGE "Builds Velox Python bindings" OFF)
option(VELOX_PYTHON_LEGACY_ONLY "Build only the pyvelox module" OFF)
option(VELOX_BUILD_RUNNER "Builds velox runner" ON)
option(
  VELOX_ENABLE_INT64_BUILD_PARTITION_BOUND
  "make buildPartitionBounds_ a vector int64 instead of int32 to avoid integer overflow when the hashtable has billions of records"
  OFF)
option(VELOX_SIMDJSON_SKIPUTF8VALIDATION
       "Skip simdjson utf8 validation in JSON parsing" OFF)

# Explicitly force compilers to generate colored output. Compilers usually do
# this by default if they detect the output is a terminal, but this assumption
# is broken if you use ninja.
option(VELOX_FORCE_COLORED_OUTPUT
       "Always produce ANSI-colored output (GNU/Clang only)." OFF)

if(${VELOX_BUILD_MINIMAL} OR ${VELOX_BUILD_MINIMAL_WITH_DWIO})
  # Enable and disable components for velox base build
  set(VELOX_BUILD_TESTING OFF)
  set(VELOX_ENABLE_PRESTO_FUNCTIONS ON)
  set(VELOX_ENABLE_EXPRESSION ON)
  set(VELOX_ENABLE_EXEC OFF)
  set(VELOX_ENABLE_AGGREGATES OFF)
  set(VELOX_ENABLE_HIVE_CONNECTOR OFF)
  set(VELOX_ENABLE_TPCH_CONNECTOR OFF)
  set(VELOX_ENABLE_SPARK_FUNCTIONS OFF)
  set(VELOX_ENABLE_EXAMPLES OFF)
  set(VELOX_ENABLE_S3 OFF)
  set(VELOX_ENABLE_GCS OFF)
  set(VELOX_ENABLE_ABFS OFF)
  set(VELOX_ENABLE_SUBSTRAIT OFF)
endif()

if(${VELOX_ENABLE_BENCHMARKS})
  set(VELOX_ENABLE_BENCHMARKS_BASIC ON)
endif()

if(VELOX_ENABLE_BENCHMARKS_BASIC)
  set(VELOX_BUILD_TEST_UTILS ON)
endif()

if(VELOX_BUILD_TESTING OR VELOX_BUILD_TEST_UTILS)
  set(cpr_SOURCE BUNDLED)
  velox_resolve_dependency(cpr)
  set(VELOX_ENABLE_DUCKDB ON)
  set(VELOX_ENABLE_PARSE ON)
endif()

if(${VELOX_BUILD_TESTING}
   OR ${VELOX_BUILD_MINIMAL_WITH_DWIO}
   OR ${VELOX_ENABLE_HIVE_CONNECTOR})
  set(VELOX_ENABLE_COMPRESSION_LZ4 ON)
endif()

if(${VELOX_ENABLE_EXAMPLES})
  set(VELOX_ENABLE_EXPRESSION ON)
endif()

if(${VELOX_BUILD_PYTHON_PACKAGE})
  set(VELOX_ENABLE_PRESTO_FUNCTIONS ON)
  set(VELOX_ENABLE_DUCKDB ON)
  set(VELOX_ENABLE_EXPRESSION ON)
  set(VELOX_ENABLE_PARSE ON)
  set(VELOX_ENABLE_EXEC ON)
  set(VELOX_ENABLE_AGGREGATES ON)
  set(VELOX_ENABLE_SPARK_FUNCTIONS ON)

  if(NOT VELOX_PYTHON_LEGACY_ONLY)
    set(VELOX_BUILD_RUNNER OFF)
    set(VELOX_BUILD_TEST_UTILS ON) # required for velox_exec_test_lib
  endif()
endif()

if(${VELOX_ENABLE_DUCKDB})
  velox_set_source(DuckDB)
  velox_resolve_dependency(DuckDB)
endif()

if(DEFINED ENV{INSTALL_PREFIX})
  # Allow installed package headers to be picked up before brew/system package
  # headers. We set this after DuckDB bundling since DuckDB uses its own
  # dependencies.
  include_directories(BEFORE "$ENV{INSTALL_PREFIX}/include")
endif()

# We look for OpenSSL here to cache the result enforce the version across our
# dependencies.
find_package(OpenSSL REQUIRED)

if(VELOX_ENABLE_CCACHE
   AND NOT CMAKE_C_COMPILER_LAUNCHER
   AND NOT CMAKE_CXX_COMPILER_LAUNCHER
   AND NOT CMAKE_CUDA_COMPILER_LAUNCHER)

  find_program(CCACHE_FOUND ccache)

  if(CCACHE_FOUND)
    message(STATUS "Using ccache: ${CCACHE_FOUND}")
    set(CMAKE_C_COMPILER_LAUNCHER ${CCACHE_FOUND})
    set(CMAKE_CXX_COMPILER_LAUNCHER ${CCACHE_FOUND})
    set(CMAKE_CUDA_COMPILER_LAUNCHER ${CCACHE_FOUND})
    # keep comments as they might matter to the compiler
    set(ENV{CCACHE_COMMENTS} "1")
  endif()
endif()

if(${VELOX_FORCE_COLORED_OUTPUT})
  if("${CMAKE_CXX_COMPILER_ID}" STREQUAL "GNU")
    add_compile_options(-fdiagnostics-color=always)
  elseif("${CMAKE_CXX_COMPILER_ID}" STREQUAL "Clang"
         OR "${CMAKE_CXX_COMPILER_ID}" STREQUAL "AppleClang")
    add_compile_options(-fcolor-diagnostics)
  endif()
endif()

if(VELOX_ENABLE_S3)
  # Set AWS_ROOT_DIR if you have a custom install location of AWS SDK CPP.
  if(AWSSDK_ROOT_DIR)
    list(APPEND CMAKE_PREFIX_PATH ${AWSSDK_ROOT_DIR})
  endif()
  find_package(AWSSDK REQUIRED COMPONENTS s3;identity-management)
  add_definitions(-DVELOX_ENABLE_S3)
endif()

if(VELOX_ENABLE_ABFS)
  # Set AZURESDK_ROOT_DIR if you have a custom install location of Azure Storage
  # SDK CPP.
  if(AZURESDK_ROOT_DIR)
    list(APPEND CMAKE_PREFIX_PATH ${AZURESDK_ROOT_DIR})
  endif()
  # files-datalake is built on blobs
  find_package(azure-storage-files-datalake-cpp CONFIG REQUIRED)
  find_package(azure-identity-cpp CONFIG REQUIRED)
  add_definitions(-DVELOX_ENABLE_ABFS)
endif()

if(VELOX_ENABLE_HDFS)
  add_definitions(-DVELOX_ENABLE_HDFS)
  # JVM libhdfs requires arrow dependency.
  set(VELOX_ENABLE_ARROW ON)
endif()

if(VELOX_ENABLE_PARQUET)
  add_definitions(-DVELOX_ENABLE_PARQUET)
  # Native Parquet reader requires Apache Thrift and Arrow Parquet writer, which
  # are included in Arrow.
  set(VELOX_ENABLE_ARROW ON)
endif()

# make buildPartitionBounds_ a vector int64 instead of int32 to avoid integer
# overflow
if(${VELOX_ENABLE_INT64_BUILD_PARTITION_BOUND})
  add_compile_definitions(VELOX_ENABLE_INT64_BUILD_PARTITION_BOUND)
endif()

# MacOSX enables two-level namespace by default:
# http://mirror.informatimago.com/next/developer.apple.com/releasenotes/DeveloperTools/TwoLevelNamespaces.html
# Enables -flat_namespace so type_info can be deudplicated across .so boundaries
if(${CMAKE_SYSTEM_NAME} MATCHES "Darwin")
  add_link_options("-Wl,-flat_namespace")
endif()

if(UNIX AND NOT APPLE)
  # linker flags, -export-dynamic for rtti
  add_link_options("-Wl,-export-dynamic")
endif()

# Required so velox code can be used in a dynamic library
set(CMAKE_POSITION_INDEPENDENT_CODE TRUE)

set(CMAKE_CXX_STANDARD 17)
set(CMAKE_CXX_STANDARD_REQUIRED TRUE)
set(CMAKE_CXX_EXTENSIONS ON) # Big Int is an extension

execute_process(
  COMMAND
    bash -c
    "( source ${CMAKE_CURRENT_SOURCE_DIR}/scripts/setup-helper-functions.sh && echo -n $(get_cxx_flags $ENV{CPU_TARGET}))"
  OUTPUT_VARIABLE SCRIPT_CXX_FLAGS
  RESULT_VARIABLE COMMAND_STATUS)

if(COMMAND_STATUS EQUAL "1")
  message(FATAL_ERROR "Unable to determine compiler flags!")
endif()
message("Setting CMAKE_CXX_FLAGS=${SCRIPT_CXX_FLAGS}")

set(CMAKE_CXX_FLAGS "${CMAKE_CXX_FLAGS} ${SCRIPT_CXX_FLAGS}")
set(CMAKE_CXX_FLAGS "${CMAKE_CXX_FLAGS} -D USE_VELOX_COMMON_BASE")

set(CMAKE_CXX_FLAGS "${CMAKE_CXX_FLAGS} -D HAS_UNCAUGHT_EXCEPTIONS")
if(${CMAKE_SYSTEM_PROCESSOR} MATCHES "aarch64")
  set(CMAKE_CXX_FLAGS "${CMAKE_CXX_FLAGS} -fsigned-char")
endif()

# Under Ninja, we are able to designate certain targets large enough to require
# restricted parallelism.
if("${MAX_HIGH_MEM_JOBS}")
  set_property(GLOBAL PROPERTY JOB_POOLS
                               "high_memory_pool=${MAX_HIGH_MEM_JOBS}")
else()
  set_property(GLOBAL PROPERTY JOB_POOLS high_memory_pool=1000)
endif()

if("${MAX_LINK_JOBS}")
  set_property(GLOBAL APPEND PROPERTY JOB_POOLS
                                      "link_job_pool=${MAX_LINK_JOBS}")
  set(CMAKE_JOB_POOL_LINK link_job_pool)
endif()

if(ENABLE_ALL_WARNINGS)
  if(CMAKE_CXX_COMPILER_ID MATCHES "Clang")
    set(KNOWN_COMPILER_SPECIFIC_WARNINGS
        "-Wno-range-loop-analysis \
         -Wno-mismatched-tags \
         -Wno-nullability-completeness")
  elseif(CMAKE_CXX_COMPILER_ID STREQUAL "GNU")
    set(KNOWN_COMPILER_SPECIFIC_WARNINGS
        "-Wno-implicit-fallthrough \
         -Wno-class-memaccess \
         -Wno-comment \
         -Wno-int-in-bool-context \
         -Wno-redundant-move \
         -Wno-array-bounds \
         -Wno-maybe-uninitialized \
         -Wno-unused-result \
         -Wno-format-overflow \
         -Wno-strict-aliasing")
  endif()

  set(KNOWN_WARNINGS
      "-Wno-unused \
       -Wno-unused-parameter \
       -Wno-sign-compare \
       -Wno-ignored-qualifiers \
       -Wno-missing-field-initializers \
       -Wno-deprecated-copy \
       ${KNOWN_COMPILER_SPECIFIC_WARNINGS}")

  set(CMAKE_CXX_FLAGS "${CMAKE_CXX_FLAGS} -Wall -Wextra ${KNOWN_WARNINGS}")
endif()

<<<<<<< HEAD
message("FINAL CMAKE_CXX_FLAGS=${CMAKE_CXX_FLAGS}")

=======
>>>>>>> 6614df26
if(VELOX_ENABLE_GPU)
  enable_language(CUDA)
  # Determine CUDA_ARCHITECTURES automatically.
  cmake_policy(SET CMP0104 NEW)
  if(NOT DEFINED CMAKE_CUDA_ARCHITECTURES)
    # it will fail later in the build otherwise
    message(FATAL_ERROR "-DCMAKE_CUDA_ARCHITECTURES= must be set")
  endif()
  if(CMAKE_BUILD_TYPE MATCHES Debug)
    add_compile_options("$<$<COMPILE_LANGUAGE:CUDA>:-G>")
  endif()
  find_package(CUDAToolkit REQUIRED)
  if(VELOX_ENABLE_CUDF)
    foreach(arch ${CMAKE_CUDA_ARCHITECTURES})
      if(arch LESS 70)
        message(
          FATAL_ERROR
            "CUDA architecture ${arch} is below 70. CUDF requires Volta (SM 70) or newer GPUs."
        )
      endif()
    endforeach()
    set(VELOX_ENABLE_ARROW ON)
    velox_set_source(cudf)
    velox_resolve_dependency(cudf)
  endif()
endif()

# Set after the test of the CUDA compiler. Otherwise, the test fails with
# -latomic not found because it is added right after the compiler exe.
if("${CMAKE_CXX_COMPILER_ID}" STREQUAL "Clang"
   AND "${CMAKE_CXX_COMPILER_VERSION}" VERSION_GREATER_EQUAL 15)
  set(CMAKE_EXE_LINKER_FLAGS "-latomic")
endif()

set(CMAKE_EXPORT_COMPILE_COMMANDS ON)

if(CMAKE_SYSTEM_NAME MATCHES "Darwin")
  execute_process(
    COMMAND brew --prefix icu4c
    RESULT_VARIABLE BREW_ICU4C
    OUTPUT_VARIABLE BREW_ICU4C_PREFIX
    OUTPUT_STRIP_TRAILING_WHITESPACE)
  if(BREW_ICU4C EQUAL 0 AND EXISTS "${BREW_ICU4C_PREFIX}")
    message(STATUS "Found icu4c installed by Homebrew at ${BREW_ICU4C_PREFIX}")
    list(APPEND CMAKE_PREFIX_PATH "${BREW_ICU4C_PREFIX}")
  else()
    list(APPEND CMAKE_PREFIX_PATH "/usr/local/opt/icu4c")
  endif()
endif()

velox_set_source(ICU)
velox_resolve_dependency(
  ICU
  COMPONENTS
  data
  i18n
  io
  uc
  tu)

set(BOOST_INCLUDE_LIBRARIES
    atomic
    context
    date_time
    filesystem
    program_options
    regex
    system
    thread)

velox_set_source(Boost)
velox_resolve_dependency(Boost 1.77.0 COMPONENTS ${BOOST_INCLUDE_LIBRARIES})

velox_set_source(gflags)

velox_resolve_dependency(gflags COMPONENTS ${VELOX_GFLAGS_TYPE})

if(NOT TARGET gflags::gflags)
  # This is a bit convoluted, but we want to be able to use gflags::gflags as a
  # target even when velox is built as a subproject which uses
  # `find_package(gflags)` which does not create a globally imported target that
  # we can ALIAS.
  add_library(gflags_gflags INTERFACE)
  target_link_libraries(gflags_gflags INTERFACE gflags)
  add_library(gflags::gflags ALIAS gflags_gflags)
endif()

if(${gflags_SOURCE} STREQUAL "BUNDLED")
  # we force glog from source to avoid issues with a system version built
  # against another gflags version (which is likely)
  set(glog_SOURCE BUNDLED)
else()
  set(glog_SOURCE SYSTEM)
endif()
velox_resolve_dependency(glog)

<<<<<<< HEAD
=======
velox_set_source(fmt)
velox_resolve_dependency(fmt 9.0.0)

if(VELOX_ENABLE_COMPRESSION_LZ4)
  find_package(lz4 REQUIRED)
endif()

>>>>>>> 6614df26
if(${VELOX_BUILD_MINIMAL_WITH_DWIO} OR ${VELOX_ENABLE_HIVE_CONNECTOR})
  # DWIO needs all sorts of stream compression libraries.
  #
  # TODO: make these optional and pluggable.
  find_package(ZLIB REQUIRED)
  find_package(lzo2 REQUIRED)
  find_package(zstd REQUIRED)
  find_package(Snappy REQUIRED)
  if(NOT TARGET zstd::zstd)
    if(TARGET zstd::libzstd_static)
      set(ZSTD_TYPE static)
    else()
      set(ZSTD_TYPE shared)
    endif()
    add_library(zstd::zstd ALIAS zstd::libzstd_${ZSTD_TYPE})
  endif()
endif()

velox_set_source(re2)
velox_resolve_dependency(re2)

if(${VELOX_BUILD_PYTHON_PACKAGE})
  find_package(
    Python 3.9
    COMPONENTS Interpreter Development.Module
    REQUIRED)
  velox_set_source(pybind11)
  velox_resolve_dependency(pybind11 2.10.0)
endif()

# DWIO (ORC/DWRF) and Substrait depend on protobuf.
if(${VELOX_BUILD_MINIMAL_WITH_DWIO}
   OR ${VELOX_ENABLE_HIVE_CONNECTOR}
   OR ${VELOX_ENABLE_SUBSTRAIT}
   OR VELOX_ENABLE_GCS)

  # Locate or build protobuf.
  velox_set_source(Protobuf)
  velox_resolve_dependency(Protobuf 3.21.7 REQUIRED)
  include_directories(${Protobuf_INCLUDE_DIRS})
endif()

velox_set_source(simdjson)
velox_resolve_dependency(simdjson 3.9.3)

velox_set_source(folly)
velox_resolve_dependency(folly)

if(${VELOX_BUILD_TESTING})
  # Spark query runner depends on absl, gRPC.
  velox_set_source(absl)
  velox_resolve_dependency(absl)

  # 'gRPC_CARES_PROVIDER' is set as 'package', which means c-ares library needs
  # to be installed on the system, instead of being built by gRPC.
  velox_set_source(c-ares)
  velox_resolve_dependency(c-ares)

  velox_set_source(gRPC)
  velox_resolve_dependency(gRPC)
endif()

if(VELOX_ENABLE_REMOTE_FUNCTIONS)
  # TODO: Move this to use resolve_dependency(). For some reason, FBThrift
  # requires clients to explicitly install fizz and wangle.
  find_package(fizz CONFIG REQUIRED)
  find_package(wangle CONFIG REQUIRED)
  find_package(FBThrift CONFIG REQUIRED)
endif()

if(VELOX_ENABLE_GCS)
  velox_set_source(google_cloud_cpp_storage)
  velox_resolve_dependency(google_cloud_cpp_storage CONFIG 2.22.0 REQUIRED)
  add_definitions(-DVELOX_ENABLE_GCS)
endif()

# GCC needs to link a library to enable std::filesystem.
if("${CMAKE_CXX_COMPILER_ID}" MATCHES "GNU")

  # Ensure we have gcc at least 9+.
  if(CMAKE_CXX_COMPILER_VERSION LESS 9.0)
    message(
      FATAL_ERROR "VELOX requires gcc > 9. Found ${CMAKE_CXX_COMPILER_VERSION}")
  endif()

  # Find Threads library
  find_package(Threads REQUIRED)
endif()

if(VELOX_BUILD_TESTING AND NOT VELOX_ENABLE_DUCKDB)
  message(
    FATAL_ERROR
      "Unit tests require duckDB to be enabled (VELOX_ENABLE_DUCKDB=ON or VELOX_BUILD_TESTING=OFF)"
  )
endif()

set(VELOX_DISABLE_GOOGLETEST OFF)
if(NOT VELOX_BUILD_TEST_UTILS AND NOT VELOX_BUILD_TESTING)
  set(VELOX_DISABLE_GOOGLETEST ON)
  add_definitions(-DVELOX_DISABLE_GOOGLETEST)
endif()

# On macOS, search Homebrew for keg-only versions of Bison and Flex. Xcode does
# not provide new enough versions for us to use.
if(CMAKE_HOST_SYSTEM_NAME MATCHES "Darwin")
  execute_process(
    COMMAND brew --prefix bison
    RESULT_VARIABLE BREW_BISON
    OUTPUT_VARIABLE BREW_BISON_PREFIX
    OUTPUT_STRIP_TRAILING_WHITESPACE)
  if(BREW_BISON EQUAL 0 AND EXISTS "${BREW_BISON_PREFIX}")
    message(
      STATUS "Found Bison keg installed by Homebrew at ${BREW_BISON_PREFIX}")
    set(BISON_EXECUTABLE "${BREW_BISON_PREFIX}/bin/bison")
  endif()

  execute_process(
    COMMAND brew --prefix flex
    RESULT_VARIABLE BREW_FLEX
    OUTPUT_VARIABLE BREW_FLEX_PREFIX
    OUTPUT_STRIP_TRAILING_WHITESPACE)
  if(BREW_FLEX EQUAL 0 AND EXISTS "${BREW_FLEX_PREFIX}")
    message(
      STATUS "Found Flex keg installed by Homebrew at ${BREW_FLEX_PREFIX}")
    set(FLEX_EXECUTABLE "${BREW_FLEX_PREFIX}/bin/flex")
    set(FLEX_INCLUDE_DIR "${BREW_FLEX_PREFIX}/include")
  endif()
endif()
find_package(BISON 3.0.4 REQUIRED)
find_package(FLEX 2.5.13 REQUIRED)
find_package(double-conversion 3.1.5 REQUIRED)

include_directories(SYSTEM velox)
include_directories(SYSTEM velox/external)

if(NOT VELOX_DISABLE_GOOGLETEST)
  velox_set_source(GTest)
  velox_resolve_dependency(GTest)
  set(VELOX_GTEST_INCUDE_DIR
      "${gtest_SOURCE_DIR}/include"
      PARENT_SCOPE)
endif()

velox_set_source(xsimd)
velox_resolve_dependency(xsimd 10.0.0)

velox_set_source(stemmer)
velox_resolve_dependency(stemmer)

if(VELOX_BUILD_TESTING)
  set(BUILD_TESTING ON)
  include(CTest) # include after project() but before add_subdirectory()
endif()

include_directories(.)

# TODO: Include all other installation files. For now just making sure this
# generates an installable makefile.
install(FILES velox/type/Type.h DESTINATION "include/velox")

# Adding this down here prevents warnings in dependencies from stopping the
# build
if("${TREAT_WARNINGS_AS_ERRORS}")
  set(CMAKE_CXX_FLAGS "${CMAKE_CXX_FLAGS} -Werror")
endif()

message("FINAL CMAKE_CXX_FLAGS=${CMAKE_CXX_FLAGS}")

if(VELOX_ENABLE_ARROW)
  velox_set_source(Arrow)
  velox_resolve_dependency(Arrow)
endif()

if(VELOX_ENABLE_GEO)
  velox_set_source(geos)
  velox_resolve_dependency(geos)
endif()

add_subdirectory(velox)<|MERGE_RESOLUTION|>--- conflicted
+++ resolved
@@ -388,11 +388,6 @@
   set(CMAKE_CXX_FLAGS "${CMAKE_CXX_FLAGS} -Wall -Wextra ${KNOWN_WARNINGS}")
 endif()
 
-<<<<<<< HEAD
-message("FINAL CMAKE_CXX_FLAGS=${CMAKE_CXX_FLAGS}")
-
-=======
->>>>>>> 6614df26
 if(VELOX_ENABLE_GPU)
   enable_language(CUDA)
   # Determine CUDA_ARCHITECTURES automatically.
@@ -489,8 +484,6 @@
 endif()
 velox_resolve_dependency(glog)
 
-<<<<<<< HEAD
-=======
 velox_set_source(fmt)
 velox_resolve_dependency(fmt 9.0.0)
 
@@ -498,7 +491,6 @@
   find_package(lz4 REQUIRED)
 endif()
 
->>>>>>> 6614df26
 if(${VELOX_BUILD_MINIMAL_WITH_DWIO} OR ${VELOX_ENABLE_HIVE_CONNECTOR})
   # DWIO needs all sorts of stream compression libraries.
   #
