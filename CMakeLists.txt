--- conflicted
+++ resolved
@@ -339,13 +339,7 @@
          -Wno-maybe-uninitialized \
          -Wno-unused-result \
          -Wno-format-overflow \
-         -Wno-strict-aliasing \
-<<<<<<< HEAD
-         -Wno-stringop-overflow \
-         -Wno-stringop-overread")
-=======
-         -Wno-type-limits")
->>>>>>> df0c4999
+         -Wno-strict-aliasing")
   endif()
 
   set(KNOWN_WARNINGS
