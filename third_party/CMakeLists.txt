# Copyright (c) Facebook, Inc. and its affiliates.
#
# Licensed under the Apache License, Version 2.0 (the "License");
# you may not use this file except in compliance with the License.
# You may obtain a copy of the License at
#
#     http://www.apache.org/licenses/LICENSE-2.0
#
# Unless required by applicable law or agreed to in writing, software
# distributed under the License is distributed on an "AS IS" BASIS,
# WITHOUT WARRANTIES OR CONDITIONS OF ANY KIND, either express or implied.
# See the License for the specific language governing permissions and
# limitations under the License.

set(CMAKE_MODULE_PATH ${CMAKE_MODULE_PATH}
                      "${CMAKE_CURRENT_SOURCE_DIR}/cmake_modules/")

include(ExternalProject)

if(VELOX_ENABLE_ARROW)
  find_package(Thrift)
  if(Thrift_FOUND)
    set(THRIFT_SOURCE "SYSTEM")
  else()
    set(THRIFT_SOURCE "BUNDLED")
  endif()
  set(ARROW_PREFIX "${CMAKE_CURRENT_BINARY_DIR}/arrow_ep")
  set(ARROW_CMAKE_ARGS
      -DARROW_PARQUET=ON
      -DARROW_WITH_LZ4=ON
      -DARROW_WITH_SNAPPY=ON
      -DARROW_WITH_ZLIB=ON
      -DARROW_WITH_ZSTD=ON
      -DARROW_JEMALLOC=OFF
      -DARROW_SIMD_LEVEL=NONE
      -DARROW_RUNTIME_SIMD_LEVEL=NONE
      -DARROW_WITH_UTF8PROC=OFF
      -DARROW_TESTING=ON
      -DCMAKE_INSTALL_PREFIX=${ARROW_PREFIX}/install
      -DCMAKE_BUILD_TYPE=${CMAKE_BUILD_TYPE}
      -DARROW_BUILD_STATIC=ON
      -DThrift_SOURCE=${THRIFT_SOURCE})
  set(ARROW_LIBDIR ${ARROW_PREFIX}/install/${CMAKE_INSTALL_LIBDIR})

  add_library(thrift STATIC IMPORTED GLOBAL)
  if(NOT Thrift_FOUND)
    set(THRIFT_ROOT ${ARROW_PREFIX}/src/arrow_ep-build/thrift_ep-install)
    set(THRIFT_LIB ${THRIFT_ROOT}/lib/libthrift.a)
<<<<<<< HEAD
=======

>>>>>>> 4add701b
    file(MAKE_DIRECTORY ${THRIFT_ROOT}/include)
    set(THRIFT_INCLUDE_DIR ${THRIFT_ROOT}/include)
  endif()

  set_property(TARGET thrift PROPERTY INTERFACE_INCLUDE_DIRECTORIES
                                      ${THRIFT_INCLUDE_DIR})
  set_property(TARGET thrift PROPERTY IMPORTED_LOCATION ${THRIFT_LIB})

<<<<<<< HEAD
  set(VELOX_ARROW_BUILD_VERSION 12.0.0)
  set(VELOX_ARROW_BUILD_SHA256_CHECKSUM
      ddd8347882775e53af7d0965a1902b7d8fcd0a030fd14f783d4f85e821352d52)
=======
  set(VELOX_ARROW_BUILD_VERSION 13.0.0)
  set(VELOX_ARROW_BUILD_SHA256_CHECKSUM
      35dfda191262a756be934eef8afee8d09762cad25021daa626eb249e251ac9e6)
>>>>>>> 4add701b
  set(VELOX_ARROW_SOURCE_URL
      "https://archive.apache.org/dist/arrow/arrow-${VELOX_ARROW_BUILD_VERSION}/apache-arrow-${VELOX_ARROW_BUILD_VERSION}.tar.gz"
  )

  resolve_dependency_url(ARROW)

  ExternalProject_Add(
    arrow_ep
    PREFIX ${ARROW_PREFIX}
    URL ${VELOX_ARROW_SOURCE_URL}
    URL_HASH ${VELOX_ARROW_BUILD_SHA256_CHECKSUM}
    SOURCE_SUBDIR cpp
    CMAKE_ARGS ${ARROW_CMAKE_ARGS}
    BUILD_BYPRODUCTS ${ARROW_LIBDIR}/libarrow.a ${ARROW_LIBDIR}/libparquet.a
                     ${ARROW_LIBDIR}/libarrow_testing.a ${THRIFT_LIB})
  add_library(arrow STATIC IMPORTED GLOBAL)
  add_library(arrow_testing STATIC IMPORTED GLOBAL)
  add_library(parquet STATIC IMPORTED GLOBAL)
  add_dependencies(arrow arrow_ep)
  add_dependencies(arrow_testing arrow)
  add_dependencies(parquet arrow)
  file(MAKE_DIRECTORY ${ARROW_PREFIX}/install/include)
  set_target_properties(
    arrow arrow_testing parquet PROPERTIES INTERFACE_INCLUDE_DIRECTORIES
                                           ${ARROW_PREFIX}/install/include)
  set_target_properties(arrow PROPERTIES IMPORTED_LOCATION
                                         ${ARROW_LIBDIR}/libarrow.a)
  set_property(TARGET arrow PROPERTY INTERFACE_LINK_LIBRARIES ${RE2} thrift)
  set_target_properties(
    arrow_testing PROPERTIES IMPORTED_LOCATION
                             ${ARROW_LIBDIR}/libarrow_testing.a)
  set_target_properties(parquet PROPERTIES IMPORTED_LOCATION
                                           ${ARROW_LIBDIR}/libparquet.a)

endif()<|MERGE_RESOLUTION|>--- conflicted
+++ resolved
@@ -46,10 +46,6 @@
   if(NOT Thrift_FOUND)
     set(THRIFT_ROOT ${ARROW_PREFIX}/src/arrow_ep-build/thrift_ep-install)
     set(THRIFT_LIB ${THRIFT_ROOT}/lib/libthrift.a)
-<<<<<<< HEAD
-=======
-
->>>>>>> 4add701b
     file(MAKE_DIRECTORY ${THRIFT_ROOT}/include)
     set(THRIFT_INCLUDE_DIR ${THRIFT_ROOT}/include)
   endif()
@@ -58,15 +54,9 @@
                                       ${THRIFT_INCLUDE_DIR})
   set_property(TARGET thrift PROPERTY IMPORTED_LOCATION ${THRIFT_LIB})
 
-<<<<<<< HEAD
-  set(VELOX_ARROW_BUILD_VERSION 12.0.0)
-  set(VELOX_ARROW_BUILD_SHA256_CHECKSUM
-      ddd8347882775e53af7d0965a1902b7d8fcd0a030fd14f783d4f85e821352d52)
-=======
   set(VELOX_ARROW_BUILD_VERSION 13.0.0)
   set(VELOX_ARROW_BUILD_SHA256_CHECKSUM
       35dfda191262a756be934eef8afee8d09762cad25021daa626eb249e251ac9e6)
->>>>>>> 4add701b
   set(VELOX_ARROW_SOURCE_URL
       "https://archive.apache.org/dist/arrow/arrow-${VELOX_ARROW_BUILD_VERSION}/apache-arrow-${VELOX_ARROW_BUILD_VERSION}.tar.gz"
   )
