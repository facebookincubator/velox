--- conflicted
+++ resolved
@@ -425,77 +425,6 @@
           fuzzer_exe: "_build/debug/velox/exec/tests/velox_join_fuzzer_test"
           fuzzer_args: " --seed ${RANDOM} --duration_sec 3600 --logtostderr=1 --minloglevel=0"
 
-<<<<<<< HEAD
-  format-check:
-    executor: check
-    steps:
-      - checkout
-      - run:
-          name: Check formatting
-          command: |
-            if ! make format-check; then
-              make format-fix
-              echo -e "\n==== Apply using:"
-              echo "patch -p1 \<<EOF"
-              git --no-pager diff
-              echo "EOF"
-              false
-            fi
-
-  header-check:
-    executor: check
-    steps:
-      - checkout
-      - run:
-          name: Check license headers
-          command: |
-            if ! make header-check; then
-              make header-fix
-              echo -e "\n==== Apply using:"
-              echo "patch -p1 \<<EOF"
-              git --no-pager diff
-              echo "EOF"
-              false
-            fi
-=======
-  doc-gen-job:
-    executor: build
-    steps:
-      - checkout
-      - update-submodules
-      - add_ssh_keys:
-          fingerprints:
-            - "7b:24:f3:1a:b1:15:97:c6:fe:06:46:27:3e:b7:6b:96"
-      - run:
-          name: "Build docs and update gh-pages"
-          command: |
-            for i in {1..3}; do
-              make clean
-              git config --global user.email "velox@users.noreply.github.com"
-              git config --global user.name "velox"
-              git checkout main
-              conda init bash
-              source ~/.bashrc
-              conda create -y --name docgenenv python=3.7
-              conda activate docgenenv
-              pip install sphinx sphinx-tabs breathe sphinx_rtd_theme chardet
-              source /opt/rh/gcc-toolset-9/enable
-              ./scripts/gen-docs.sh docgenenv
-              git checkout gh-pages
-              cp -R velox/docs/_build/html/* docs
-              git add docs
-              if [ -n "$(git status --porcelain --untracked-files=no)" ]
-              then
-                git commit -m "Update documentation"
-                git push
-                if [ $? -eq 0 ]; then
-                  break;
-                fi
-              fi
-            done
-
->>>>>>> 51007eaa
-
   linux-pr-fuzzer-run:
     executor: build
     steps:
@@ -600,16 +529,6 @@
       - linux-build-options
       - linux-adapters
       - linux-presto-fuzzer-run
-<<<<<<< HEAD
-      - format-check
-      - header-check
-=======
-      - doc-gen-job:
-          filters:
-            branches:
-              only:
-                - main
->>>>>>> 51007eaa
 
   shorter-fuzzer:
     unless: << pipeline.parameters.run-longer-expression-fuzzer >>
@@ -617,14 +536,4 @@
       - linux-build
       - linux-pr-fuzzer-run
       - linux-build-options
-      - linux-adapters
-<<<<<<< HEAD
-      - format-check
-      - header-check
-=======
-      - doc-gen-job:
-          filters:
-            branches:
-              only:
-                - main
->>>>>>> 51007eaa
+      - linux-adapters