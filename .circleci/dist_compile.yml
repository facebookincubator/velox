# Copyright (c) Facebook, Inc. and its affiliates.
#
# Licensed under the Apache License, Version 2.0 (the "License");
# you may not use this file except in compliance with the License.
# You may obtain a copy of the License at
#
#     http://www.apache.org/licenses/LICENSE-2.0
#
# Unless required by applicable law or agreed to in writing, software
# distributed under the License is distributed on an "AS IS" BASIS,
# WITHOUT WARRANTIES OR CONDITIONS OF ANY KIND, either express or implied.
# See the License for the specific language governing permissions and
# limitations under the License.

version: 2.1


# Default pipeline parameters, which will be updated according to
# the results of the path-filtering orb
parameters:
  run-longer-expression-fuzzer:
    type: boolean
    default: false

commands:
  update-submodules:
    steps:
      - run:
          name: "Update Submodules"
          command: |
            git submodule sync --recursive
            git submodule update --init --recursive

  setup-environment:
    steps:
      - run:
          name: "Setup Environment"
          command: |
            # Calculate ccache key.
            git show -s --format=%cd --date="format:%Y%m%d" $(git merge-base origin/main HEAD) | tee merge-base-date

            # Set up xml gtest output.
            mkdir -p /tmp/test_xml_output/
            echo "export XML_OUTPUT_FILE=\"/tmp/test_xml_output/\"" >> $BASH_ENV

            # Set up ccache configs.
            mkdir -p .ccache
            echo "export CCACHE_DIR=$(realpath .ccache)" >> $BASH_ENV
            ccache -sz -M 5Gi
            if [ -e /opt/rh/gcc-toolset-9/enable ]; then
              source /opt/rh/gcc-toolset-9/enable
            fi
      - restore_cache:
          name: "Restore CCache Cache"
          keys:
            - velox-ccache-debug-{{ arch }}-{{ checksum "merge-base-date" }}

  pre-steps:
    steps:
      - checkout
      - update-submodules
      - setup-environment

  post-steps:
    steps:
      - save_cache:
          name: "Save CCache Cache"
          key: velox-ccache-debug-{{ arch }}-{{ checksum "merge-base-date" }}
          paths:
            - .ccache/
      - store_artifacts:
          path: '_build/debug/.ninja_log'
      - store_test_results:
          path: '/tmp/test_xml_output/'

  build-benchmarks:
    parameters:
      binary_output:
        type: string
      benchmark_class:
        type: string
    steps:
      - run:
          name: "Build Benchmarks - << parameters.benchmark_class >>"
          command: |
            make benchmarks-basic-build NUM_THREADS=8 MAX_HIGH_MEM_JOBS=4 MAX_LINK_JOBS=4
            ccache -s
            mkdir -p << parameters.binary_output >>
            cp -r --verbose _build/release/velox/benchmarks/basic/* << parameters.binary_output >>

  fuzzer-run:
    parameters:
      fuzzer_repro:
        type: string
      fuzzer_output:
        type: string
      fuzzer_name:
        type: string
      fuzzer_exe:
        type: string
      fuzzer_args:
        type: string
    steps:
      - pre-steps
      - run:
          name: Build
          command: |
            make debug NUM_THREADS=8 MAX_HIGH_MEM_JOBS=8 MAX_LINK_JOBS=4
            ccache -s
          no_output_timeout: 1h
      - run:
          name: "Run << parameters.fuzzer_name >> Fuzzer"
          command: |
            eval ' << parameters.fuzzer_exe >> << parameters.fuzzer_args >> ' \
                  2>&1 | tee "<< parameters.fuzzer_output >>" || ( \
                    tail -n 1000 "<< parameters.fuzzer_output >>" ; \
                    echo "FAIL: << parameters.fuzzer_name >> run failed"; \
                    exit 1; \
                  )
                echo -e "\n << parameters.fuzzer_name >> run finished successfully."
          no_output_timeout: 120m
      - store_artifacts:
          path: << parameters.fuzzer_output >>
      - store_artifacts:
          path: << parameters.fuzzer_repro >>
      - post-steps

executors:
  build:
    docker:
      - image : ghcr.io/facebookincubator/velox-dev:circleci-avx
    resource_class: 2xlarge
    environment:
      CC:  /opt/rh/gcc-toolset-9/root/bin/gcc
      CXX: /opt/rh/gcc-toolset-9/root/bin/g++
      VELOX_DEPENDENCY_SOURCE: BUNDLED
      simdjson_SOURCE: BUNDLED
  check:
    docker:
      - image : ghcr.io/facebookincubator/velox-dev:check-avx

jobs:
  linux-build:
    executor: build
    environment:
      DuckDB_SOURCE: SYSTEM
    steps:
      - pre-steps
      - run:
          name: "Build"
          command: |
            make debug NUM_THREADS=8 MAX_HIGH_MEM_JOBS=4 MAX_LINK_JOBS=4 EXTRA_CMAKE_FLAGS="-DVELOX_ENABLE_ARROW=ON"
            ccache -s
          no_output_timeout: 1h
      - run:
          name: "Run Unit Tests"
          command: |
            cd _build/debug && ctest -j 16 -VV --output-on-failure --no-tests=error
          no_output_timeout: 1h
      - store_test_results:
          path: /tmp/test_xml_output/
      - run:
          name: "Run Fuzzer Tests"
          # Run fuzzer using the built executable - we do this instead of make
          # since currently make fuzzertest tends to rebuild the project.
          command: |
            mkdir -p /tmp/fuzzer_repro/
            chmod -R 777 /tmp/fuzzer_repro
            _build/debug/velox/expression/tests/velox_expression_fuzzer_test \
                --seed ${RANDOM} \
                --enable_variadic_signatures \
                --velox_fuzzer_enable_complex_types \
                --lazy_vector_generation_ratio 0.2 \
                --velox_fuzzer_enable_column_reuse \
                --velox_fuzzer_enable_expression_reuse \
                --max_expression_trees_per_step 2 \
                --retry_with_try \
                --enable_dereference \
                --duration_sec 60 \
                --logtostderr=1 \
                --minloglevel=0 \
                --repro_persist_path=/tmp/fuzzer_repro \
            && echo -e "\n\nFuzzer run finished successfully."
          no_output_timeout: 5m
      - store_artifacts:
          path: '/tmp/fuzzer_repro'
      - run:
          name: "Run Spark Fuzzer Tests"
          command: |
            mkdir -p /tmp/spark_fuzzer_repro/
            chmod -R 777 /tmp/spark_fuzzer_repro
            _build/debug/velox/expression/tests/spark_expression_fuzzer_test \
                --seed ${RANDOM} \
                --duration_sec 60 \
                --enable_variadic_signatures \
                --lazy_vector_generation_ratio 0.2 \
                --velox_fuzzer_enable_column_reuse \
                --velox_fuzzer_enable_expression_reuse \
                --max_expression_trees_per_step 2 \
                --retry_with_try \
                --enable_dereference \
                --logtostderr=1 \
                --minloglevel=0 \
                --repro_persist_path=/tmp/spark_fuzzer_repro \
            && echo -e "\n\nSpark Fuzzer run finished successfully."
          no_output_timeout: 5m
      - store_artifacts:
          path: '/tmp/spark_fuzzer_repro'
      - run:
          name: "Run Spark Aggregate Fuzzer Tests"
          command: |
            mkdir -p /tmp/spark_aggregate_fuzzer_repro/
            chmod -R 777 /tmp/spark_aggregate_fuzzer_repro
            _build/debug/velox/functions/sparksql/fuzzer/spark_aggregation_fuzzer_test \
                --seed ${RANDOM} \
                --duration_sec 60 \
                --logtostderr=1 \
                --minloglevel=0 \
                --repro_persist_path=/tmp/spark_aggregate_fuzzer_repro \
            && echo -e "\n\nSpark Aggregation Fuzzer run finished successfully."
          no_output_timeout: 5m
      - store_artifacts:
          path: '/tmp/spark_aggregate_fuzzer_repro'
      - run:
          name: "Run Aggregate Fuzzer Tests"
          # Run aggregation fuzzer using the built executable.
          command: |
            mkdir -p /tmp/aggregate_fuzzer_repro/
            rm -rfv /tmp/aggregate_fuzzer_repro/*
            chmod -R 777 /tmp/aggregate_fuzzer_repro
            _build/debug/velox/functions/prestosql/fuzzer/velox_aggregation_fuzzer_test \
                --seed ${RANDOM} \
                --duration_sec 1800 \
                --logtostderr=1 \
                --minloglevel=0 \
                --repro_persist_path=/tmp/aggregate_fuzzer_repro \
            && echo -e "\n\nAggregation fuzzer run finished successfully."
          no_output_timeout: 5m
      - store_artifacts:
          path: '/tmp/aggregate_fuzzer_repro'
      - run:
          name: "Run Join Fuzzer Tests"
          command: |
            _build/debug/velox/exec/tests/velox_join_fuzzer_test \
                --seed ${RANDOM} \
                --duration_sec 1800 \
                --logtostderr=1 \
                --minloglevel=0 \
            && echo -e "\n\nJoin fuzzer run finished successfully."
          no_output_timeout: 5m
      - run:
          name: "Run Example Binaries"
          command: |
            find _build/debug/velox/examples/ -maxdepth 1 -type f -executable -exec "{}" \;
      - post-steps

  linux-build-release:
    executor: build
    steps:
      - pre-steps
      - run:
          name: Build
          command: |
            make release NUM_THREADS=16 MAX_HIGH_MEM_JOBS=8 MAX_LINK_JOBS=8
            ccache -s
          no_output_timeout: 1h
      - run:
          name: "Run Unit Tests"
          command: |
            cd _build/release && ctest -j 16 -VV --output-on-failure --no-tests=error
          no_output_timeout: 1h
      - post-steps

  # Build with different options
  linux-build-options:
    executor: build
    steps:
      - pre-steps
      - run:
          name: "Build Velox Minimal"
          command: |
            make min_debug NUM_THREADS=16 MAX_HIGH_MEM_JOBS=8 MAX_LINK_JOBS=16
            ccache -s
          no_output_timeout: 1h
      - run:
          name: "Build Velox With Benchmarks and Without Testing"
          command: |
            make benchmarks-build NUM_THREADS=8 MAX_HIGH_MEM_JOBS=4 MAX_LINK_JOBS=4
          no_output_timeout: 1h
      - post-steps

  linux-adapters:
    executor: build
    environment:
      VELOX_DEPENDENCY_SOURCE: SYSTEM
      ICU_SOURCE: BUNDLED
      simdjson_SOURCE: BUNDLED
      xsimd_SOURCE: BUNDLED
      DuckDB_SOURCE: SYSTEM
    steps:
      - pre-steps
      - run:
          name: "Install Adapter Dependencies"
          command: |
            source /opt/rh/gcc-toolset-9/enable
            set -xu
            PROMPT_ALWAYS_RESPOND=n ./scripts/setup-adapters.sh abfs
      - run:
          name: "Install Java for Hadoop"
          command: |
            set -xu
            yum -y install java-1.8.0-openjdk
      - run:
          name: Build including all Benchmarks
          command: |
            EXTRA_CMAKE_FLAGS=(
              "-DVELOX_ENABLE_BENCHMARKS=ON"
              "-DVELOX_ENABLE_ARROW=ON"
              "-DVELOX_ENABLE_PARQUET=ON"
              "-DVELOX_ENABLE_HDFS=ON"
              "-DVELOX_ENABLE_S3=ON"
              "-DVELOX_ENABLE_GCS=ON"
              "-DVELOX_ENABLE_ABFS=ON"
              "-DVELOX_ENABLE_SUBSTRAIT=ON"
              "-DVELOX_ENABLE_REMOTE_FUNCTIONS=ON"
            )
            make release EXTRA_CMAKE_FLAGS="${EXTRA_CMAKE_FLAGS[*]}" NUM_THREADS=16 MAX_HIGH_MEM_JOBS=8 MAX_LINK_JOBS=8
            ccache -s
          no_output_timeout: 1h
      - run:
          name: "Run Unit Tests"
          command: |
            conda init bash
            source ~/.bashrc
            conda create -y --name testbench python=3.7
            conda activate testbench
            pip install https://github.com/googleapis/storage-testbench/archive/refs/tags/v0.36.0.tar.gz
            export LC_ALL=C
            export JAVA_HOME=/usr/lib/jvm/jre-1.8.0-openjdk
            export HADOOP_ROOT_LOGGER="WARN,DRFA"
            export LIBHDFS3_CONF=$(pwd)/.circleci/hdfs-client.xml
            export HADOOP_HOME='/usr/local/hadoop'
            export PATH=/usr/local/hadoop/bin:${PATH}
            # The following is used to install Azurite in the CI for running Abfs Hive Connector unit tests.
            # Azurite is an emulator for local Azure Storage development, and it is a required component for running Abfs Hive Connector unit tests.
            # It can be installed using npm. The following is used to install Node.js and npm for Azurite installation.
            curl -sL https://rpm.nodesource.com/setup_10.x | bash -
            yum install -y nodejs
            npm install -g azurite
            cd _build/release && ctest -j 16 -VV --output-on-failure --no-tests=error
          no_output_timeout: 1h
      - post-steps

  linux-presto-fuzzer-run:
    executor: build
    environment:
      VELOX_DEPENDENCY_SOURCE: SYSTEM
      simdjson_SOURCE: BUNDLED
      xsimd_SOURCE: BUNDLED
      DuckDB_SOURCE: BUNDLED
    steps:
      - fuzzer-run:
          fuzzer_output: "/tmp/fuzzer.log"
          fuzzer_repro: "/tmp/fuzzer_repro"
          fuzzer_name: "Expression"
          fuzzer_exe: "_build/debug/velox/expression/tests/velox_expression_fuzzer_test"
          fuzzer_args: " --seed ${RANDOM} --lazy_vector_generation_ratio 0.2 \
          --duration_sec 1800 --enable_variadic_signatures \
          --velox_fuzzer_enable_complex_types \
          --velox_fuzzer_enable_column_reuse \
          --velox_fuzzer_enable_expression_reuse \
          --max_expression_trees_per_step 2 \
          --retry_with_try \
          --enable_dereference \
          --logtostderr=1 --minloglevel=0 \
          --repro_persist_path=/tmp/fuzzer_repro"

  linux-spark-fuzzer-run:
    executor: build
    environment:
      VELOX_DEPENDENCY_SOURCE: SYSTEM
      simdjson_SOURCE: BUNDLED
    steps:
      - fuzzer-run:
          fuzzer_output: "/tmp/spark_fuzzer.log"
          fuzzer_repro: "/tmp/spark_fuzzer_repro"
          fuzzer_name: "Spark"
          fuzzer_exe: "_build/debug/velox/expression/tests/spark_expression_fuzzer_test"
          fuzzer_args: " --seed ${RANDOM} --duration_sec 600 --logtostderr=1 --minloglevel=0 \
          --repro_persist_path=/tmp/spark_fuzzer_repro"

  linux-spark-aggregate-fuzzer-run:
    executor: build
    environment:
      VELOX_DEPENDENCY_SOURCE: SYSTEM
      simdjson_SOURCE: BUNDLED
    steps:
      - fuzzer-run:
          fuzzer_output: "/tmp/spark_aggregate_fuzzer.log"
          fuzzer_repro: "/tmp/spark_aggregate_fuzzer_repro"
          fuzzer_name: "SparkAggregate"
          fuzzer_exe: "_build/debug/velox/functions/sparksql/fuzzer/spark_aggregation_fuzzer_test"
          fuzzer_args: " --seed ${RANDOM} --duration_sec 600 --logtostderr=1 --minloglevel=0 \
          --repro_persist_path=/tmp/spark_aggregate_fuzzer_repro"


  linux-aggregate-fuzzer-run:
    executor: build
    environment:
      VELOX_DEPENDENCY_SOURCE: SYSTEM
      simdjson_SOURCE: BUNDLED
    steps:
      - fuzzer-run:
          fuzzer_output: "/tmp/aggregate_fuzzer.log"
          fuzzer_repro: "/tmp/aggregate_fuzzer_repro"
          fuzzer_name: "Aggregate"
          fuzzer_exe: "_build/debug/velox/functions/prestosql/fuzzer/velox_aggregation_fuzzer_test"
          fuzzer_args: " --seed ${RANDOM} --duration_sec 3600 --logtostderr=1 --minloglevel=0 \
          --repro_persist_path=/tmp/aggregate_fuzzer_repro"

  linux-join-fuzzer-run:
    executor: build
    environment:
      VELOX_DEPENDENCY_SOURCE: SYSTEM
      simdjson_SOURCE: BUNDLED
    steps:
      - fuzzer-run:
          fuzzer_output: "/tmp/join_fuzzer.log"
          fuzzer_repro: "/tmp/join_fuzzer_repro"
          fuzzer_name: "Join"
          fuzzer_exe: "_build/debug/velox/exec/tests/velox_join_fuzzer_test"
          fuzzer_args: " --seed ${RANDOM} --duration_sec 3600 --logtostderr=1 --minloglevel=0"

  doc-gen-job:
    executor: build
    steps:
      - checkout
      - update-submodules
      - add_ssh_keys:
          fingerprints:
            - "7b:24:f3:1a:b1:15:97:c6:fe:06:46:27:3e:b7:6b:96"
      - run:
          name: "Build docs and update gh-pages"
          command: |
            for i in {1..3}; do
              make clean
              git config --global user.email "velox@users.noreply.github.com"
              git config --global user.name "velox"
              git checkout main
              conda init bash
              source ~/.bashrc
              conda create -y --name docgenenv python=3.7
              conda activate docgenenv
              pip install sphinx sphinx-tabs breathe sphinx_rtd_theme chardet
              source /opt/rh/gcc-toolset-9/enable
              ./scripts/gen-docs.sh docgenenv
              git checkout gh-pages
              cp -R velox/docs/_build/html/* docs
              git add docs
              if [ -n "$(git status --porcelain --untracked-files=no)" ]
              then
                git commit -m "Update documentation"
                git push
                if [ $? -eq 0 ]; then
                  break;
                fi
              fi
            done


  linux-pr-fuzzer-run:
    executor: build
    steps:
      - pre-steps
      - run:
          name: "Get merge base function signatures"
          command: |
            source ~/.bashrc
            conda create -y --name pyveloxenv python=3.7
            conda activate pyveloxenv
            cp ./scripts/signature.py /tmp/signature.py
            pip install deepdiff
            git remote add upstream https://github.com/facebookincubator/velox
            git fetch upstream
            merge_base=$(git merge-base  'upstream/main' `git rev-parse HEAD`) || \
            { echo "::error::Failed to find merge_base"; exit 1; }
            echo "Merge Base: $merge_base"
            git checkout $merge_base
            git submodule update --init --recursive
            LD_LIBRARY_PATH=/usr/local/lib make python-clean
            LD_LIBRARY_PATH=/usr/local/lib make python-build
            python /tmp/signature.py export --spark spark_merge_base_signatures.json
            python /tmp/signature.py export --presto presto_merge_base_signatures.json
      - checkout
      - run:
          name: "Build"
          command: |
            make debug NUM_THREADS=8 MAX_HIGH_MEM_JOBS=4 MAX_LINK_JOBS=4 EXTRA_CMAKE_FLAGS="-DVELOX_ENABLE_ARROW=ON"
            ccache -s
          no_output_timeout: 1h
      - run:
          name: "Build and test PyVelox"
          command: |
            conda init bash
            source ~/.bashrc
            conda activate pyveloxenv
            LD_LIBRARY_PATH=/usr/local/lib make python-test
      - run:
          name: "Check and create bias function signatures"
          command: |
            source ~/.bashrc
            conda activate pyveloxenv
            pip install deepdiff
            python ./scripts/signature.py export --presto presto_pr_signatures.json
            python ./scripts/signature.py export --spark spark_pr_signatures.json
            if python ./scripts/signature.py bias presto_merge_base_signatures.json presto_pr_signatures.json /tmp/presto_bias_functions 2>&1 > /tmp/presto-err-message; \
            then echo "Presto signature check success" ; else echo "Presto signature check failed" > /tmp/presto-signature-error-code ; fi
            if python ./scripts/signature.py bias spark_merge_base_signatures.json spark_pr_signatures.json /tmp/spark_bias_functions ; \
            then echo "Spark signature check success"; else echo "Spark signature check failed" > /tmp/spark-signature-error-code ; fi

      - store_artifacts:
          path: 'presto_merge_base_signatures.json'
      - store_artifacts:
          path: 'presto_pr_signatures.json'
      - store_artifacts:
          path: 'spark_merge_base_signatures.json'
      - store_artifacts:
          path: 'spark_pr_signatures.json'
      - fuzzer-run:
          fuzzer_output: "/tmp/fuzzer.log"
          fuzzer_repro: "/tmp/fuzzer_repro"
          fuzzer_name: "Expression Bias Run"
          fuzzer_exe: "if [ -f /tmp/presto_bias_functions ]; then _build/debug/velox/expression/tests/velox_expression_fuzzer_test"
          fuzzer_args: " --seed ${RANDOM} --lazy_vector_generation_ratio 0.2 \
          --assign_function_tickets  $(cat /tmp/presto_bias_functions) \
          --duration_sec 3600 --enable_variadic_signatures \
          --velox_fuzzer_enable_complex_types \
          --velox_fuzzer_enable_column_reuse \
          --velox_fuzzer_enable_expression_reuse \
          --max_expression_trees_per_step 2 \
          --retry_with_try \
          --enable_dereference \
          --logtostderr=1 --minloglevel=0 \
          --repro_persist_path=/tmp/fuzzer_repro ; fi"

      - fuzzer-run:
          fuzzer_output: "/tmp/spark_fuzzer.log"
          fuzzer_repro: "/tmp/spark_fuzzer_repro"
          fuzzer_name: "Spark Bias Run"
          fuzzer_exe: "if [ -f /tmp/spark_bias_functions ];  then _build/debug/velox/expression/tests/spark_expression_fuzzer_test"
          fuzzer_args: " --seed ${RANDOM} --duration_sec 3600 --logtostderr=1 --minloglevel=0 \
                --assign_function_tickets  $(cat /tmp/spark_bias_functions) \
                --repro_persist_path=/tmp/spark_fuzzer_repro ; fi"

      - run:
          name: "Surface only Presto function signature errors if any"
          command: |
              if [ -f /tmp/presto-signature-error-code ]; then \
              echo "Incompatible changes have been made to function signatures:\n"; \
              cat /tmp/presto-err-message ; \
              exit 1 ; \
              fi


workflows:

  longer-fuzzer:
    when: << pipeline.parameters.run-longer-expression-fuzzer >>
    jobs:
      - linux-build
      - linux-pr-fuzzer-run
      - linux-build-options
      - linux-adapters
      - linux-presto-fuzzer-run
<<<<<<< HEAD
      - macos-build:
          matrix:
            parameters:
              os: [macos-intel]
=======
      - format-check
      - header-check
>>>>>>> 98c805a7
      - doc-gen-job:
          filters:
            branches:
              only:
                - main

  shorter-fuzzer:
    unless: << pipeline.parameters.run-longer-expression-fuzzer >>
    jobs:
      - linux-build
      - linux-pr-fuzzer-run
      - linux-build-options
      - linux-adapters
<<<<<<< HEAD
      - macos-build:
          matrix:
            parameters:
              os: [ macos-intel ]
=======
      - format-check
      - header-check
>>>>>>> 98c805a7
      - doc-gen-job:
          filters:
            branches:
              only:
                - main<|MERGE_RESOLUTION|>--- conflicted
+++ resolved
@@ -572,15 +572,6 @@
       - linux-build-options
       - linux-adapters
       - linux-presto-fuzzer-run
-<<<<<<< HEAD
-      - macos-build:
-          matrix:
-            parameters:
-              os: [macos-intel]
-=======
-      - format-check
-      - header-check
->>>>>>> 98c805a7
       - doc-gen-job:
           filters:
             branches:
@@ -594,15 +585,6 @@
       - linux-pr-fuzzer-run
       - linux-build-options
       - linux-adapters
-<<<<<<< HEAD
-      - macos-build:
-          matrix:
-            parameters:
-              os: [ macos-intel ]
-=======
-      - format-check
-      - header-check
->>>>>>> 98c805a7
       - doc-gen-job:
           filters:
             branches:
